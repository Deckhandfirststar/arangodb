--- conflicted
+++ resolved
@@ -1,9 +1,8 @@
 devel
 -----
 
-<<<<<<< HEAD
 * UI: fixed unresponsive events in cluster shards view
-=======
+
 * UI: added word wrapping to query editor
 
 * fixed issue #3395: AQL: cannot instantiate CollectBlock with undetermined 
@@ -32,7 +31,6 @@
 * added config option `--log.color` to toggle colorful logging to terminal
 
 * added config option `--log.thread-name` to additionally log thread names
->>>>>>> b3bceea3
 
 * usernames must not start with `:role:`, added new options:
     --server.authentication-timeout
