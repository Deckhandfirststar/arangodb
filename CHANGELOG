devel
-----

<<<<<<< HEAD
* fixed issue #3395: AQL: cannot instantiate CollectBlock with undetermined 
  aggregation method
=======
* minimum number of V8 contexts in console mode must be 2, not 1. this is
  required to ensure the console gets one dedicated V8 context and all other
  operations have at least one extra context. This requirement was not enforced
  anymore.

* UI: fixed wrong user attribute name validation, issue #3228

* make AQL return a proper error message in case of a unique key constraint
  violation. previously it only returned the generic "unique constraint violated"
  error message but omitted the details about which index caused the problem.

  This addresses https://stackoverflow.com/questions/46427126/arangodb-3-2-unique-constraint-violation-id-or-key
>>>>>>> 4174cd20

* fix potential overflow in CRC marker check when a corrupted CRC marker 
  is found at the very beginning of an MMFiles datafile

* added option `--server.local-authentication`

* UI: added user roles

* added config option `--log.color` to toggle colorful logging to terminal

* added config option `--log.thread-name` to additionally log thread names

* usernames must not start with `:role:`, added new options:
    --server.authentication-timeout
    --ldap.roles-attribute-name
    --ldap.roles-transformation
    --ldap.roles-search
    --ldap.superuser-role
    --ldap.roles-include
    --ldap.roles-exclude

* performance improvements for full collection scans and a few other operations
  in MMFiles engine

* added `--rocksdb.encryption-key-generator` for enterprise

* Add statistics about the V8 context counts and number of available/active/busy
 threads we expose through the server statistics interface.

* increase the recommended value for `/proc/sys/vm/max_map_count` to a value
  eight times as high as the previous recommended value. Increasing the
  values helps to prevent an ArangoDB server from running out of memory mappings.

  The raised minimum recommended value may lead to ArangoDB showing some startup
  warnings as follows:

      WARNING {memory} maximum number of memory mappings per process is 65530, which seems too low. it is recommended to set it to at least 512000
      WARNING {memory} execute 'sudo sysctl -w "vm.max_map_count=512000"'



v3.2.4 (2017-XX-XX)
-------------------

* UI: no default index selected during index creation

* UI: added replicationFactor option during SmartGraph creation

* make the MMFiles compactor perform less writes during normal compaction
  operation

  This partially fixes issue #3144

* make the MMFiles compactor configurable

  The following options have been added:

* `--compaction.db-sleep-time`: sleep interval between two compaction runs
    (in s)
  * `--compaction.min-interval"`: minimum sleep time between two compaction
     runs (in s)
  * `--compaction.min-small-data-file-size`: minimal filesize threshold
    original datafiles have to be below for a compaction
  * `--compaction.dead-documents-threshold`: minimum unused count of documents
    in a datafile
  * `--compaction.dead-size-threshold`: how many bytes of the source data file
    are allowed to be unused at most
  * `--compaction.dead-size-percent-threshold`: how many percent of the source
    datafile should be unused at least
  * `--compaction.max-files`: Maximum number of files to merge to one file
  * `--compaction.max-result-file-size`: how large may the compaction result
    file become (in bytes)
  * `--compaction.max-file-size-factor`: how large the resulting file may
    be in comparison to the collection's `--database.maximal-journal-size' setting`

* fix downwards-incompatibility in /_api/explain REST handler

* fix Windows implementation for fs.getTempPath() to also create a
  sub-directory as we do on linux

* fixed a multi-threading issue in cluster-internal communication

* performance improvements for traversals and edge lookups

* removed internal memory zone handling code. the memory zones were a leftover
  from the early ArangoDB days and did not provide any value in the current
  implementation.

* (Enterprise only) added `skipInaccessibleCollections` option for AQL queries:
  if set, AQL queries (especially graph traversals) will treat collections to
  which a user has no access rights to as if these collections were empty.

* adjusted scheduler thread handling to start and stop less threads in
  normal operations

* leader-follower replication catchup code has been rewritten in C++

* early stage AQL optimization now also uses the C++ implementations of
  AQL functions if present. Previously it always referred to the JavaScript
  implementations and ignored the C++ implementations. This change gives
  more flexibility to the AQL optimizer.

* ArangoDB tty log output is now colored for log messages with levels
  FATAL, ERR and WARN.

* changed the return values of AQL functions `REGEX_TEST` and `REGEX_REPLACE`
  to `null` when the input regex is invalid. Previous versions of ArangoDB
  partly returned `false` for invalid regexes and partly `null`.

* added `--log.role` option for arangod

  When set to `true`, this option will make the ArangoDB logger print a single
  character with the server's role into each logged message. The roles are:

  - U: undefined/unclear (used at startup)
  - S: single server
  - C: coordinator
  - P: primary
  - A: agent

  The default value for this option is `false`, so no roles will be logged.


v3.2.3 (2017-09-07)
-------------------

* fixed issue #3106: orphan collections could not be registered in general-graph module

* fixed wrong selection of the database inside the internal cluster js api

* added startup option `--server.check-max-memory-mappings` to make arangod check
  the number of memory mappings currently used by the process and compare it with
  the maximum number of allowed mappings as determined by /proc/sys/vm/max_map_count

  The default value is `true`, so the checks will be performed. When the current
  number of mappings exceeds 90% of the maximum number of mappings, the creation
  of further V8 contexts will be deferred.

  Note that this option is effective on Linux systems only.

* arangoimp now has a `--remove-attribute` option

* added V8 context lifetime control options
  `--javascript.v8-contexts-max-invocations` and `--javascript.v8-contexts-max-age`

  These options allow specifying after how many invocations a used V8 context is
  disposed, or after what time a V8 context is disposed automatically after its
  creation. If either of the two thresholds is reached, an idl V8 context will be
  disposed.

  The default value of `--javascript.v8-contexts-max-invocations` is 0, meaning that
  the maximum number of invocations per context is unlimited. The default value
  for `--javascript.v8-contexts-max-age` is 60 seconds.

* fixed wrong UI cluster health information

* fixed issue #3070: Add index in _jobs collection

* fixed issue #3125: HTTP Foxx API JSON parsing

* fixed issue #3120: Foxx queue: job isn't running when server.authentication = true

* fixed supervision failure detection and handling, which happened with simultaneous
  agency leadership change


v3.2.2 (2017-08-23)
-------------------

* make "Rebalance shards" button work in selected database only, and not make
  it rebalance the shards of all databases

* fixed issue #2847: adjust the response of the DELETE `/_api/users/database/*` calls

* fixed issue #3075: Error when upgrading arangoDB on linux ubuntu 16.04

* fixed a buffer overrun in linenoise console input library for long input strings

* increase size of the linenoise input buffer to 8 KB

* abort compilation if the detected GCC or CLANG isn't in the range of compilers
  we support

* fixed spurious cluster hangups by always sending AQL-query related requests
  to the correct servers, even after failover or when a follower drops

  The problem with the previous shard-based approach was that responsibilities
  for shards may change from one server to another at runtime, after the query
  was already instanciated. The coordinator and other parts of the query then
  sent further requests for the query to the servers now responsible for the
  shards.
  However, an AQL query must send all further requests to the same servers on
  which the query was originally instanciated, even in case of failover.
  Otherwise this would potentially send requests to servers that do not know
  about the query, and would also send query shutdown requests to the wrong
  servers, leading to abandoned queries piling up and using resources until
  they automatically time out.

* fixed issue with RocksDB engine acquiring the collection count values too
  early, leading to the collection count values potentially being slightly off
  even in exclusive transactions (for which the exclusive access should provide
  an always-correct count value)

* fixed some issues in leader-follower catch-up code, specifically for the
  RocksDB engine

* make V8 log fatal errors to syslog before it terminates the process.
  This change is effective on Linux only.

* fixed issue with MMFiles engine creating superfluous collection journals
  on shutdown

* fixed issue #3067: Upgrade from 3.2 to 3.2.1 reset autoincrement keys

* fixed issue #3044: ArangoDB server shutdown unexpectedly

* fixed issue #3039: Incorrect filter interpretation

* fixed issue #3037: Foxx, internal server error when I try to add a new service

* improved MMFiles fulltext index document removal performance
  and fulltext index query performance for bigger result sets

* ui: fixed a display bug within the slow and running queries view

* ui: fixed a bug when success event triggers twice in a modal

* ui: fixed the appearance of the documents filter

* ui: graph vertex collections not restricted to 10 anymore

* fixed issue #2835: UI detection of JWT token in case of server restart or upgrade

* upgrade jemalloc version to 5.0.1

  This fixes problems with the memory allocator returing "out of memory" when
  calling munmap to free memory in order to return it to the OS.

  It seems that calling munmap on Linux can increase the number of mappings, at least
  when a region is partially unmapped. This can lead to the process exceeding its
  maximum number of mappings, and munmap and future calls to mmap returning errors.

  jemalloc version 5.0.1 does not have the `--enable-munmap` configure option anymore,
  so the problem is avoided. To return memory to the OS eventually, jemalloc 5's
  background purge threads are used on Linux.

* fixed issue #2978: log something more obvious when you log a Buffer

* fixed issue #2982: AQL parse error?

* fixed issue #3125: HTTP Foxx API Json parsing

v3.2.1 (2017-08-09)
-------------------

* added C++ implementations for AQL functions `LEFT()`, `RIGHT()` and `TRIM()`

* fixed docs for issue #2968: Collection _key autoincrement value increases on error

* fixed issue #3011: Optimizer rule reduce-extraction-to-projection breaks queries

* Now allowing to restore users in a sharded environment as well
  It is still not possible to restore collections that are sharded
  differently than by _key.

* fixed an issue with restoring of system collections and user rights.
  It was not possible to restore users into an authenticated server.

* fixed issue #2977: Documentation for db._createDatabase is wrong

* ui: added bind parameters to slow query history view

* fixed issue #1751: Slow Query API should provide bind parameters, webui should display them

* ui: fixed a bug when moving multiple documents was not possible

* fixed docs for issue #2968: Collection _key autoincrement value increases on error

* AQL CHAR_LENGTH(null) returns now 0. Since AQL TO_STRING(null) is '' (string of length 0)

* ui: now supports single js file upload for Foxx services in addition to zip files

* fixed a multi-threading issue in the agency when callElection was called
  while the Supervision was calling updateSnapshot

* added startup option `--query.tracking-with-bindvars`

  This option controls whether the list of currently running queries
  and the list of slow queries should contain the bind variables used
  in the queries or not.

  The option can be changed at runtime using the commands

      // enables tracking of bind variables
      // set to false to turn tracking of bind variables off
      var value = true;
      require("@arangodb/aql/queries").properties({
        trackBindVars: value
      });

* index selectivity estimates are now available in the cluster as well

* fixed issue #2943: loadIndexesIntoMemory not returning the same structure
  as the rest of the collection APIs

* fixed issue #2949: ArangoError 1208: illegal name

* fixed issue #2874: Collection properties do not return `isVolatile`
  attribute

* potential fix for issue #2939: Segmentation fault when starting
  coordinator node

* fixed issue #2810: out of memory error when running UPDATE/REPLACE
  on medium-size collection

* fix potential deadlock errors in collector thread

* disallow the usage of volatile collections in the RocksDB engine
  by throwing an error when a collection is created with attribute
  `isVolatile` set to `true`.
  Volatile collections are unsupported by the RocksDB engine, so
  creating them should not succeed and silently create a non-volatile
  collection

* prevent V8 from issuing SIGILL instructions when it runs out of memory

  Now arangod will attempt to log a FATAL error into its logfile in case V8
  runs out of memory. In case V8 runs out of memory, it will still terminate the
  entire process. But at least there should be something in the ArangoDB logs
  indicating what the problem was. Apart from that, the arangod process should
  now be exited with SIGABRT rather than SIGILL as it shouldn't return into the
  V8 code that aborted the process with `__builtin_trap`.

  this potentially fixes issue #2920: DBServer crashing automatically post upgrade to 3.2

* Foxx queues and tasks now ensure that the scripts in them run with the same
  permissions as the Foxx code who started the task / queue

* fixed issue #2928: Offset problems

* fixed issue #2876: wrong skiplist index usage in edge collection

* fixed issue #2868: cname missing from logger-follow results in rocksdb

* fixed issue #2889: Traversal query using incorrect collection id

* fixed issue #2884: AQL traversal uniqueness constraints "propagating" to other traversals? Weird results

* arangoexport: added `--query` option for passing an AQL query to export the result

* fixed issue #2879: No result when querying for the last record of a query

* ui: allows now to edit default access level for collections in database
  _system for all users except the root user.

* The _users collection is no longer accessible outside the arngod process, _queues is always read-only

* added new option "--rocksdb.max-background-jobs"

* removed options "--rocksdb.max-background-compactions", "--rocksdb.base-background-compactions" and "--rocksdb.max-background-flushes"

* option "--rocksdb.compaction-read-ahead-size" now defaults to 2MB

* change Windows build so that RocksDB doesn't enforce AVX optimizations by default
  This fixes startup crashes on servers that do not have AVX CPU extensions

* speed up RocksDB secondary index creation and dropping

* removed RocksDB note in Geo index docs


v3.2.0 (2017-07-20)
-------------------

* fixed UI issues

* fixed multi-threading issues in Pregel

* fixed Foxx resilience

* added command-line option `--javascript.allow-admin-execute`

  This option can be used to control whether user-defined JavaScript code
  is allowed to be executed on server by sending via HTTP to the API endpoint
  `/_admin/execute`  with an authenticated user account.
  The default value is `false`, which disables the execution of user-defined
  code. This is also the recommended setting for production. In test environments,
  it may be convenient to turn the option on in order to send arbitrary setup
  or teardown commands for execution on the server.


v3.2.beta6 (2017-07-18)
-----------------------

* various bugfixes


v3.2.beta5 (2017-07-16)
-----------------------

* numerous bugfixes


v3.2.beta4 (2017-07-04)
-----------------------

* ui: fixed document view _from and _to linking issue for special characters

* added function `db._parse(query)` for parsing an AQL query and returning information about it

* fixed one medium priority and two low priority security user interface
  issues found by owasp zap.

* ui: added index deduplicate options

* ui: fixed renaming of collections for the rocksdb storage engine

* documentation and js fixes for secondaries

* RocksDB storage format was changed, users of the previous beta/alpha versions
  must delete the database directory and re-import their data

* enabled permissions on database and collection level

* added and changed some user related REST APIs
    * added `PUT /_api/user/{user}/database/{database}/{collection}` to change collection permission
    * added `GET /_api/user/{user}/database/{database}/{collection}`
    * added optional `full` parameter to the `GET /_api/user/{user}/database/` REST call

* added user functions in the arangoshell `@arangodb/users` module
    * added `grantCollection` and `revokeCollection` functions
    * added `permission(user, database, collection)` to retrieve collection specific rights

* added "deduplicate" attribute for array indexes, which controls whether inserting
  duplicate index values from the same document into a unique array index will lead to
  an error or not:

      // with deduplicate = true, which is the default value:
      db._create("test");
      db.test.ensureIndex({ type: "hash", fields: ["tags[*]"], deduplicate: true });
      db.test.insert({ tags: ["a", "b"] });
      db.test.insert({ tags: ["c", "d", "c"] }); // will work, because deduplicate = true
      db.test.insert({ tags: ["a"] }); // will fail

      // with deduplicate = false
      db._create("test");
      db.test.ensureIndex({ type: "hash", fields: ["tags[*]"], deduplicate: false });
      db.test.insert({ tags: ["a", "b"] });
      db.test.insert({ tags: ["c", "d", "c"] }); // will not work, because deduplicate = false
      db.test.insert({ tags: ["a"] }); // will fail

  The "deduplicate" attribute is now also accepted by the index creation HTTP
  API endpoint POST /_api/index and is returned by GET /_api/index.

* added optimizer rule "remove-filters-covered-by-traversal"

* Debian/Ubuntu installer: make messages about future package upgrades more clear

* fix a hangup in VST

  The problem happened when the two first chunks of a VST message arrived
  together on a connection that was newly switched to VST.

* fix deletion of outdated WAL files in RocksDB engine

* make use of selectivity estimates in hash, skiplist and persistent indexes
  in RocksDB engine

* changed VM overcommit recommendation for user-friendliness

* fix a shutdown bug in the cluster: a destroyed query could still be active

* do not terminate the entire server process if a temp file cannot be created
  (Windows only)

* fix log output in the front-end, it stopped in case of too many messages


v3.2.beta3 (2017-06-27)
-----------------------

* numerous bugfixes


v3.2.beta2 (2017-06-20)
-----------------------

* potentially fixed issue #2559: Duplicate _key generated on insertion

* fix invalid results (too many) when a skipping LIMIT was used for a
  traversal. `LIMIT x` or `LIMIT 0, x` were not affected, but `LIMIT s, x`
  may have returned too many results

* fix races in SSL communication code

* fix invalid locking in JWT authentication cache, which could have
  crashed the server

* fix invalid first group results for sorted AQL COLLECT when LIMIT
  was used

* fix potential race, which could make arangod hang on startup

* removed `exception` field from transaction error result; users should throw
  explicit `Error` instances to return custom exceptions (addresses issue #2561)

* fixed issue #2613: Reduce log level when Foxx manager tries to self heal missing database

* add a read only mode for users and collection level authorization

* removed `exception` field from transaction error result; users should throw
  explicit `Error` instances to return custom exceptions (addresses issue #2561)

* fixed issue #2677: Foxx disabling development mode creates non-deterministic service bundle

* fixed issue #2684: Legacy service UI not working


v3.2.beta1 (2017-06-12)
-----------------------

* provide more context for index errors (addresses issue #342)

* arangod now validates several OS/environment settings on startup and warns if
  the settings are non-ideal. Most of the checks are executed on Linux systems only.

* fixed issue #2515: The replace-or-with-in optimization rule might prevent use of indexes

* added `REGEX_REPLACE` AQL function

* the RocksDB storage format was changed, users of the previous alpha versions
  must delete the database directory and re-import their data

* added server startup option `--query.fail-on-warning`

  setting this option to `true` will abort any AQL query with an exception if
  it causes a warning at runtime. The value can be overridden per query by
  setting the `failOnWarning` attribute in a query's options.

* added --rocksdb.num-uncompressed-levels to adjust number of non-compressed levels

* added checks for memory managment and warn (i. e. if hugepages are enabled)

* set default SSL cipher suite string to "HIGH:!EXPORT:!aNULL@STRENGTH"

* fixed issue #2469: Authentication = true does not protect foxx-routes

* fixed issue #2459: compile success but can not run with rocksdb

* `--server.maximal-queue-size` is now an absolute maximum. If the queue is
  full, then 503 is returned. Setting it to 0 means "no limit".

* (Enterprise only) added authentication against an LDAP server

* fixed issue #2083: Foxx services aren't distributed to all coordinators

* fixed issue #2384: new coordinators don't pick up existing Foxx services

* fixed issue #2408: Foxx service validation causes unintended side-effects

* extended HTTP API with routes for managing Foxx services

* added distinction between hasUser and authorized within Foxx
  (cluster internal requests are authorized requests but don't have a user)

* arangoimp now has a `--threads` option to enable parallel imports of data

* PR #2514: Foxx services that can't be fixed by self-healing now serve a 503 error

* added `time` function to `@arangodb` module


v3.2.alpha4 (2017-04-25)
------------------------

* fixed issue #2450: Bad optimization plan on simple query

* fixed issue #2448: ArangoDB Web UI takes no action when Delete button is clicked

* fixed issue #2442: Frontend shows already deleted databases during login

* added 'x-content-type-options: nosniff' to avoid MSIE bug

* set default value for `--ssl.protocol` from TLSv1 to TLSv1.2.

* AQL breaking change in cluster:
  The SHORTEST_PATH statement using edge-collection names instead
  of a graph name now requires to explicitly name the vertex-collection names
  within the AQL query in the cluster. It can be done by adding `WITH <name>`
  at the beginning of the query.

  Example:
  ```
  FOR v,e IN OUTBOUND SHORTEST_PATH @start TO @target edges [...]
  ```

  Now has to be:

  ```
  WITH vertices
  FOR v,e IN OUTBOUND SHORTEST_PATH @start TO @target edges [...]
  ```

  This change is due to avoid dead-lock sitations in clustered case.
  An error stating the above is included.

* add implicit use of geo indexes when using SORT/FILTER in AQL, without
  the need to use the special-purpose geo AQL functions `NEAR` or `WITHIN`.

  the special purpose `NEAR` AQL function can now be substituted with the
  following AQL (provided there is a geo index present on the `doc.latitude`
  and `doc.longitude` attributes):

      FOR doc in geoSort
        SORT DISTANCE(doc.latitude, doc.longitude, 0, 0)
        LIMIT 5
        RETURN doc

  `WITHIN` can be substituted with the following AQL:

      FOR doc in geoFilter
        FILTER DISTANCE(doc.latitude, doc.longitude, 0, 0) < 2000
        RETURN doc

  Compared to using the special purpose AQL functions this approach has the
  advantage that it is more composable, and will also honor any `LIMIT` values
  used in the AQL query.

* potential fix for shutdown hangs on OSX

* added KB, MB, GB prefix for integer parameters, % for integer parameters
  with a base value

* added JEMALLOC 4.5.0

* added `--vm.resident-limit` and `--vm.path` for file-backed memory mapping
  after reaching a configurable maximum RAM size

* try recommended limit for file descriptors in case of unlimited
  hard limit

* issue #2413: improve logging in case of lock timeout and deadlocks

* added log topic attribute to /_admin/log api

* removed internal build option `USE_DEV_TIMERS`

  Enabling this option activated some proprietary timers for only selected
  events in arangod. Instead better use `perf` to gather timings.


v3.2.alpha3 (2017-03-22)
------------------------

* increase default collection lock timeout from 30 to 900 seconds

* added function `db._engine()` for retrieval of storage engine information at
  server runtime

  There is also an HTTP REST handler at GET /_api/engine that returns engine
  information.

* require at least cmake 3.2 for building ArangoDB

* make arangod start with less V8 JavaScript contexts

  This speeds up the server start (a little bit) and makes it use less memory.
  Whenever a V8 context is needed by a Foxx action or some other operation and
  there is no usable V8 context, a new one will be created dynamically now.

  Up to `--javascript.v8-contexts` V8 contexts will be created, so this option
  will change its meaning. Previously as many V8 contexts as specified by this
  option were created at server start, and the number of V8 contexts did not
  change at runtime. Now up to this number of V8 contexts will be in use at the
  same time, but the actual number of V8 contexts is dynamic.

  The garbage collector thread will automatically delete unused V8 contexts after
  a while. The number of spare contexts will go down to as few as configured in
  the new option `--javascript.v8-contexts-minimum`. Actually that many V8 contexts
  are also created at server start.

  The first few requests in new V8 contexts will take longer than in contexts
  that have been there already. Performance may therefore suffer a bit for the
  initial requests sent to ArangoDB or when there are only few but performance-
  critical situations in which new V8 contexts will be created. If this is a
  concern, it can easily be fixed by setting `--javascipt.v8-contexts-minimum`
  and `--javascript.v8-contexts` to a relatively high value, which will guarantee
  that many number of V8 contexts to be created at startup and kept around even
  when unused.

  Waiting for an unused V8 context will now also abort if no V8 context can be
  acquired/created after 120 seconds.

* improved diagnostic messages written to logfiles by supervisor process

* fixed issue #2367

* added "bindVars" to attributes of currently running and slow queries

* added "jsonl" as input file type for arangoimp

* upgraded version of bundled zlib library from 1.2.8 to 1.2.11

* added input file type `auto` for arangoimp so it can automatically detect the
  type of the input file from the filename extension

* fixed variables parsing in GraphQL

* added `--translate` option for arangoimp to translate attribute names from
  the input files to attriubte names expected by ArangoDB

  The `--translate` option can be specified multiple times (once per translation
  to be executed). The following example renames the "id" column from the input
  file to "_key", and the "from" column to "_from", and the "to" column to "_to":

      arangoimp --type csv --file data.csv --translate "id=_key" --translate "from=_from" --translate "to=_to"

  `--translate` works for CSV and TSV inputs only.

* changed default value for `--server.max-packet-size` from 128 MB to 256 MB

* fixed issue #2350

* fixed issue #2349

* fixed issue #2346

* fixed issue #2342

* change default string truncation length from 80 characters to 256 characters for
  `print`/`printShell` functions in ArangoShell and arangod. This will emit longer
  prefixes of string values before truncating them with `...`, which is helpful
  for debugging.

* always validate incoming JSON HTTP requests for duplicate attribute names

  Incoming JSON data with duplicate attribute names will now be rejected as
  invalid. Previous versions of ArangoDB only validated the uniqueness of
  attribute names inside incoming JSON for some API endpoints, but not
  consistently for all APIs.

* don't let read-only transactions block the WAL collector

* allow passing own `graphql-sync` module instance to Foxx GraphQL router

* arangoexport can now export to csv format

* arangoimp: fixed issue #2214

* Foxx: automatically add CORS response headers

* added "OPTIONS" to CORS `access-control-allow-methods` header

* Foxx: Fix arangoUser sometimes not being set correctly

* fixed issue #1974


v3.2.alpha2 (2017-02-20)
------------------------

* ui: fixed issue #2065

* ui: fixed a dashboard related memory issue

* Internal javascript rest actions will now hide their stack traces to the client
  unless maintainer mode is activated. Instead they will always log to the logfile

* Removed undocumented internal HTTP API:
  * PUT _api/edges

  The documented GET _api/edges and the undocumented POST _api/edges remains unmodified.

* updated V8 version to 5.7.0.0

* change undocumented behaviour in case of invalid revision ids in
  If-Match and If-None-Match headers from 400 (BAD) to 412 (PRECONDITION
  FAILED).

* change undocumented behaviour in case of invalid revision ids in
  JavaScript document operations from 1239 ("illegal document revision")
  to 1200 ("conflict").

* added data export tool, arangoexport.

  arangoexport can be used to export collections to json, jsonl or xml
  and export a graph or collections to xgmml.

* fixed a race condition when closing a connection

* raised default hard limit on threads for very small to 64

* fixed negative counting of http connection in UI


v3.2.alpha1 (2017-02-05)
------------------------

* added figure `httpRequests` to AQL query statistics

* removed revisions cache intermediate layer implementation

* obsoleted startup options `--database.revision-cache-chunk-size` and
  `--database.revision-cache-target-size`

* fix potential port number over-/underruns

* added startup option `--log.shorten-filenames` for controlling whether filenames
  in log messages should be shortened to just the filename with the absolute path

* removed IndexThreadFeature, made `--database.index-threads` option obsolete

* changed index filling to make it more parallel, dispatch tasks to boost::asio

* more detailed stacktraces in Foxx apps

* generated Foxx services now use swagger tags


v3.1.24 (XXXX-XX-XX)
--------------------

* fixed one more LIMIT issue in traversals


v3.1.23 (2017-06-19)
--------------------

* potentially fixed issue #2559: Duplicate _key generated on insertion

* fix races in SSL communication code

* fix invalid results (too many) when a skipping LIMIT was used for a
  traversal. `LIMIT x` or `LIMIT 0, x` were not affected, but `LIMIT s, x`
  may have returned too many results

* fix invalid first group results for sorted AQL COLLECT when LIMIT
  was used

* fix invalid locking in JWT authentication cache, which could have
  crashed the server

* fix undefined behavior in traverser when traversals were used inside
  a FOR loop


v3.1.22 (2017-06-07)
--------------------

* fixed issue #2505: Problem with export + report of a bug

* documented changed behavior of WITH

* fixed ui glitch in aardvark

* avoid agency compaction bug

* fixed issue #2283: disabled proxy communication internally


v3.1.21 (2017-05-22)
--------------------

* fixed issue #2488:  AQL operator IN error when data use base64 chars

* more randomness in seeding RNG

v3.1.20 (2016-05-16)
--------------------

* fixed incorrect sorting for distributeShardsLike

* improve reliability of AgencyComm communication with Agency

* fixed shard numbering bug, where ids were erouneously incremented by 1

* remove an unnecessary precondition in createCollectionCoordinator

* funny fail rotation fix

* fix in SimpleHttpClient for correct advancement of readBufferOffset

* forward SIG_HUP in supervisor process to the server process to fix logrotaion
  You need to stop the remaining arangod server process manually for the upgrade to work.


v3.1.19 (2017-04-28)
--------------------

* Fixed a StackOverflow issue in Traversal and ShortestPath. Occured if many (>1000) input
  values in a row do not return any result. Fixes issue: #2445

* fixed issue #2448

* fixed issue #2442

* added 'x-content-type-options: nosniff' to avoid MSIE bug

* fixed issue #2441

* fixed issue #2440

* Fixed a StackOverflow issue in Traversal and ShortestPath. Occured if many (>1000) input
  values in a row do not return any result. Fixes issue: #2445

* fix occasional hanging shutdowns on OS X


v3.1.18 (2017-04-18)
--------------------

* fixed error in continuous synchronization of collections

* fixed spurious hangs on server shutdown

* better error messages during restore collection

* completely overhaul supervision. More detailed tests

* Fixed a dead-lock situation in cluster traversers, it could happen in
  rare cases if the computation on one DBServer could be completed much earlier
  than the other server. It could also be restricted to SmartGraphs only.

* (Enterprise only) Fixed a bug in SmartGraph DepthFirstSearch. In some
  more complicated queries, the maxDepth limit of 1 was not considered strictly
  enough, causing the traverser to do unlimited depth searches.

* fixed issue #2415

* fixed issue #2422

* fixed issue #1974


v3.1.17 (2017-04-04)
--------------------

* (Enterprise only) fixed a bug where replicationFactor was not correctly
  forwarded in SmartGraph creation.

* fixed issue #2404

* fixed issue #2397

* ui - fixed smart graph option not appearing

* fixed issue #2389

* fixed issue #2400


v3.1.16 (2017-03-27)
--------------------

* fixed issue #2392

* try to raise file descriptors to at least 8192, warn otherwise

* ui - aql editor improvements + updated ace editor version (memory leak)

* fixed lost HTTP requests

* ui - fixed some event issues

* avoid name resolution when given connection string is a valid ip address

* helps with issue #1842, bug in COLLECT statement in connection with LIMIT.

* fix locking bug in cluster traversals

* increase lock timeout defaults

* increase various cluster timeouts

* limit default target size for revision cache to 1GB, which is better for
  tight RAM situations (used to be 40% of (totalRAM - 1GB), use
  --database.revision-cache-target-size <VALUEINBYTES> to get back the
  old behaviour

* fixed a bug with restarted servers indicating status as "STARTUP"
  rather that "SERVING" in Nodes UI.


v3.1.15 (2017-03-20)
--------------------

* add logrotate configuration as requested in #2355

* fixed issue #2376

* ui - changed document api due a chrome bug

* ui - fixed a submenu bug

* added endpoint /_api/cluster/endpoints in cluster case to get all
  coordinator endpoints

* fix documentation of /_api/endpoint, declaring this API obsolete.

* Foxx response objects now have a `type` method for manipulating the content-type header

* Foxx tests now support `xunit` and `tap` reporters


v3.1.14 (2017-03-13)
--------------------

* ui - added feature request (multiple start nodes within graph viewer) #2317

* added missing locks to authentication cache methods

* ui - added feature request (multiple start nodes within graph viewer) #2317

* ui - fixed wrong merge of statistics information from different coordinators

* ui - fixed issue #2316

* ui - fixed wrong protocol usage within encrypted environment

* fixed compile error on Mac Yosemite

* minor UI fixes


v3.1.13 (2017-03-06)
--------------------

* fixed variables parsing in GraphQL

* fixed issue #2214

* fixed issue #2342

* changed thread handling to queue only user requests on coordinator

* use exponential backoff when waiting for collection locks

* repair short name server lookup in cluster in the case of a removed
  server


v3.1.12 (2017-02-28)
--------------------

* disable shell color escape sequences on Windows

* fixed issue #2326

* fixed issue #2320

* fixed issue #2315

* fixed a race condition when closing a connection

* raised default hard limit on threads for very small to 64

* fixed negative counting of http connection in UI

* fixed a race when renaming collections

* fixed a race when dropping databases


v3.1.11 (2017-02-17)
--------------------

* fixed a race between connection closing and sending out last chunks of data to clients
  when the "Connection: close" HTTP header was set in requests

* ui: optimized smart graph creation usability

* ui: fixed #2308

* fixed a race in async task cancellation via `require("@arangodb/tasks").unregisterTask()`

* fixed spuriously hanging threads in cluster AQL that could sit idle for a few minutes

* fixed potential numeric overflow for big index ids in index deletion API

* fixed sort issue in cluster, occurring when one of the local sort buffers of a
  GatherNode was empty

* reduce number of HTTP requests made for certain kinds of join queries in cluster,
  leading to speedup of some join queries

* supervision deals with demised coordinators correctly again

* implement a timeout in TraverserEngineRegistry

* agent communication reduced in large batches of append entries RPCs

* inception no longer estimates RAFT timings

* compaction in agents has been moved to a separate thread

* replicated logs hold local timestamps

* supervision jobs failed leader and failed follower revisited for
  function in precarious stability situations

* fixed bug in random number generator for 64bit int


v3.1.10 (2017-02-02)
--------------------

* updated versions of bundled node modules:
  - joi: from 8.4.2 to 9.2.0
  - joi-to-json-schema: from 2.2.0 to 2.3.0
  - sinon: from 1.17.4 to 1.17.6
  - lodash: from 4.13.1 to 4.16.6

* added shortcut for AQL ternary operator
  instead of `condition ? true-part : false-part` it is now possible to also use a
  shortcut variant `condition ? : false-part`, e.g.

      FOR doc IN docs RETURN doc.value ?: 'not present'

  instead of

      FOR doc IN docs RETURN doc.value ? doc.value : 'not present'

* fixed wrong sorting order in cluster, if an index was used to sort with many
  shards.

* added --replication-factor, --number-of-shards and --wait-for-sync to arangobench

* turn on UTF-8 string validation for VelocyPack values received via VST connections

* fixed issue #2257

* upgraded Boost version to 1.62.0

* added optional detail flag for db.<collection>.count()
  setting the flag to `true` will make the count operation returned the per-shard
  counts for the collection:

      db._create("test", { numberOfShards: 10 });
      for (i = 0; i < 1000; ++i) {
        db.test.insert({value: i});
      }
      db.test.count(true);

      {
        "s100058" : 99,
        "s100057" : 103,
        "s100056" : 100,
        "s100050" : 94,
        "s100055" : 90,
        "s100054" : 122,
        "s100051" : 109,
        "s100059" : 99,
        "s100053" : 95,
        "s100052" : 89
      }

* added optional memory limit for AQL queries:

      db._query("FOR i IN 1..100000 SORT i RETURN i", {}, { options: { memoryLimit: 100000 } });

  This option limits the default maximum amount of memory (in bytes) that a single
  AQL query can use.
  When a single AQL query reaches the specified limit value, the query will be
  aborted with a *resource limit exceeded* exception. In a cluster, the memory
  accounting is done per shard, so the limit value is effectively a memory limit per
  query per shard.

  The global limit value can be overriden per query by setting the *memoryLimit*
  option value for individual queries when running an AQL query.

* added server startup option `--query.memory-limit`

* added convenience function to create vertex-centric indexes.

  Usage: `db.collection.ensureVertexCentricIndex("label", {type: "hash", direction: "outbound"})`
  That will create an index that can be used on OUTBOUND with filtering on the
  edge attribute `label`.

* change default log output for tools to stdout (instead of stderr)

* added option -D to define a configuration file environment key=value

* changed encoding behavior for URLs encoded in the C++ code of ArangoDB:
  previously the special characters `-`, `_`, `~` and `.` were returned as-is
  after URL-encoding, now `.` will be encoded to be `%2e`.
  This also changes the behavior of how incoming URIs are processed: previously
  occurrences of `..` in incoming request URIs were collapsed (e.g. `a/../b/` was
  collapsed to a plain `b/`). Now `..` in incoming request URIs are not collapsed.

* Foxx request URL suffix is no longer unescaped

* @arangodb/request option json now defaults to `true` if the response body is not empty and encoding is not explicitly set to `null` (binary).
  The option can still be set to `false` to avoid unnecessary attempts at parsing the response as JSON.

* Foxx configuration values for unknown options will be discarded when saving the configuration in production mode using the web interface

* module.context.dependencies is now immutable

* process.stdout.isTTY now returns `true` in arangosh and when running arangod with the `--console` flag

* add support for Swagger tags in Foxx


v3.1.9 (XXXX-XX-XX)
-------------------

* macos CLI package: store databases and apps in the users home directory

* ui: fixed re-login issue within a non system db, when tab was closed

* fixed a race in the VelocyStream Commtask implementation

* fixed issue #2256


v3.1.8 (2017-01-09)
-------------------

* add Windows silent installer

* add handling of debug symbols during Linux & windows release builds.

* fixed issue #2181

* fixed issue #2248: reduce V8 max old space size from 3 GB to 1 GB on 32 bit systems

* upgraded Boost version to 1.62.0

* fixed issue #2238

* fixed issue #2234

* agents announce new endpoints in inception phase to leader

* agency leadership accepts updatet endpoints to given uuid

* unified endpoints replace localhost with 127.0.0.1

* fix several problems within an authenticated cluster


v3.1.7 (2016-12-29)
-------------------

* fixed one too many elections in RAFT

* new agency comm backported from devel


v3.1.6 (2016-12-20)
-------------------

* fixed issue #2227

* fixed issue #2220

* agency constituent/agent bug fixes in race conditions picking up
  leadership

* supervision does not need waking up anymore as it is running
  regardless

* agents challenge their leadership more rigorously


v3.1.5 (2016-12-16)
-------------------

* lowered default value of `--database.revision-cache-target-size` from 75% of
  RAM to less than 40% of RAM

* fixed issue #2218

* fixed issue #2217

* Foxx router.get/post/etc handler argument can no longer accidentally omitted

* fixed issue #2223


v3.1.4 (2016-12-08)
-------------------

* fixed issue #2211

* fixed issue #2204

* at cluster start, coordinators wait until at least one DBserver is there,
  and either at least two DBservers are there or 15s have passed, before they
  initiate the bootstrap of system collections.

* more robust agency startup from devel

* supervision's AddFollower adds many followers at once

* supervision has new FailedFollower job

* agency's Node has new method getArray

* agency RAFT timing estimates more conservative in waitForSync
  scenario

* agency RAFT timing estimates capped at maximum 2.0/10.0 for low/high


v3.1.3 (2016-12-02)
-------------------

* fix a traversal bug when using skiplist indexes:
  if we have a skiplist of ["a", "unused", "_from"] and a traversal like:
  FOR v,e,p IN OUTBOUND @start @@edges
    FILTER p.edges[0].a == 'foo'
    RETURN v
  And the above index applied on "a" is considered better than EdgeIndex, than
  the executor got into undefined behaviour.

* fix endless loop when trying to create a collection with replicationFactor: -1


v3.1.2 (2016-11-24)
-------------------

* added support for descriptions field in Foxx dependencies

* (Enterprise only) fixed a bug in the statistic report for SmartGraph traversals.
Now they state correctly how many documents were fetched from the index and how many
have been filtered.

* Prevent uniform shard distribution when replicationFactor == numServers

v3.1.1 (2016-11-15)
-------------------

* fixed issue #2176

* fixed issue #2168

* display index usage of traversals in AQL explainer output (previously missing)

* fixed issue #2163

* preserve last-used HLC value across server starts

* allow more control over handling of pre-3.1 _rev values

  this changes the server startup option `--database.check-30-revisions` from a boolean (true/false)
  parameter to a string parameter with the following possible values:

  - "fail":
    will validate _rev values of 3.0 collections on collection loading and throw an exception when invalid _rev values are found.
    in this case collections with invalid _rev values are marked as corrupted and cannot be used in the ArangoDB 3.1 instance.
    the fix procedure for such collections is to export the collections from 3.0 database with arangodump and restore them in 3.1 with arangorestore.
    collections that do not contain invalid _rev values are marked as ok and will not be re-checked on following loads.
    collections that contain invalid _rev values will be re-checked on following loads.

  - "true":
    will validate _rev values of 3.0 collections on collection loading and print a warning when invalid _rev values are found.
    in this case collections with invalid _rev values can be used in the ArangoDB 3.1 instance.
    however, subsequent operations on documents with invalid _rev values may silently fail or fail with explicit errors.
    the fix procedure for such collections is to export the collections from 3.0 database with arangodump and restore them in 3.1 with arangorestore.
    collections that do not contain invalid _rev values are marked as ok and will not be re-checked on following loads.
    collections that contain invalid _rev values will be re-checked on following loads.

  - "false":
    will not validate _rev values on collection loading and not print warnings.
    no hint is given when invalid _rev values are found.
    subsequent operations on documents with invalid _rev values may silently fail or fail with explicit errors.
    this setting does not affect whether collections are re-checked later.
    collections will be re-checked on following loads if `--database.check-30-revisions` is later set to either `true` or `fail`.

  The change also suppresses warnings that were printed when collections were restored using arangorestore, and the restore
  data contained invalid _rev values. Now these warnings are suppressed, and new HLC _rev values are generated for these documents
  as before.

* added missing functions to AQL syntax highlighter in web interface

* fixed display of `ANY` direction in traversal explainer output (direction `ANY` was shown as either
  `INBOUND` or `OUTBOUND`)

* changed behavior of toJSON() function when serializing an object before saving it in the database

  if an object provides a toJSON() function, this function is still called for serializing it.
  the change is that the result of toJSON() is not stringified anymore, but saved as is. previous
  versions of ArangoDB called toJSON() and after that additionally stringified its result.

  This change will affect the saving of JS Buffer objects, which will now be saved as arrays of
  bytes instead of a comma-separated string of the Buffer's byte contents.

* allow creating unique indexes on more attributes than present in shardKeys

  The following combinations of shardKeys and indexKeys are allowed/not allowed:

  shardKeys     indexKeys
      a             a        ok
      a             b    not ok
      a           a b        ok
    a b             a    not ok
    a b             b    not ok
    a b           a b        ok
    a b         a b c        ok
  a b c           a b    not ok
  a b c         a b c        ok

* fixed wrong version in web interface login screen (EE only)

* make web interface not display an exclamation mark next to ArangoDB version number 3.1

* fixed search for arbitrary document attributes in web interface in case multiple
  search values were used on different attribute names. in this case, the search always
  produced an empty result

* disallow updating `_from` and `_to` values of edges in Smart Graphs. Updating these
  attributes would lead to potential redistribution of edges to other shards, which must be
  avoided.

* fixed issue #2148

* updated graphql-sync dependency to 0.6.2

* fixed issue #2156

* fixed CRC4 assembly linkage


v3.1.0 (2016-10-29)
-------------------

* AQL breaking change in cluster:

  from ArangoDB 3.1 onwards `WITH` is required for traversals in a
  clustered environment in order to avoid deadlocks.

  Note that for queries that access only a single collection or that have all
  collection names specified somewhere else in the query string, there is no
  need to use *WITH*. *WITH* is only useful when the AQL query parser cannot
  automatically figure out which collections are going to be used by the query.
  *WITH* is only useful for queries that dynamically access collections, e.g.
  via traversals, shortest path operations or the *DOCUMENT()* function.

  more info can be found [here](https://github.com/arangodb/arangodb/blob/devel/Documentation/Books/AQL/Operations/With.md)

* added AQL function `DISTANCE` to calculate the distance between two arbitrary
  coordinates (haversine formula)

* fixed issue #2110

* added Auto-aptation of RAFT timings as calculations only


v3.1.rc2 (2016-10-10)
---------------------

* second release candidate


v3.1.rc1 (2016-09-30)
---------------------

* first release candidate


v3.1.alpha2 (2016-09-01)
------------------------

* added module.context.createDocumentationRouter to replace module.context.apiDocumentation

* bug in RAFT implementation of reads. dethroned leader still answered requests in isolation

* ui: added new graph viewer

* ui: aql-editor added tabular & graph display

* ui: aql-editor improved usability

* ui: aql-editor: query profiling support

* fixed issue #2109

* fixed issue #2111

* fixed issue #2075

* added AQL function `DISTANCE` to calculate the distance between two arbitrary
  coordinates (haversine formula)

* rewrote scheduler and dispatcher based on boost::asio

  parameters changed:
    `--scheduler.threads` and `--server.threads` are now merged into a single one: `--server.threads`

    hidden `--server.extra-threads` has been removed

    hidden `--server.aql-threads` has been removed

    hidden `--server.backend` has been removed

    hidden `--server.show-backends` has been removed

    hidden `--server.thread-affinity` has been removed

* fixed issue #2086

* fixed issue #2079

* fixed issue #2071

  make the AQL query optimizer inject filter condition expressions referred to
  by variables during filter condition aggregation.
  For example, in the following query

      FOR doc IN collection
        LET cond1 = (doc.value == 1)
        LET cond2 = (doc.value == 2)
        FILTER cond1 || cond2
        RETURN { doc, cond1, cond2 }

  the optimizer will now inject the conditions for `cond1` and `cond2` into the filter
  condition `cond1 || cond2`, expanding it to `(doc.value == 1) || (doc.value == 2)`
  and making these conditions available for index searching.

  Note that the optimizer previously already injected some conditions into other
  conditions, but only if the variable that defined the condition was not used
  elsewhere. For example, the filter condition in the query

      FOR doc IN collection
        LET cond = (doc.value == 1)
        FILTER cond
        RETURN { doc }

  already got optimized before because `cond` was only used once in the query and
  the optimizer decided to inject it into the place where it was used.

  This only worked for variables that were referred to once in the query.
  When a variable was used multiple times, the condition was not injected as
  in the following query:

      FOR doc IN collection
        LET cond = (doc.value == 1)
        FILTER cond
        RETURN { doc, cond }

  The fix for #2070 now will enable this optimization so that the query can
  use an index on `doc.value` if available.

* changed behavior of AQL array comparison operators for empty arrays:
  * `ALL` and `ANY` now always return `false` when the left-hand operand is an
    empty array. The behavior for non-empty arrays does not change:
    * `[] ALL == 1` will return `false`
    * `[1] ALL == 1` will return `true`
    * `[1, 2] ALL == 1` will return `false`
    * `[2, 2] ALL == 1` will return `false`
    * `[] ANY == 1` will return `false`
    * `[1] ANY == 1` will return `true`
    * `[1, 2] ANY == 1` will return `true`
    * `[2, 2] ANY == 1` will return `false`
  * `NONE` now always returns `true` when the left-hand operand is an empty array.
    The behavior for non-empty arrays does not change:
    * `[] NONE == 1` will return `true`
    * `[1] NONE == 1` will return `false`
    * `[1, 2] NONE == 1` will return `false`
    * `[2, 2] NONE == 1` will return `true`

* added experimental AQL functions `JSON_STRINGIFY` and `JSON_PARSE`

* added experimental support for incoming gzip-compressed requests

* added HTTP REST APIs for online loglevel adjustments:

  - GET `/_admin/log/level` returns the current loglevel settings
  - PUT `/_admin/log/level` modifies the current loglevel settings

* PATCH /_api/gharial/{graph-name}/vertex/{collection-name}/{vertex-key}
  - changed default value for keepNull to true

* PATCH /_api/gharial/{graph-name}/edge/{collection-name}/{edge-key}
  - changed default value for keepNull to true

* renamed `maximalSize` attribute in parameter.json files to `journalSize`

  The `maximalSize` attribute will still be picked up from collections that
  have not been adjusted. Responses from the replication API will now also use
  `journalSize` instead of `maximalSize`.

* added `--cluster.system-replication-factor` in order to adjust the
  replication factor for new system collections

* fixed issue #2012

* added a memory expection in case V8 memory gets too low

* added Optimizer Rule for other indexes in Traversals
  this allows AQL traversals to use other indexes than the edge index.
  So traversals with filters on edges can now make use of more specific
  indexes, e.g.

      FOR v, e, p IN 2 OUTBOUND @start @@edge FILTER p.edges[0].foo == "bar"

  will prefer a Hash Index on [_from, foo] above the EdgeIndex.

* fixed epoch computation in hybrid logical clock

* fixed thread affinity

* replaced require("internal").db by require("@arangodb").db

* added option `--skip-lines` for arangoimp
  this allows skipping the first few lines from the import file in case the
  CSV or TSV import are used

* fixed periodic jobs: there should be only one instance running - even if it
  runs longer than the period

* improved performance of primary index and edge index lookups

* optimizations for AQL `[*]` operator in case no filter, no projection and
  no offset/limit are used

* added AQL function `OUTERSECTION` to return the symmetric difference of its
  input arguments

* Foxx manifests of installed services are now saved to disk with indentation

* Foxx tests and scripts in development mode should now always respect updated
  files instead of loading stale modules

* When disabling Foxx development mode the setup script is now re-run

* Foxx now provides an easy way to directly serve GraphQL requests using the
  `@arangodb/foxx/graphql` module and the bundled `graphql-sync` dependency

* Foxx OAuth2 module now correctly passes the `access_token` to the OAuth2 server

* added iconv-lite and timezone modules

* web interface now allows installing GitHub and zip services in legacy mode

* added module.context.createDocumentationRouter to replace module.context.apiDocumentation

* bug in RAFT implementation of reads. dethroned leader still answered
  requests in isolation

* all lambdas in ClusterInfo might have been left with dangling references.

* Agency bug fix for handling of empty json objects as values.

* Foxx tests no longer support the Mocha QUnit interface as this resulted in weird
  inconsistencies in the BDD and TDD interfaces. This fixes the TDD interface
  as well as out-of-sequence problems when using the BDD before/after functions.

* updated bundled JavaScript modules to latest versions; joi has been updated from 8.4 to 9.2
  (see [joi 9.0.0 release notes](https://github.com/hapijs/joi/issues/920) for information on
  breaking changes and new features)

* fixed issue #2139

* updated graphql-sync dependency to 0.6.2

* fixed issue #2156


v3.0.13 (XXXX-XX-XX)
--------------------

* fixed issue #2315

* fixed issue #2210


v3.0.12 (2016-11-23)
--------------------

* fixed issue #2176

* fixed issue #2168

* fixed issues #2149, #2159

* fixed error reporting for issue #2158

* fixed assembly linkage bug in CRC4 module

* added support for descriptions field in Foxx dependencies


v3.0.11 (2016-11-08)
--------------------

* fixed issue #2140: supervisor dies instead of respawning child

* fixed issue #2131: use shard key value entered by user in web interface

* fixed issue #2129: cannot kill a long-run query

* fixed issue #2110

* fixed issue #2081

* fixed issue #2038

* changes to Foxx service configuration or dependencies should now be
  stored correctly when options are cleared or omitted

* Foxx tests no longer support the Mocha QUnit interface as this resulted in weird
  inconsistencies in the BDD and TDD interfaces. This fixes the TDD interface
  as well as out-of-sequence problems when using the BDD before/after functions.

* fixed issue #2148


v3.0.10 (2016-09-26)
--------------------

* fixed issue #2072

* fixed issue #2070

* fixed slow cluster starup issues. supervision will demonstrate more
  patience with db servers


v3.0.9 (2016-09-21)
-------------------

* fixed issue #2064

* fixed issue #2060

* speed up `collection.any()` and skiplist index creation

* fixed multiple issues where ClusterInfo bug hung agency in limbo
  timeouting on multiple collection and database callbacks


v3.0.8 (2016-09-14)
-------------------

* fixed issue #2052

* fixed issue #2005

* fixed issue #2039

* fixed multiple issues where ClusterInfo bug hung agency in limbo
  timeouting on multiple collection and database callbacks


v3.0.7 (2016-09-05)
-------------------

* new supervision job handles db server failure during collection creation.


v3.0.6 (2016-09-02)
-------------------

* fixed issue #2026

* slightly better error diagnostics for AQL query compilation and replication

* fixed issue #2018

* fixed issue #2015

* fixed issue #2012

* fixed wrong default value for arangoimp's `--on-duplicate` value

* fix execution of AQL traversal expressions when there are multiple
  conditions that refer to variables set outside the traversal

* properly return HTTP 503 in JS actions when backend is gone

* supervision creates new key in agency for failed servers

* new shards will not be allocated on failed or cleaned servers


v3.0.5 (2016-08-18)
-------------------

* execute AQL ternary operator via C++ if possible

* fixed issue #1977

* fixed extraction of _id attribute in AQL traversal conditions

* fix SSL agency endpoint

* Minimum RAFT timeout was one order of magnitude to short.

* Optimized RAFT RPCs from leader to followers for efficiency.

* Optimized RAFT RPC handling on followers with respect to compaction.

* Fixed bug in handling of duplicates and overlapping logs

* Fixed bug in supervision take over after leadership change.

v3.0.4 (2016-08-01)
-------------------

* added missing lock for periodic jobs access

* fix multiple foxx related cluster issues

* fix handling of empty AQL query strings

* fixed issue in `INTERSECTION` AQL function with duplicate elements
  in the source arrays

* fixed issue #1970

* fixed issue #1968

* fixed issue #1967

* fixed issue #1962

* fixed issue #1959

* replaced require("internal").db by require("@arangodb").db

* fixed issue #1954

* fixed issue #1953

* fixed issue #1950

* fixed issue #1949

* fixed issue #1943

* fixed segfault in V8, by backporting https://bugs.chromium.org/p/v8/issues/detail?id=5033

* Foxx OAuth2 module now correctly passes the `access_token` to the OAuth2 server

* fixed credentialed CORS requests properly respecting --http.trusted-origin

* fixed a crash in V8Periodic task (forgotten lock)

* fixed two bugs in synchronous replication (syncCollectionFinalize)


v3.0.3 (2016-07-17)
-------------------

* fixed issue #1942

* fixed issue #1941

* fixed array index batch insertion issues for hash indexes that caused problems when
  no elements remained for insertion

* fixed AQL MERGE() function with External objects originating from traversals

* fixed some logfile recovery errors with error message "document not found"

* fixed issue #1937

* fixed issue #1936

* improved performance of arangorestore in clusters with synchronous
  replication

* Foxx tests and scripts in development mode should now always respect updated
  files instead of loading stale modules

* When disabling Foxx development mode the setup script is now re-run

* Foxx manifests of installed services are now saved to disk with indentation


v3.0.2 (2016-07-09)
-------------------

* fixed assertion failure in case multiple remove operations were used in the same query

* fixed upsert behavior in case upsert was used in a loop with the same document example

* fixed issue #1930

* don't expose local file paths in Foxx error messages.

* fixed issue #1929

* make arangodump dump the attribute `isSystem` when dumping the structure
  of a collection, additionally make arangorestore not fail when the attribute
  is missing

* fixed "Could not extract custom attribute" issue when using COLLECT with
  MIN/MAX functions in some contexts

* honor presence of persistent index for sorting

* make AQL query optimizer not skip "use-indexes-rule", even if enough
  plans have been created already

* make AQL optimizer not skip "use-indexes-rule", even if enough execution plans
  have been created already

* fix double precision value loss in VelocyPack JSON parser

* added missing SSL support for arangorestore

* improved cluster import performance

* fix Foxx thumbnails on DC/OS

* fix Foxx configuration not being saved

* fix Foxx app access from within the frontend on DC/OS

* add option --default-replication-factor to arangorestore and simplify
  the control over the number of shards when restoring

* fix a bug in the VPack -> V8 conversion if special attributes _key,
  _id, _rev, _from and _to had non-string values, which is allowed
  below the top level

* fix malloc_usable_size for darwin


v3.0.1 (2016-06-30)
-------------------

* fixed periodic jobs: there should be only one instance running - even if it
  runs longer than the period

* increase max. number of collections in AQL queries from 32 to 256

* fixed issue #1916: header "authorization" is required" when opening
  services page

* fixed issue #1915: Explain: member out of range

* fixed issue #1914: fix unterminated buffer

* don't remove lockfile if we are the same (now stale) pid
  fixes docker setups (our pid will always be 1)

* do not use revision id comparisons in compaction for determining whether a
  revision is obsolete, but marker memory addresses
  this ensures revision ids don't matter when compacting documents

* escape Unicode characters in JSON HTTP responses
  this converts UTF-8 characters in HTTP responses of arangod into `\uXXXX`
  escape sequences. This makes the HTTP responses fit into the 7 bit ASCII
  character range, which speeds up HTTP response parsing for some clients,
  namely node.js/v8

* add write before read collections when starting a user transaction
  this allows specifying the same collection in both read and write mode without
  unintended side effects

* fixed buffer overrun that occurred when building very large result sets

* index lookup optimizations for primary index and edge index

* fixed "collection is a nullptr" issue when starting a traversal from a transaction

* enable /_api/import on coordinator servers


v3.0.0 (2016-06-22)
-------------------

* minor GUI fixxes

* fix for replication and nonces


v3.0.0-rc3 (2016-06-19)
-----------------------

* renamed various Foxx errors to no longer refer to Foxx services as apps

* adjusted various error messages in Foxx to be more informative

* specifying "files" in a Foxx manifest to be mounted at the service root
  no longer results in 404s when trying to access non-file routes

* undeclared path parameters in Foxx no longer break the service

* trusted reverse proxy support is now handled more consistently

* ArangoDB request compatibility and user are now exposed in Foxx

* all bundled NPM modules have been upgraded to their latest versions


v3.0.0-rc2 (2016-06-12)
-----------------------

* added option `--server.max-packet-size` for client tools

* renamed option `--server.ssl-protocol` to `--ssl.protocol` in client tools
  (was already done for arangod, but overlooked for client tools)

* fix handling of `--ssl.protocol` value 5 (TLS v1.2) in client tools, which
  claimed to support it but didn't

* config file can use '@include' to include a different config file as base


v3.0.0-rc1 (2016-06-10)
-----------------------

* the user management has changed: it now has users that are independent of
  databases. A user can have one or more database assigned to the user.

* forward ported V8 Comparator bugfix for inline heuristics from
  https://github.com/v8/v8/commit/5ff7901e24c2c6029114567de5a08ed0f1494c81

* changed to-string conversion for AQL objects and arrays, used by the AQL
  function `TO_STRING()` and implicit to-string casts in AQL

  - arrays are now converted into their JSON-stringify equivalents, e.g.

    - `[ ]` is now converted to `[]`
    - `[ 1, 2, 3 ]` is now converted to `[1,2,3]`
    - `[ "test", 1, 2 ] is now converted to `["test",1,2]`

    Previous versions of ArangoDB converted arrays with no members into the
    empty string, and non-empty arrays into a comma-separated list of member
    values, without the surrounding angular brackets. Additionally, string
    array members were not enclosed in quotes in the result string:

    - `[ ]` was converted to ``
    - `[ 1, 2, 3 ]` was converted to `1,2,3`
    - `[ "test", 1, 2 ] was converted to `test,1,2`

  - objects are now converted to their JSON-stringify equivalents, e.g.

    - `{ }` is converted to `{}`
    - `{ a: 1, b: 2 }` is converted to `{"a":1,"b":2}`
    - `{ "test" : "foobar" }` is converted to `{"test":"foobar"}`

    Previous versions of ArangoDB always converted objects into the string
    `[object Object]`

  This change affects also the AQL functions `CONCAT()` and `CONCAT_SEPARATOR()`
  which treated array values differently in previous versions. Previous versions
  of ArangoDB automatically flattened array values on the first level of the array,
  e.g. `CONCAT([1, 2, 3, [ 4, 5, 6 ]])` produced `1,2,3,4,5,6`. Now this will produce
  `[1,2,3,[4,5,6]]`. To flatten array members on the top level, you can now use
  the more explicit `CONCAT(FLATTEN([1, 2, 3, [4, 5, 6]], 1))`.

* added C++ implementations for AQL functions `SLICE()`, `CONTAINS()` and
  `RANDOM_TOKEN()`

* as a consequence of the upgrade to V8 version 5, the implementation of the
  JavaScript `Buffer` object had to be changed. JavaScript `Buffer` objects in
  ArangoDB now always store their data on the heap. There is no shared pool
  for small Buffer values, and no pointing into existing Buffer data when
  extracting slices. This change may increase the cost of creating Buffers with
  short contents or when peeking into existing Buffers, but was required for
  safer memory management and to prevent leaks.

* the `db` object's function `_listDatabases()` was renamed to just `_databases()`
  in order to make it more consistent with the existing `_collections()` function.
  Additionally the `db` object's `_listEndpoints()` function was renamed to just
  `_endpoints()`.

* changed default value of `--server.authentication` from `false` to `true` in
  configuration files etc/relative/arangod.conf and etc/arangodb/arangod.conf.in.
  This means the server will be started with authentication enabled by default,
  requiring all client connections to provide authentication data when connecting
  to ArangoDB. Authentication can still be turned off via setting the value of
  `--server.authentication` to `false` in ArangoDB's configuration files or by
  specifying the option on the command-line.

* Changed result format for querying all collections via the API GET `/_api/collection`.

  Previous versions of ArangoDB returned an object with an attribute named `collections`
  and an attribute named `names`. Both contained all available collections, but
  `collections` contained the collections as an array, and `names` contained the
  collections again, contained in an object in which the attribute names were the
  collection names, e.g.

  ```
  {
    "collections": [
      {"id":"5874437","name":"test","isSystem":false,"status":3,"type":2},
      {"id":"17343237","name":"something","isSystem":false,"status":3,"type":2},
      ...
    ],
    "names": {
      "test": {"id":"5874437","name":"test","isSystem":false,"status":3,"type":2},
      "something": {"id":"17343237","name":"something","isSystem":false,"status":3,"type":2},
      ...
    }
  }
  ```
  This result structure was redundant, and therefore has been simplified to just

  ```
  {
    "result": [
      {"id":"5874437","name":"test","isSystem":false,"status":3,"type":2},
      {"id":"17343237","name":"something","isSystem":false,"status":3,"type":2},
      ...
    ]
  }
  ```

  in ArangoDB 3.0.

* added AQL functions `TYPENAME()` and `HASH()`

* renamed arangob tool to arangobench

* added AQL string comparison operator `LIKE`

  The operator can be used to compare strings like this:

      value LIKE search

  The operator is currently implemented by calling the already existing AQL
  function `LIKE`.

  This change also makes `LIKE` an AQL keyword. Using `LIKE` in either case as
  an attribute or collection name in AQL thus requires quoting.

* make AQL optimizer rule "remove-unnecessary-calculations" fire in more cases

  The rule will now remove calculations that are used exactly once in other
  expressions (e.g. `LET a = doc RETURN a.value`) and calculations,
  or calculations that are just references (e.g. `LET a = b`).

* renamed AQL optimizer rule "merge-traversal-filter" to "optimize-traversals"
  Additionally, the optimizer rule will remove unused edge and path result variables
  from the traversal in case they are specified in the `FOR` section of the traversal,
  but not referenced later in the query. This saves constructing edges and paths
  results.

* added AQL optimizer rule "inline-subqueries"

  This rule can pull out certain subqueries that are used as an operand to a `FOR`
  loop one level higher, eliminating the subquery completely. For example, the query

      FOR i IN (FOR j IN [1,2,3] RETURN j) RETURN i

  will be transformed by the rule to:

      FOR i IN [1,2,3] RETURN i

  The query

      FOR name IN (FOR doc IN _users FILTER doc.status == 1 RETURN doc.name) LIMIT 2 RETURN name

  will be transformed into

      FOR tmp IN _users FILTER tmp.status == 1 LIMIT 2 RETURN tmp.name

  The rule will only fire when the subquery is used as an operand to a `FOR` loop, and
  if the subquery does not contain a `COLLECT` with an `INTO` variable.

* added new endpoint "srv://" for DNS service records

* The result order of the AQL functions VALUES and ATTRIBUTES has never been
  guaranteed and it only had the "correct" ordering by accident when iterating
  over objects that were not loaded from the database. This accidental behavior
  is now changed by introduction of VelocyPack. No ordering is guaranteed unless
  you specify the sort parameter.

* removed configure option `--enable-logger`

* added AQL array comparison operators

  All AQL comparison operators now also exist in an array variant. In the
  array variant, the operator is preceded with one of the keywords *ALL*, *ANY*
  or *NONE*. Using one of these keywords changes the operator behavior to
  execute the comparison operation for all, any, or none of its left hand
  argument values. It is therefore expected that the left hand argument
  of an array operator is an array.

  Examples:

      [ 1, 2, 3 ] ALL IN [ 2, 3, 4 ]   // false
      [ 1, 2, 3 ] ALL IN [ 1, 2, 3 ]   // true
      [ 1, 2, 3 ] NONE IN [ 3 ]        // false
      [ 1, 2, 3 ] NONE IN [ 23, 42 ]   // true
      [ 1, 2, 3 ] ANY IN [ 4, 5, 6 ]   // false
      [ 1, 2, 3 ] ANY IN [ 1, 42 ]     // true
      [ 1, 2, 3 ] ANY == 2             // true
      [ 1, 2, 3 ] ANY == 4             // false
      [ 1, 2, 3 ] ANY > 0              // true
      [ 1, 2, 3 ] ANY <= 1             // true
      [ 1, 2, 3 ] NONE < 99            // false
      [ 1, 2, 3 ] NONE > 10            // true
      [ 1, 2, 3 ] ALL > 2              // false
      [ 1, 2, 3 ] ALL > 0              // true
      [ 1, 2, 3 ] ALL >= 3             // false
      ["foo", "bar"] ALL != "moo"      // true
      ["foo", "bar"] NONE == "bar"     // false
      ["foo", "bar"] ANY == "foo"      // true

* improved AQL optimizer to remove unnecessary sort operations in more cases

* allow enclosing AQL identifiers in forward ticks in addition to using
  backward ticks

  This allows for convenient writing of AQL queries in JavaScript template strings
  (which are delimited with backticks themselves), e.g.

      var q = `FOR doc IN ´collection´ RETURN doc.´name´`;

* allow to set `print.limitString` to configure the number of characters
  to output before truncating

* make logging configurable per log "topic"

  `--log.level <level>` sets the global log level to <level>, e.g. `info`,
  `debug`, `trace`.

  `--log.level topic=<level>` sets the log level for a specific topic.
  Currently, the following topics exist: `collector`, `compactor`, `mmap`,
  `performance`, `queries`, and `requests`. `performance` and `requests` are
  set to FATAL by default. `queries` is set to info. All others are
  set to the global level by default.

  The new log option `--log.output <definition>` allows directing the global
  or per-topic log output to different outputs. The output definition
  "<definition>" can be one of

    "-" for stdin
    "+" for stderr
    "syslog://<syslog-facility>"
    "syslog://<syslog-facility>/<application-name>"
    "file://<relative-path>"

  The option can be specified multiple times in order to configure the output
  for different log topics. To set up a per-topic output configuration, use
  `--log.output <topic>=<definition>`, e.g.

    queries=file://queries.txt

  logs all queries to the file "queries.txt".

* the option `--log.requests-file` is now deprecated. Instead use

    `--log.level requests=info`
    `--log.output requests=file://requests.txt`

* the option `--log.facility` is now deprecated. Instead use

    `--log.output requests=syslog://facility`

* the option `--log.performance` is now deprecated. Instead use

    `--log.level performance=trace`

* removed option `--log.source-filter`

* removed configure option `--enable-logger`

* change collection directory names to include a random id component at the end

  The new pattern is `collection-<id>-<random>`, where `<id>` is the collection
  id and `<random>` is a random number. Previous versions of ArangoDB used a
  pattern `collection-<id>` without the random number.

  ArangoDB 3.0 understands both the old and name directory name patterns.

* removed mostly unused internal spin-lock implementation

* removed support for pre-Windows 7-style locks. This removes compatibility for
  Windows versions older than Windows 7 (e.g. Windows Vista, Windows XP) and
  Windows 2008R2 (e.g. Windows 2008).

* changed names of sub-threads started by arangod

* added option `--default-number-of-shards` to arangorestore, allowing creating
  collections with a specifiable number of shards from a non-cluster dump

* removed support for CoffeeScript source files

* removed undocumented SleepAndRequeue

* added WorkMonitor to inspect server threads

* when downloading a Foxx service from the web interface the suggested filename
  is now based on the service's mount path instead of simply "app.zip"

* the `@arangodb/request` response object now stores the parsed JSON response
  body in a property `json` instead of `body` when the request was made using the
  `json` option. The `body` instead contains the response body as a string.

* the Foxx API has changed significantly, 2.8 services are still supported
  using a backwards-compatible "legacy mode"


v2.8.12 (XXXX-XX-XX)
--------------------

* issue #2091: decrease connect timeout to 5 seconds on startup

* fixed issue #2072

* slightly better error diagnostics for some replication errors

* fixed issue #1977

* fixed issue in `INTERSECTION` AQL function with duplicate elements
  in the source arrays

* fixed issue #1962

* fixed issue #1959

* export aqlQuery template handler as require('org/arangodb').aql for forwards-compatibility


v2.8.11 (2016-07-13)
--------------------

* fixed array index batch insertion issues for hash indexes that caused problems when
  no elements remained for insertion

* fixed issue #1937


v2.8.10 (2016-07-01)
--------------------

* make sure next local _rev value used for a document is at least as high as the
  _rev value supplied by external sources such as replication

* make adding a collection in both read- and write-mode to a transaction behave as
  expected (write includes read). This prevents the `unregister collection used in
  transaction` error

* fixed sometimes invalid result for `byExample(...).count()` when an index plus
  post-filtering was used

* fixed "collection is a nullptr" issue when starting a traversal from a transaction

* honor the value of startup option `--database.wait-for-sync` (that is used to control
  whether new collections are created with `waitForSync` set to `true` by default) also
  when creating collections via the HTTP API (and thus the ArangoShell). When creating
  a collection via these mechanisms, the option was ignored so far, which was inconsistent.

* fixed issue #1826: arangosh --javascript.execute: internal error (geo index issue)

* fixed issue #1823: Arango crashed hard executing very simple query on windows


v2.8.9 (2016-05-13)
-------------------

* fixed escaping and quoting of extra parameters for executables in Mac OS X App

* added "waiting for" status variable to web interface collection figures view

* fixed undefined behavior in query cache invaldation

* fixed access to /_admin/statistics API in case statistics are disable via option
  `--server.disable-statistics`

* Foxx manager will no longer fail hard when Foxx store is unreachable unless installing
  a service from the Foxx store (e.g. when behind a firewall or GitHub is unreachable).


v2.8.8 (2016-04-19)
-------------------

* fixed issue #1805: Query: internal error (location: arangod/Aql/AqlValue.cpp:182).
  Please report this error to arangodb.com (while executing)

* allow specifying collection name prefixes for `_from` and `_to` in arangoimp:

  To avoid specifying complete document ids (consisting of collection names and document
  keys) for *_from* and *_to* values when importing edges with arangoimp, there are now
  the options *--from-collection-prefix* and *--to-collection-prefix*.

  If specified, these values will be automatically prepended to each value in *_from*
  (or *_to* resp.). This allows specifying only document keys inside *_from* and/or *_to*.

  *Example*

      > arangoimp --from-collection-prefix users --to-collection-prefix products ...

  Importing the following document will then create an edge between *users/1234* and
  *products/4321*:

  ```js
  { "_from" : "1234", "_to" : "4321", "desc" : "users/1234 is connected to products/4321" }
  ```

* requests made with the interactive system API documentation in the web interface
  (Swagger) will now respect the active database instead of always using `_system`


v2.8.7 (2016-04-07)
-------------------

* optimized primary=>secondary failover

* fix to-boolean conversion for documents in AQL

* expose the User-Agent HTTP header from the ArangoShell since Github seems to
  require it now, and we use the ArangoShell for fetching Foxx repositories from Github

* work with http servers that only send

* fixed potential race condition between compactor and collector threads

* fix removal of temporary directories on arangosh exit

* javadoc-style comments in Foxx services are no longer interpreted as
  Foxx comments outside of controller/script/exports files (#1748)

* removed remaining references to class syntax for Foxx Model and Repository
  from the documentation

* added a safe-guard for corrupted master-pointer


v2.8.6 (2016-03-23)
-------------------

* arangosh can now execute JavaScript script files that contain a shebang
  in the first line of the file. This allows executing script files directly.

  Provided there is a script file `/path/to/script.js` with the shebang
  `#!arangosh --javascript.execute`:

      > cat /path/to/script.js
      #!arangosh --javascript.execute
      print("hello from script.js");

  If the script file is made executable

      > chmod a+x /path/to/script.js

  it can be invoked on the shell directly and use arangosh for its execution:

      > /path/to/script.js
      hello from script.js

  This did not work in previous versions of ArangoDB, as the whole script contents
  (including the shebang) were treated as JavaScript code.
  Now shebangs in script files will now be ignored for all files passed to arangosh's
  `--javascript.execute` parameter.

  The alternative way of executing a JavaScript file with arangosh still works:

      > arangosh --javascript.execute /path/to/script.js
      hello from script.js

* added missing reset of traversal state for nested traversals.
  The state of nested traversals (a traversal in an AQL query that was
  located in a repeatedly executed subquery or inside another FOR loop)
  was not reset properly, so that multiple invocations of the same nested
  traversal with different start vertices led to the nested traversal
  always using the start vertex provided on the first invocation.

* fixed issue #1781: ArangoDB startup time increased tremendously

* fixed issue #1783: SIGHUP should rotate the log


v2.8.5 (2016-03-11)
-------------------

* Add OpenSSL handler for TLS V1.2 as sugested by kurtkincaid in #1771

* fixed issue #1765 (The webinterface should display the correct query time)
  and #1770 (Display ACTUAL query time in aardvark's AQL editor)

* Windows: the unhandled exception handler now calls the windows logging
  facilities directly without locks.
  This fixes lockups on crashes from the logging framework.

* improve nullptr handling in logger.

* added new endpoint "srv://" for DNS service records

* `org/arangodb/request` no longer sets the content-type header to the
  string "undefined" when no content-type header should be sent (issue #1776)


v2.8.4 (2016-03-01)
-------------------

* global modules are no longer incorrectly resolved outside the ArangoDB
  JavaScript directory or the Foxx service's root directory (issue #1577)

* improved error messages from Foxx and JavaScript (issues #1564, #1565, #1744)


v2.8.3 (2016-02-22)
-------------------

* fixed AQL filter condition collapsing for deeply-nested cases, potentially
  enabling usage of indexes in some dedicated cases

* added parentheses in AQL explain command output to correctly display precedence
  of logical and arithmetic operators

* Foxx Model event listeners defined on the model are now correctly invoked by
  the Repository methods (issue #1665)

* Deleting a Foxx service in the frontend should now always succeed even if the
  files no longer exist on the file system (issue #1358)

* Routing actions loaded from the database no longer throw exceptions when
  trying to load other modules using "require"

* The `org/arangodb/request` response object now sets a property `json` to the
  parsed JSON response body in addition to overwriting the `body` property when
  the request was made using the `json` option.

* Improved Windows stability

* Fixed a bug in the interactive API documentation that would escape slashes
  in document-handle fields. Document handles are now provided as separate
  fields for collection name and document key.


v2.8.2 (2016-02-09)
-------------------

* the continuous replication applier will now prevent the master's WAL logfiles
  from being removed if they are still needed by the applier on the slave. This
  should help slaves that suffered from masters garbage collection WAL logfiles
  which would have been needed by the slave later.

  The initial synchronization will block removal of still needed WAL logfiles
  on the master for 10 minutes initially, and will extend this period when further
  requests are made to the master. Initial synchronization hands over its handle
  for blocking logfile removal to the continuous replication when started via
  the *setupReplication* function. In this case, continuous replication will
  extend the logfile removal blocking period for the required WAL logfiles when
  the slave makes additional requests.

  All handles that block logfile removal will time out automatically after at
  most 5 minutes should a master not be contacted by the slave anymore (e.g. in
  case the slave's replication is turned off, the slaves loses the connection
  to the master or the slave goes down).

* added all-in-one function *setupReplication* to synchronize data from master
  to slave and start the continuous replication:

      require("@arangodb/replication").setupReplication(configuration);

  The command will return when the initial synchronization is finished and the
  continuous replication has been started, or in case the initial synchronization
  has failed.

  If the initial synchronization is successful, the command will store the given
  configuration on the slave. It also configures the continuous replication to start
  automatically if the slave is restarted, i.e. *autoStart* is set to *true*.

  If the command is run while the slave's replication applier is already running,
  it will first stop the running applier, drop its configuration and do a
  resynchronization of data with the master. It will then use the provided configration,
  overwriting any previously existing replication configuration on the slave.

  The following example demonstrates how to use the command for setting up replication
  for the *_system* database. Note that it should be run on the slave and not the
  master:

      db._useDatabase("_system");
      require("@arangodb/replication").setupReplication({
        endpoint: "tcp://master.domain.org:8529",
        username: "myuser",
        password: "mypasswd",
        verbose: false,
        includeSystem: false,
        incremental: true,
        autoResync: true
      });

* the *sync* and *syncCollection* functions now always start the data synchronization
  as an asynchronous server job. The call to *sync* or *syncCollection* will block
  until synchronization is either complete or has failed with an error. The functions
  will automatically poll the slave periodically for status updates.

  The main benefit is that the connection to the slave does not need to stay open
  permanently and is thus not affected by timeout issues. Additionally the caller does
  not need to query the synchronization status from the slave manually as this is
  now performed automatically by these functions.

* fixed undefined behavior when explaining some types of AQL traversals, fixed
  display of some types of traversals in AQL explain output


v2.8.1 (2016-01-29)
-------------------

* Improved AQL Pattern matching by allowing to specify a different traversal
  direction for one or many of the edge collections.

      FOR v, e, p IN OUTBOUND @start @@ec1, INBOUND @@ec2, @@ec3

  will traverse *ec1* and *ec3* in the OUTBOUND direction and for *ec2* it will use
  the INBOUND direction. These directions can be combined in arbitrary ways, the
  direction defined after *IN [steps]* will we used as default direction and can
  be overriden for specific collections.
  This feature is only available for collection lists, it is not possible to
  combine it with graph names.

* detect more types of transaction deadlocks early

* fixed display of relational operators in traversal explain output

* fixed undefined behavior in AQL function `PARSE_IDENTIFIER`

* added "engines" field to Foxx services generated in the admin interface

* added AQL function `IS_SAME_COLLECTION`:

  *IS_SAME_COLLECTION(collection, document)*: Return true if *document* has the same
  collection id as the collection specified in *collection*. *document* can either be
  a [document handle](../Glossary/README.md#document-handle) string, or a document with
  an *_id* attribute. The function does not validate whether the collection actually
  contains the specified document, but only compares the name of the specified collection
  with the collection name part of the specified document.
  If *document* is neither an object with an *id* attribute nor a *string* value,
  the function will return *null* and raise a warning.

      /* true */
      IS_SAME_COLLECTION('_users', '_users/my-user')
      IS_SAME_COLLECTION('_users', { _id: '_users/my-user' })

      /* false */
      IS_SAME_COLLECTION('_users', 'foobar/baz')
      IS_SAME_COLLECTION('_users', { _id: 'something/else' })


v2.8.0 (2016-01-25)
-------------------

* avoid recursive locking


v2.8.0-beta8 (2016-01-19)
-------------------------

* improved internal datafile statistics for compaction and compaction triggering
  conditions, preventing excessive growth of collection datafiles under some
  workloads. This should also fix issue #1596.

* renamed AQL optimizer rule `remove-collect-into` to `remove-collect-variables`

* fixed primary and edge index lookups prematurely aborting searches when the
  specified id search value contained a different collection than the collection
  the index was created for


v2.8.0-beta7 (2016-01-06)
-------------------------

* added vm.runInThisContext

* added AQL keyword `AGGREGATE` for use in AQL `COLLECT` statement

  Using `AGGREGATE` allows more efficient aggregation (incrementally while building
  the groups) than previous versions of AQL, which built group aggregates afterwards
  from the total of all group values.

  `AGGREGATE` can be used inside a `COLLECT` statement only. If used, it must follow
  the declaration of grouping keys:

      FOR doc IN collection
        COLLECT gender = doc.gender AGGREGATE minAge = MIN(doc.age), maxAge = MAX(doc.age)
        RETURN { gender, minAge, maxAge }

  or, if no grouping keys are used, it can follow the `COLLECT` keyword:

      FOR doc IN collection
        COLLECT AGGREGATE minAge = MIN(doc.age), maxAge = MAX(doc.age)
        RETURN {
  minAge, maxAge
}

  Only specific expressions are allowed on the right-hand side of each `AGGREGATE`
  assignment:

  - on the top level the expression must be a call to one of the supported aggregation
    functions `LENGTH`, `MIN`, `MAX`, `SUM`, `AVERAGE`, `STDDEV_POPULATION`, `STDDEV_SAMPLE`,
    `VARIANCE_POPULATION`, or `VARIANCE_SAMPLE`

  - the expression must not refer to variables introduced in the `COLLECT` itself

* Foxx: mocha test paths with wildcard characters (asterisks) now work on Windows

* reserved AQL keyword `NONE` for future use

* web interface: fixed a graph display bug concerning dashboard view

* web interface: fixed several bugs during the dashboard initialize process

* web interface: included several bugfixes: #1597, #1611, #1623

* AQL query optimizer now converts `LENGTH(collection-name)` to an optimized
  expression that returns the number of documents in a collection

* adjusted the behavior of the expansion (`[*]`) operator in AQL for non-array values

  In ArangoDB 2.8, calling the expansion operator on a non-array value will always
  return an empty array. Previous versions of ArangoDB expanded non-array values by
  calling the `TO_ARRAY()` function for the value, which for example returned an
  array with a single value for boolean, numeric and string input values, and an array
  with the object's values for an object input value. This behavior was inconsistent
  with how the expansion operator works for the array indexes in 2.8, so the behavior
  is now unified:

  - if the left-hand side operand of `[*]` is an array, the array will be returned as
    is when calling `[*]` on it
  - if the left-hand side operand of `[*]` is not an array, an empty array will be
    returned by `[*]`

  AQL queries that rely on the old behavior can be changed by either calling `TO_ARRAY`
  explicitly or by using the `[*]` at the correct position.

  The following example query will change its result in 2.8 compared to 2.7:

      LET values = "foo" RETURN values[*]

  In 2.7 the query has returned the array `[ "foo" ]`, but in 2.8 it will return an
  empty array `[ ]`. To make it return the array `[ "foo" ]` again, an explicit
  `TO_ARRAY` function call is needed in 2.8 (which in this case allows the removal
  of the `[*]` operator altogether). This also works in 2.7:

      LET values = "foo" RETURN TO_ARRAY(values)

  Another example:

      LET values = [ { name: "foo" }, { name: "bar" } ]
      RETURN values[*].name[*]

  The above returned `[ [ "foo" ], [ "bar" ] ] in 2.7. In 2.8 it will return
  `[ [ ], [ ] ]`, because the value of `name` is not an array. To change the results
  to the 2.7 style, the query can be changed to

      LET values = [ { name: "foo" }, { name: "bar" } ]
      RETURN values[* RETURN TO_ARRAY(CURRENT.name)]

  The above also works in 2.7.
  The following types of queries won't change:

      LET values = [ 1, 2, 3 ] RETURN values[*]
      LET values = [ { name: "foo" }, { name: "bar" } ] RETURN values[*].name
      LET values = [ { names: [ "foo", "bar" ] }, { names: [ "baz" ] } ] RETURN values[*].names[*]
      LET values = [ { names: [ "foo", "bar" ] }, { names: [ "baz" ] } ] RETURN values[*].names[**]

* slightly adjusted V8 garbage collection strategy so that collection eventually
  happens in all contexts that hold V8 external references to documents and
  collections.

  also adjusted default value of `--javascript.gc-frequency` from 10 seconds to
  15 seconds, as less internal operations are carried out in JavaScript.

* fixes for AQL optimizer and traversal

* added `--create-collection-type` option to arangoimp

  This allows specifying the type of the collection to be created when
  `--create-collection` is set to `true`.

* Foxx export cache should no longer break if a broken app is loaded in the
  web admin interface.


v2.8.0-beta2 (2015-12-16)
-------------------------

* added AQL query optimizer rule "sort-in-values"

  This rule pre-sorts the right-hand side operand of the `IN` and `NOT IN`
  operators so the operation can use a binary search with logarithmic complexity
  instead of a linear search. The rule is applied when the right-hand side
  operand of an `IN` or `NOT IN` operator in a filter condition is a variable that
  is defined in a different loop/scope than the operator itself. Additionally,
  the filter condition must consist of solely the `IN` or `NOT IN` operation
  in order to avoid any side-effects.

* changed collection status terminology in web interface for collections for
  which an unload request has been issued from `in the process of being unloaded`
  to `will be unloaded`.

* unloading a collection via the web interface will now trigger garbage collection
  in all v8 contexts and force a WAL flush. This increases the chances of perfoming
  the unload faster.

* added the following attributes to the result of `collection.figures()` and the
  corresponding HTTP API at `PUT /_api/collection/<name>/figures`:

  - `documentReferences`: The number of references to documents in datafiles
    that JavaScript code currently holds. This information can be used for
    debugging compaction and unload issues.
  - `waitingFor`: An optional string value that contains information about
    which object type is at the head of the collection's cleanup queue. This
    information can be used for debugging compaction and unload issues.
  - `compactionStatus.time`: The point in time the compaction for the collection
    was last executed. This information can be used for debugging compaction
    issues.
  - `compactionStatus.message`: The action that was performed when the compaction
    was last run for the collection. This information can be used for debugging
    compaction issues.

  Note: `waitingFor` and `compactionStatus` may be empty when called on a coordinator
  in a cluster.

* the compaction will now provide queryable status info that can be used to track
  its progress. The compaction status is displayed in the web interface, too.

* better error reporting for arangodump and arangorestore

* arangodump will now fail by default when trying to dump edges that
  refer to already dropped collections. This can be circumvented by
  specifying the option `--force true` when invoking arangodump

* fixed cluster upgrade procedure

* the AQL functions `NEAR` and `WITHIN` now have stricter validations
  for their input parameters `limit`, `radius` and `distance`. They may now throw
  exceptions when invalid parameters are passed that may have not led
  to exceptions in previous versions.

* deprecation warnings now log stack traces

* Foxx: improved backwards compatibility with 2.5 and 2.6

  - reverted Model and Repository back to non-ES6 "classes" because of
    compatibility issues when using the extend method with a constructor

  - removed deprecation warnings for extend and controller.del

  - restored deprecated method Model.toJSONSchema

  - restored deprecated `type`, `jwt` and `sessionStorageApp` options
    in Controller#activateSessions

* Fixed a deadlock problem in the cluster


v2.8.0-beta1 (2015-12-06)
-------------------------

* added AQL function `IS_DATESTRING(value)`

  Returns true if *value* is a string that can be used in a date function.
  This includes partial dates such as *2015* or *2015-10* and strings containing
  invalid dates such as *2015-02-31*. The function will return false for all
  non-string values, even if some of them may be usable in date functions.


v2.8.0-alpha1 (2015-12-03)
--------------------------

* added AQL keywords `GRAPH`, `OUTBOUND`, `INBOUND` and `ANY` for use in graph
  traversals, reserved AQL keyword `ALL` for future use

  Usage of these keywords as collection names, variable names or attribute names
  in AQL queries will not be possible without quoting. For example, the following
  AQL query will still work as it uses a quoted collection name and a quoted
  attribute name:

      FOR doc IN `OUTBOUND`
        RETURN doc.`any`

* issue #1593: added AQL `POW` function for exponentation

* added cluster execution site info in explain output for AQL queries

* replication improvements:

  - added `autoResync` configuration parameter for continuous replication.

    When set to `true`, a replication slave will automatically trigger a full data
    re-synchronization with the master when the master cannot provide the log data
    the slave had asked for. Note that `autoResync` will only work when the option
    `requireFromPresent` is also set to `true` for the continuous replication, or
    when the continuous syncer is started and detects that no start tick is present.

    Automatic re-synchronization may transfer a lot of data from the master to the
    slave and may be expensive. It is therefore turned off by default.
    When turned off, the slave will never perform an automatic re-synchronization
    with the master.

  - added `idleMinWaitTime` and `idleMaxWaitTime` configuration parameters for
    continuous replication.

    These parameters can be used to control the minimum and maximum wait time the
    slave will (intentionally) idle and not poll for master log changes in case the
    master had sent the full logs already.
    The `idleMaxWaitTime` value will only be used when `adapativePolling` is set
    to `true`. When `adaptivePolling` is disable, only `idleMinWaitTime` will be
    used as a constant time span in which the slave will not poll the master for
    further changes. The default values are 0.5 seconds for `idleMinWaitTime` and
    2.5 seconds for `idleMaxWaitTime`, which correspond to the hard-coded values
    used in previous versions of ArangoDB.

  - added `initialSyncMaxWaitTime` configuration parameter for initial and continuous
    replication

    This option controls the maximum wait time (in seconds) that the initial
    synchronization will wait for a response from the master when fetching initial
    collection data. If no response is received within this time period, the initial
    synchronization will give up and fail. This option is also relevant for
    continuous replication in case *autoResync* is set to *true*, as then the
    continuous replication may trigger a full data re-synchronization in case
    the master cannot the log data the slave had asked for.

  - HTTP requests sent from the slave to the master during initial synchronization
    will now be retried if they fail with connection problems.

  - the initial synchronization now logs its progress so it can be queried using
    the regular replication status check APIs.

  - added `async` attribute for `sync` and `syncCollection` operations called from
    the ArangoShell. Setthing this attribute to `true` will make the synchronization
    job on the server go into the background, so that the shell does not block. The
    status of the started asynchronous synchronization job can be queried from the
    ArangoShell like this:

        /* starts initial synchronization */
        var replication = require("@arangodb/replication");
        var id = replication.sync({
          endpoint: "tcp://master.domain.org:8529",
          username: "myuser",
          password: "mypasswd",
          async: true
       });

       /* now query the id of the returned async job and print the status */
       print(replication.getSyncResult(id));

    The result of `getSyncResult()` will be `false` while the server-side job
    has not completed, and different to `false` if it has completed. When it has
    completed, all job result details will be returned by the call to `getSyncResult()`.


* fixed non-deterministic query results in some cluster queries

* fixed issue #1589

* return HTTP status code 410 (gone) instead of HTTP 408 (request timeout) for
  server-side operations that are canceled / killed. Sending 410 instead of 408
  prevents clients from re-starting the same (canceled) operation. Google Chrome
  for example sends the HTTP request again in case it is responded with an HTTP
  408, and this is exactly the opposite of the desired behavior when an operation
  is canceled / killed by the user.

* web interface: queries in AQL editor now cancelable

* web interface: dashboard - added replication information

* web interface: AQL editor now supports bind parameters

* added startup option `--server.hide-product-header` to make the server not send
  the HTTP response header `"Server: ArangoDB"` in its HTTP responses. By default,
  the option is turned off so the header is still sent as usual.

* added new AQL function `UNSET_RECURSIVE` to recursively unset attritutes from
  objects/documents

* switched command-line editor in ArangoShell and arangod to linenoise-ng

* added automatic deadlock detection for transactions

  In case a deadlock is detected, a multi-collection operation may be rolled back
  automatically and fail with error 29 (`deadlock detected`). Client code for
  operations containing more than one collection should be aware of this potential
  error and handle it accordingly, either by giving up or retrying the transaction.

* Added C++ implementations for the AQL arithmetic operations and the following
  AQL functions:
  - ABS
  - APPEND
  - COLLECTIONS
  - CURRENT_DATABASE
  - DOCUMENT
  - EDGES
  - FIRST
  - FIRST_DOCUMENT
  - FIRST_LIST
  - FLATTEN
  - FLOOR
  - FULLTEXT
  - LAST
  - MEDIAN
  - MERGE_RECURSIVE
  - MINUS
  - NEAR
  - NOT_NULL
  - NTH
  - PARSE_IDENTIFIER
  - PERCENTILE
  - POP
  - POSITION
  - PUSH
  - RAND
  - RANGE
  - REMOVE_NTH
  - REMOVE_VALUE
  - REMOVE_VALUES
  - ROUND
  - SHIFT
  - SQRT
  - STDDEV_POPULATION
  - STDDEV_SAMPLE
  - UNSHIFT
  - VARIANCE_POPULATION
  - VARIANCE_SAMPLE
  - WITHIN
  - ZIP

* improved performance of skipping over many documents in an AQL query when no
  indexes and no filters are used, e.g.

      FOR doc IN collection
        LIMIT 1000000, 10
        RETURN doc

* Added array indexes

  Hash indexes and skiplist indexes can now optionally be defined for array values
  so they index individual array members.

  To define an index for array values, the attribute name is extended with the
  expansion operator `[*]` in the index definition:

      arangosh> db.colName.ensureHashIndex("tags[*]");

  When given the following document

      { tags: [ "AQL", "ArangoDB", "Index" ] }

  the index will now contain the individual values `"AQL"`, `"ArangoDB"` and `"Index"`.

  Now the index can be used for finding all documents having `"ArangoDB"` somewhere in their
  tags array using the following AQL query:

      FOR doc IN colName
        FILTER "ArangoDB" IN doc.tags[*]
        RETURN doc

* rewrote AQL query optimizer rule `use-index-range` and renamed it to `use-indexes`.
  The name change affects rule names in the optimizer's output.

* rewrote AQL execution node `IndexRangeNode` and renamed it to `IndexNode`. The name
  change affects node names in the optimizer's explain output.

* added convenience function `db._explain(query)` for human-readable explanation
  of AQL queries

* module resolution as used by `require` now behaves more like in node.js

* the `org/arangodb/request` module now returns response bodies for error responses
  by default. The old behavior of not returning bodies for error responses can be
  re-enabled by explicitly setting the option `returnBodyOnError` to `false` (#1437)


v2.7.6 (2016-01-30)
-------------------

* detect more types of transaction deadlocks early


v2.7.5 (2016-01-22)
-------------------

* backported added automatic deadlock detection for transactions

  In case a deadlock is detected, a multi-collection operation may be rolled back
  automatically and fail with error 29 (`deadlock detected`). Client code for
  operations containing more than one collection should be aware of this potential
  error and handle it accordingly, either by giving up or retrying the transaction.

* improved internal datafile statistics for compaction and compaction triggering
  conditions, preventing excessive growth of collection datafiles under some
  workloads. This should also fix issue #1596.

* Foxx export cache should no longer break if a broken app is loaded in the
  web admin interface.

* Foxx: removed some incorrect deprecation warnings.

* Foxx: mocha test paths with wildcard characters (asterisks) now work on Windows


v2.7.4 (2015-12-21)
-------------------

* slightly adjusted V8 garbage collection strategy so that collection eventually
  happens in all contexts that hold V8 external references to documents and
  collections.

* added the following attributes to the result of `collection.figures()` and the
  corresponding HTTP API at `PUT /_api/collection/<name>/figures`:

  - `documentReferences`: The number of references to documents in datafiles
    that JavaScript code currently holds. This information can be used for
    debugging compaction and unload issues.
  - `waitingFor`: An optional string value that contains information about
    which object type is at the head of the collection's cleanup queue. This
    information can be used for debugging compaction and unload issues.
  - `compactionStatus.time`: The point in time the compaction for the collection
    was last executed. This information can be used for debugging compaction
    issues.
  - `compactionStatus.message`: The action that was performed when the compaction
    was last run for the collection. This information can be used for debugging
    compaction issues.

  Note: `waitingFor` and `compactionStatus` may be empty when called on a coordinator
  in a cluster.

* the compaction will now provide queryable status info that can be used to track
  its progress. The compaction status is displayed in the web interface, too.


v2.7.3 (2015-12-17)
-------------------

* fixed some replication value conversion issues when replication applier properties
  were set via ArangoShell

* fixed disappearing of documents for collections transferred via `sync` or
  `syncCollection` if the collection was dropped right before synchronization
  and drop and (re-)create collection markers were located in the same WAL file


* fixed an issue where overwriting the system sessions collection would break
  the web interface when authentication is enabled

v2.7.2 (2015-12-01)
-------------------

* replication improvements:

  - added `autoResync` configuration parameter for continuous replication.

    When set to `true`, a replication slave will automatically trigger a full data
    re-synchronization with the master when the master cannot provide the log data
    the slave had asked for. Note that `autoResync` will only work when the option
    `requireFromPresent` is also set to `true` for the continuous replication, or
    when the continuous syncer is started and detects that no start tick is present.

    Automatic re-synchronization may transfer a lot of data from the master to the
    slave and may be expensive. It is therefore turned off by default.
    When turned off, the slave will never perform an automatic re-synchronization
    with the master.

  - added `idleMinWaitTime` and `idleMaxWaitTime` configuration parameters for
    continuous replication.

    These parameters can be used to control the minimum and maximum wait time the
    slave will (intentionally) idle and not poll for master log changes in case the
    master had sent the full logs already.
    The `idleMaxWaitTime` value will only be used when `adapativePolling` is set
    to `true`. When `adaptivePolling` is disable, only `idleMinWaitTime` will be
    used as a constant time span in which the slave will not poll the master for
    further changes. The default values are 0.5 seconds for `idleMinWaitTime` and
    2.5 seconds for `idleMaxWaitTime`, which correspond to the hard-coded values
    used in previous versions of ArangoDB.

  - added `initialSyncMaxWaitTime` configuration parameter for initial and continuous
    replication

    This option controls the maximum wait time (in seconds) that the initial
    synchronization will wait for a response from the master when fetching initial
    collection data. If no response is received within this time period, the initial
    synchronization will give up and fail. This option is also relevant for
    continuous replication in case *autoResync* is set to *true*, as then the
    continuous replication may trigger a full data re-synchronization in case
    the master cannot the log data the slave had asked for.

  - HTTP requests sent from the slave to the master during initial synchronization
    will now be retried if they fail with connection problems.

  - the initial synchronization now logs its progress so it can be queried using
    the regular replication status check APIs.

* fixed non-deterministic query results in some cluster queries

* added missing lock instruction for primary index in compactor size calculation

* fixed issue #1589

* fixed issue #1583

* fixed undefined behavior when accessing the top level of a document with the `[*]`
  operator

* fixed potentially invalid pointer access in shaper when the currently accessed
  document got re-located by the WAL collector at the very same time

* Foxx: optional configuration options no longer log validation errors when assigned
  empty values (#1495)

* Foxx: constructors provided to Repository and Model sub-classes via extend are
  now correctly called (#1592)


v2.7.1 (2015-11-07)
-------------------

* switch to linenoise next generation

* exclude `_apps` collection from replication

  The slave has its own `_apps` collection which it populates on server start.
  When replicating data from the master to the slave, the data from the master may
  clash with the slave's own data in the `_apps` collection. Excluding the `_apps`
  collection from replication avoids this.

* disable replication appliers when starting in modes `--upgrade`, `--no-server`
  and `--check-upgrade`

* more detailed output in arango-dfdb

* fixed "no start tick" issue in replication applier

  This error could occur after restarting a slave server after a shutdown
  when no data was ever transferred from the master to the slave via the
  continuous replication

* fixed problem during SSL client connection abort that led to scheduler thread
  staying at 100% CPU saturation

* fixed potential segfault in AQL `NEIGHBORS` function implementation when C++ function
  variant was used and collection names were passed as strings

* removed duplicate target for some frontend JavaScript files from the Makefile

* make AQL function `MERGE()` work on a single array parameter, too.
  This allows combining the attributes of multiple objects from an array into
  a single object, e.g.

      RETURN MERGE([
        { foo: 'bar' },
        { quux: 'quetzalcoatl', ruled: true },
        { bar: 'baz', foo: 'done' }
      ])

  will now return:

      {
        "foo": "done",
        "quux": "quetzalcoatl",
        "ruled": true,
        "bar": "baz"
      }

* fixed potential deadlock in collection status changing on Windows

* fixed hard-coded `incremental` parameter in shell implementation of
  `syncCollection` function in replication module

* fix for GCC5: added check for '-stdlib' option


v2.7.0 (2015-10-09)
-------------------

* fixed request statistics aggregation
  When arangod was started in supervisor mode, the request statistics always showed
  0 requests, as the statistics aggregation thread did not run then.

* read server configuration files before dropping privileges. this ensures that
  the SSL keyfile specified in the configuration can be read with the server's start
  privileges (i.e. root when using a standard ArangoDB package).

* fixed replication with a 2.6 replication configuration and issues with a 2.6 master

* raised default value of `--server.descriptors-minimum` to 1024

* allow Foxx apps to be installed underneath URL path `/_open/`, so they can be
  (intentionally) accessed without authentication.

* added *allowImplicit* sub-attribute in collections declaration of transactions.
  The *allowImplicit* attributes allows making transactions fail should they
  read-access a collection that was not explicitly declared in the *collections*
  array of the transaction.

* added "special" password ARANGODB_DEFAULT_ROOT_PASSWORD. If you pass
  ARANGODB_DEFAULT_ROOT_PASSWORD as password, it will read the password
  from the environment variable ARANGODB_DEFAULT_ROOT_PASSWORD


v2.7.0-rc2 (2015-09-22)
-----------------------

* fix over-eager datafile compaction

  This should reduce the need to compact directly after loading a collection when a
  collection datafile contained many insertions and updates for the same documents. It
  should also prevent from re-compacting already merged datafiles in case not many
  changes were made. Compaction will also make fewer index lookups than before.

* added `syncCollection()` function in module `org/arangodb/replication`

  This allows synchronizing the data of a single collection from a master to a slave
  server. Synchronization can either restore the whole collection by transferring all
  documents from the master to the slave, or incrementally by only transferring documents
  that differ. This is done by partitioning the collection's entire key space into smaller
  chunks and comparing the data chunk-wise between master and slave. Only chunks that are
  different will be re-transferred.

  The `syncCollection()` function can be used as follows:

      require("org/arangodb/replication").syncCollection(collectionName, options);

  e.g.

      require("org/arangodb/replication").syncCollection("myCollection", {
        endpoint: "tcp://127.0.0.1:8529",  /* master */
        username: "root",                  /* username for master */
        password: "secret",                /* password for master */
        incremental: true                  /* use incremental mode */
      });


* additionally allow the following characters in document keys:

  `(` `)` `+` `,` `=` `;` `$` `!` `*` `'` `%`


v2.7.0-rc1 (2015-09-17)
-----------------------

* removed undocumented server-side-only collection functions:
  * collection.OFFSET()
  * collection.NTH()
  * collection.NTH2()
  * collection.NTH3()

* upgraded Swagger to version 2.0 for the Documentation

  This gives the user better prepared test request structures.
  More conversions will follow so finally client libraries can be auto-generated.

* added extra AQL functions for date and time calculation and manipulation.
  These functions were contributed by GitHub users @CoDEmanX and @friday.
  A big thanks for their work!

  The following extra date functions are available from 2.7 on:

  * `DATE_DAYOFYEAR(date)`: Returns the day of year number of *date*.
    The return values range from 1 to 365, or 366 in a leap year respectively.

  * `DATE_ISOWEEK(date)`: Returns the ISO week date of *date*.
    The return values range from 1 to 53. Monday is considered the first day of the week.
    There are no fractional weeks, thus the last days in December may belong to the first
    week of the next year, and the first days in January may be part of the previous year's
    last week.

  * `DATE_LEAPYEAR(date)`: Returns whether the year of *date* is a leap year.

  * `DATE_QUARTER(date)`: Returns the quarter of the given date (1-based):
    * 1: January, February, March
    * 2: April, May, June
    * 3: July, August, September
    * 4: October, November, December

  - *DATE_DAYS_IN_MONTH(date)*: Returns the number of days in *date*'s month (28..31).

  * `DATE_ADD(date, amount, unit)`: Adds *amount* given in *unit* to *date* and
    returns the calculated date.

    *unit* can be either of the following to specify the time unit to add or
    subtract (case-insensitive):
    - y, year, years
    - m, month, months
    - w, week, weeks
    - d, day, days
    - h, hour, hours
    - i, minute, minutes
    - s, second, seconds
    - f, millisecond, milliseconds

    *amount* is the number of *unit*s to add (positive value) or subtract
    (negative value).

  * `DATE_SUBTRACT(date, amount, unit)`: Subtracts *amount* given in *unit* from
    *date* and returns the calculated date.

    It works the same as `DATE_ADD()`, except that it subtracts. It is equivalent
    to calling `DATE_ADD()` with a negative amount, except that `DATE_SUBTRACT()`
    can also subtract ISO durations. Note that negative ISO durations are not
    supported (i.e. starting with `-P`, like `-P1Y`).

  * `DATE_DIFF(date1, date2, unit, asFloat)`: Calculate the difference
    between two dates in given time *unit*, optionally with decimal places.
    Returns a negative value if *date1* is greater than *date2*.

  * `DATE_COMPARE(date1, date2, unitRangeStart, unitRangeEnd)`: Compare two
    partial dates and return true if they match, false otherwise. The parts to
    compare are defined by a range of time units.

    The full range is: years, months, days, hours, minutes, seconds, milliseconds.
    Pass the unit to start from as *unitRangeStart*, and the unit to end with as
    *unitRangeEnd*. All units in between will be compared. Leave out *unitRangeEnd*
    to only compare *unitRangeStart*.

  * `DATE_FORMAT(date, format)`: Format a date according to the given format string.
    It supports the following placeholders (case-insensitive):
    - %t: timestamp, in milliseconds since midnight 1970-01-01
    - %z: ISO date (0000-00-00T00:00:00.000Z)
    - %w: day of week (0..6)
    - %y: year (0..9999)
    - %yy: year (00..99), abbreviated (last two digits)
    - %yyyy: year (0000..9999), padded to length of 4
    - %yyyyyy: year (-009999 .. +009999), with sign prefix and padded to length of 6
    - %m: month (1..12)
    - %mm: month (01..12), padded to length of 2
    - %d: day (1..31)
    - %dd: day (01..31), padded to length of 2
    - %h: hour (0..23)
    - %hh: hour (00..23), padded to length of 2
    - %i: minute (0..59)
    - %ii: minute (00..59), padded to length of 2
    - %s: second (0..59)
    - %ss: second (00..59), padded to length of 2
    - %f: millisecond (0..999)
    - %fff: millisecond (000..999), padded to length of 3
    - %x: day of year (1..366)
    - %xxx: day of year (001..366), padded to length of 3
    - %k: ISO week date (1..53)
    - %kk: ISO week date (01..53), padded to length of 2
    - %l: leap year (0 or 1)
    - %q: quarter (1..4)
    - %a: days in month (28..31)
    - %mmm: abbreviated English name of month (Jan..Dec)
    - %mmmm: English name of month (January..December)
    - %www: abbreviated English name of weekday (Sun..Sat)
    - %wwww: English name of weekday (Sunday..Saturday)
    - %&: special escape sequence for rare occasions
    - %%: literal %
    - %: ignored

* new WAL logfiles and datafiles are now created non-sparse

  This prevents SIGBUS signals being raised when memory of a sparse datafile is accessed
  and the disk is full and the accessed file part is not actually disk-backed. In
  this case the mapped memory region is not necessarily backed by physical memory, and
  accessing the memory may raise SIGBUS and crash arangod.

* the `internal.download()` function and the module `org/arangodb/request` used some
  internal library function that handled the sending of HTTP requests from inside of
  ArangoDB. This library unconditionally set an HTTP header `Accept-Encoding: gzip`
  in all outgoing HTTP requests.

  This has been fixed in 2.7, so `Accept-Encoding: gzip` is not set automatically anymore.
  Additionally, the header `User-Agent: ArangoDB` is not set automatically either. If
  client applications desire to send these headers, they are free to add it when
  constructing the requests using the `download` function or the request module.

* fixed issue #1436: org/arangodb/request advertises deflate without supporting it

* added template string generator function `aqlQuery` for generating AQL queries

  This can be used to generate safe AQL queries with JavaScript parameter
  variables or expressions easily:

      var name = 'test';
      var attributeName = '_key';
      var query = aqlQuery`FOR u IN users FILTER u.name == ${name} RETURN u.${attributeName}`;
      db._query(query);

* report memory usage for document header data (revision id, pointer to data etc.)
  in `db.collection.figures()`. The memory used for document headers will now
  show up in the already existing attribute `indexes.size`. Due to that, the index
  sizes reported by `figures()` in 2.7 will be higher than those reported by 2.6,
  but the 2.7 values are more accurate.

* IMPORTANT CHANGE: the filenames in dumps created by arangodump now contain
  not only the name of the dumped collection, but also an additional 32-digit hash
  value. This is done to prevent overwriting dump files in case-insensitive file
  systems when there exist multiple collections with the same name (but with
  different cases).

  For example, if a database has two collections: `test` and `Test`, previous
  versions of ArangoDB created the files

  * `test.structure.json` and `test.data.json` for collection `test`
  * `Test.structure.json` and `Test.data.json` for collection `Test`

  This did not work for case-insensitive filesystems, because the files for the
  second collection would have overwritten the files of the first. arangodump in
  2.7 will create the following filenames instead:

  * `test_098f6bcd4621d373cade4e832627b4f6.structure.json` and `test_098f6bcd4621d373cade4e832627b4f6.data.json`
  * `Test_0cbc6611f5540bd0809a388dc95a615b.structure.json` and `Test_0cbc6611f5540bd0809a388dc95a615b.data.json`

  These filenames will be unambiguous even in case-insensitive filesystems.

* IMPORTANT CHANGE: make arangod actually close lingering client connections
  when idle for at least the duration specified via `--server.keep-alive-timeout`.
  In previous versions of ArangoDB, connections were not closed by the server
  when the timeout was reached and the client was still connected. Now the
  connection is properly closed by the server in case of timeout. Client
  applications relying on the old behavior may now need to reconnect to the
  server when their idle connections time out and get closed (note: connections
  being idle for a long time may be closed by the OS or firewalls anyway -
  client applications should be aware of that and try to reconnect).

* IMPORTANT CHANGE: when starting arangod, the server will drop the process
  privileges to the specified values in options `--server.uid` and `--server.gid`
  instantly after parsing the startup options.

  That means when either `--server.uid` or `--server.gid` are set, the privilege
  change will happen earlier. This may prevent binding the server to an endpoint
  with a port number lower than 1024 if the arangodb user has no privileges
  for that. Previous versions of ArangoDB changed the privileges later, so some
  startup actions were still carried out under the invoking user (i.e. likely
  *root* when started via init.d or system scripts) and especially binding to
  low port numbers was still possible there.

  The default privileges for user *arangodb* will not be sufficient for binding
  to port numbers lower than 1024. To have an ArangoDB 2.7 bind to a port number
  lower than 1024, it needs to be started with either a different privileged user,
  or the privileges of the *arangodb* user have to raised manually beforehand.

* added AQL optimizer rule `patch-update-statements`

* Linux startup scripts and systemd configuration for arangod now try to
  adjust the NOFILE (number of open files) limits for the process. The limit
  value is set to 131072 (128k) when ArangoDB is started via start/stop
  commands

* When ArangoDB is started/stopped manually via the start/stop commands, the
  main process will wait for up to 10 seconds after it forks the supervisor
  and arangod child processes. If the startup fails within that period, the
  start/stop script will fail with an exit code other than zero. If the
  startup of the supervisor or arangod is still ongoing after 10 seconds,
  the main program will still return with exit code 0. The limit of 10 seconds
  is arbitrary because the time required for a startup is not known in advance.

* added startup option `--database.throw-collection-not-loaded-error`

  Accessing a not-yet loaded collection will automatically load a collection
  on first access. This flag controls what happens in case an operation
  would need to wait for another thread to finalize loading a collection. If
  set to *true*, then the first operation that accesses an unloaded collection
  will load it. Further threads that try to access the same collection while
  it is still loading immediately fail with an error (1238, *collection not loaded*).
  This is to prevent all server threads from being blocked while waiting on the
  same collection to finish loading. When the first thread has completed loading
  the collection, the collection becomes regularly available, and all operations
  from that point on can be carried out normally, and error 1238 will not be
  thrown anymore for that collection.

  If set to *false*, the first thread that accesses a not-yet loaded collection
  will still load it. Other threads that try to access the collection while
  loading will not fail with error 1238 but instead block until the collection
  is fully loaded. This configuration might lead to all server threads being
  blocked because they are all waiting for the same collection to complete
  loading. Setting the option to *true* will prevent this from happening, but
  requires clients to catch error 1238 and react on it (maybe by scheduling
  a retry for later).

  The default value is *false*.

* added better control-C support in arangosh

  When CTRL-C is pressed in arangosh, it will now print a `^C` first. Pressing
  CTRL-C again will reset the prompt if something was entered before, or quit
  arangosh if no command was entered directly before.

  This affects the arangosh version build with Readline-support only (Linux
  and MacOS).

  The MacOS version of ArangoDB for Homebrew now depends on Readline, too. The
  Homebrew formula has been changed accordingly.
  When self-compiling ArangoDB on MacOS without Homebrew, Readline now is a
  prerequisite.

* increased default value for collection-specific `indexBuckets` value from 1 to 8

  Collections created from 2.7 on will use the new default value of `8` if not
  overridden on collection creation or later using
  `collection.properties({ indexBuckets: ... })`.

  The `indexBuckets` value determines the number of buckets to use for indexes of
  type `primary`, `hash` and `edge`. Having multiple index buckets allows splitting
  an index into smaller components, which can be filled in parallel when a collection
  is loading. Additionally, resizing and reallocation of indexes are faster and
  less intrusive if the index uses multiple buckets, because resize and reallocation
  will affect only data in a single bucket instead of all index values.

  The index buckets will be filled in parallel when loading a collection if the collection
  has an `indexBuckets` value greater than 1 and the collection contains a significant
  amount of documents/edges (the current threshold is 256K documents but this value
  may change in future versions of ArangoDB).

* changed HTTP client to use poll instead of select on Linux and MacOS

  This affects the ArangoShell and user-defined JavaScript code running inside
  arangod that initiates its own HTTP calls.

  Using poll instead of select allows using arbitrary high file descriptors
  (bigger than the compiled in FD_SETSIZE). Server connections are still handled using
  epoll, which has never been affected by FD_SETSIZE.

* implemented AQL `LIKE` function using ICU regexes

* added `RETURN DISTINCT` for AQL queries to return unique results:

      FOR doc IN collection
        RETURN DISTINCT doc.status

  This change also introduces `DISTINCT` as an AQL keyword.

* removed `createNamedQueue()` and `addJob()` functions from org/arangodb/tasks

* use less locks and more atomic variables in the internal dispatcher
  and V8 context handling implementations. This leads to improved throughput in
  some ArangoDB internals and allows for higher HTTP request throughput for
  many operations.

  A short overview of the improvements can be found here:

  https://www.arangodb.com/2015/08/throughput-enhancements/

* added shorthand notation for attribute names in AQL object literals:

      LET name = "Peter"
      LET age = 42
      RETURN { name, age }

  The above is the shorthand equivalent of the generic form

      LET name = "Peter"
      LET age = 42
      RETURN { name : name, age : age }

* removed configure option `--enable-timings`

  This option did not have any effect.

* removed configure option `--enable-figures`

  This option previously controlled whether HTTP request statistics code was
  compiled into ArangoDB or not. The previous default value was `true` so
  statistics code was available in official packages. Setting the option to
  `false` led to compile errors so it is doubtful the default value was
  ever changed. By removing the option some internal statistics code was also
  simplified.

* removed run-time manipulation methods for server endpoints:

  * `db._removeEndpoint()`
  * `db._configureEndpoint()`
  * HTTP POST `/_api/endpoint`
  * HTTP DELETE `/_api/endpoint`

* AQL query result cache

  The query result cache can optionally cache the complete results of all or selected AQL queries.
  It can be operated in the following modes:

  * `off`: the cache is disabled. No query results will be stored
  * `on`: the cache will store the results of all AQL queries unless their `cache`
    attribute flag is set to `false`
  * `demand`: the cache will store the results of AQL queries that have their
    `cache` attribute set to `true`, but will ignore all others

  The mode can be set at server startup using the `--database.query-cache-mode` configuration
  option and later changed at runtime.

  The following HTTP REST APIs have been added for controlling the query cache:

  * HTTP GET `/_api/query-cache/properties`: returns the global query cache configuration
  * HTTP PUT `/_api/query-cache/properties`: modifies the global query cache configuration
  * HTTP DELETE `/_api/query-cache`: invalidates all results in the query cache

  The following JavaScript functions have been added for controlling the query cache:

  * `require("org/arangodb/aql/cache").properties()`: returns the global query cache configuration
  * `require("org/arangodb/aql/cache").properties(properties)`: modifies the global query cache configuration
  * `require("org/arangodb/aql/cache").clear()`: invalidates all results in the query cache

* do not link arangoimp against V8

* AQL function call arguments optimization

  This will lead to arguments in function calls inside AQL queries not being copied but passed
  by reference. This may speed up calls to functions with bigger argument values or queries that
  call functions a lot of times.

* upgraded V8 version to 4.3.61

* removed deprecated AQL `SKIPLIST` function.

  This function was introduced in older versions of ArangoDB with a less powerful query optimizer to
  retrieve data from a skiplist index using a `LIMIT` clause. It was marked as deprecated in ArangoDB
  2.6.

  Since ArangoDB 2.3 the behavior of the `SKIPLIST` function can be emulated using regular AQL
  constructs, e.g.

      FOR doc IN @@collection
        FILTER doc.value >= @value
        SORT doc.value DESC
        LIMIT 1
        RETURN doc

* the `skip()` function for simple queries does not accept negative input any longer.
  This feature was deprecated in 2.6.0.

* fix exception handling

  In some cases JavaScript exceptions would re-throw without information of the original problem.
  Now the original exception is logged for failure analysis.

* based REST API method PUT `/_api/simple/all` on the cursor API and make it use AQL internally.

  The change speeds up this REST API method and will lead to additional query information being
  returned by the REST API. Clients can use this extra information or ignore it.

* Foxx Queue job success/failure handlers arguments have changed from `(jobId, jobData, result, jobFailures)` to `(result, jobData, job)`.

* added Foxx Queue job options `repeatTimes`, `repeatUntil` and `repeatDelay` to automatically re-schedule jobs when they are completed.

* added Foxx manifest configuration type `password` to mask values in the web interface.

* fixed default values in Foxx manifest configurations sometimes not being used as defaults.

* fixed optional parameters in Foxx manifest configurations sometimes not being cleared correctly.

* Foxx dependencies can now be marked as optional using a slightly more verbose syntax in your manifest file.

* converted Foxx constructors to ES6 classes so you can extend them using class syntax.

* updated aqb to 2.0.

* updated chai to 3.0.

* Use more madvise calls to speed up things when memory is tight, in particular
  at load time but also for random accesses later.

* Overhauled web interface

  The web interface now has a new design.

  The API documentation for ArangoDB has been moved from "Tools" to "Links" in the web interface.

  The "Applications" tab in the web interfaces has been renamed to "Services".


v2.6.12 (2015-12-02)
--------------------

* fixed disappearing of documents for collections transferred via `sync` if the
  the collection was dropped right before synchronization and drop and (re-)create
  collection markers were located in the same WAL file

* added missing lock instruction for primary index in compactor size calculation

* fixed issue #1589

* fixed issue #1583

* Foxx: optional configuration options no longer log validation errors when assigned
  empty values (#1495)


v2.6.11 (2015-11-18)
--------------------

* fixed potentially invalid pointer access in shaper when the currently accessed
  document got re-located by the WAL collector at the very same time


v2.6.10 (2015-11-10)
--------------------

* disable replication appliers when starting in modes `--upgrade`, `--no-server`
  and `--check-upgrade`

* more detailed output in arango-dfdb

* fixed potential deadlock in collection status changing on Windows

* issue #1521: Can't dump/restore with user and password


v2.6.9 (2015-09-29)
-------------------

* added "special" password ARANGODB_DEFAULT_ROOT_PASSWORD. If you pass
  ARANGODB_DEFAULT_ROOT_PASSWORD as password, it will read the password
  from the environment variable ARANGODB_DEFAULT_ROOT_PASSWORD

* fixed failing AQL skiplist, sort and limit combination

  When using a Skiplist index on an attribute (say "a") and then using sort
  and skip on this attribute caused the result to be empty e.g.:

    require("internal").db.test.ensureSkiplist("a");
    require("internal").db._query("FOR x IN test SORT x.a LIMIT 10, 10");

  Was always empty no matter how many documents are stored in test.
  This is now fixed.

v2.6.8 (2015-09-09)
-------------------

* ARM only:

  The ArangoDB packages for ARM require the kernel to allow unaligned memory access.
  How the kernel handles unaligned memory access is configurable at runtime by
  checking and adjusting the contents `/proc/cpu/alignment`.

  In order to operate on ARM, ArangoDB requires the bit 1 to be set. This will
  make the kernel trap and adjust unaligned memory accesses. If this bit is not
  set, the kernel may send a SIGBUS signal to ArangoDB and terminate it.

  To set bit 1 in `/proc/cpu/alignment` use the following command as a privileged
  user (e.g. root):

      echo "2" > /proc/cpu/alignment

  Note that this setting affects all user processes and not just ArangoDB. Setting
  the alignment with the above command will also not make the setting permanent,
  so it will be lost after a restart of the system. In order to make the setting
  permanent, it should be executed during system startup or before starting arangod.

  The ArangoDB start/stop scripts do not adjust the alignment setting, but rely on
  the environment to have the correct alignment setting already. The reason for this
  is that the alignment settings also affect all other user processes (which ArangoDB
  is not aware of) and thus may have side-effects outside of ArangoDB. It is therefore
  more reasonable to have the system administrator carry out the change.


v2.6.7 (2015-08-25)
-------------------

* improved AssocMulti index performance when resizing.

  This makes the edge index perform less I/O when under memory pressure.


v2.6.6 (2015-08-23)
-------------------

* added startup option `--server.additional-threads` to create separate queues
  for slow requests.


v2.6.5 (2015-08-17)
-------------------

* added startup option `--database.throw-collection-not-loaded-error`

  Accessing a not-yet loaded collection will automatically load a collection
  on first access. This flag controls what happens in case an operation
  would need to wait for another thread to finalize loading a collection. If
  set to *true*, then the first operation that accesses an unloaded collection
  will load it. Further threads that try to access the same collection while
  it is still loading immediately fail with an error (1238, *collection not loaded*).
  This is to prevent all server threads from being blocked while waiting on the
  same collection to finish loading. When the first thread has completed loading
  the collection, the collection becomes regularly available, and all operations
  from that point on can be carried out normally, and error 1238 will not be
  thrown anymore for that collection.

  If set to *false*, the first thread that accesses a not-yet loaded collection
  will still load it. Other threads that try to access the collection while
  loading will not fail with error 1238 but instead block until the collection
  is fully loaded. This configuration might lead to all server threads being
  blocked because they are all waiting for the same collection to complete
  loading. Setting the option to *true* will prevent this from happening, but
  requires clients to catch error 1238 and react on it (maybe by scheduling
  a retry for later).

  The default value is *false*.

* fixed busy wait loop in scheduler threads that sometimes consumed 100% CPU while
  waiting for events on connections closed unexpectedly by the client side

* handle attribute `indexBuckets` when restoring collections via arangorestore.
  Previously the `indexBuckets` attribute value from the dump was ignored, and the
   server default value for `indexBuckets` was used when restoring a collection.

* fixed "EscapeValue already set error" crash in V8 actions that might have occurred when
  canceling V8-based operations.


v2.6.4 (2015-08-01)
-------------------

* V8: Upgrade to version 4.1.0.27 - this is intended to be the stable V8 version.

* fixed issue #1424: Arango shell should not processing arrows pushing on keyboard


v2.6.3 (2015-07-21)
-------------------

* issue #1409: Document values with null character truncated


v2.6.2 (2015-07-04)
-------------------

* fixed issue #1383: bindVars for HTTP API doesn't work with empty string

* fixed handling of default values in Foxx manifest configurations

* fixed handling of optional parameters in Foxx manifest configurations

* fixed a reference error being thrown in Foxx queues when a function-based job type is used that is not available and no options object is passed to queue.push


v2.6.1 (2015-06-24)
-------------------

* Add missing swagger files to cmake build. fixes #1368

* fixed documentation errors


v2.6.0 (2015-06-20)
-------------------

* using negative values for `SimpleQuery.skip()` is deprecated.
  This functionality will be removed in future versions of ArangoDB.

* The following simple query functions are now deprecated:

  * collection.near
  * collection.within
  * collection.geo
  * collection.fulltext
  * collection.range
  * collection.closedRange

  This also lead to the following REST API methods being deprecated from now on:

  * PUT /_api/simple/near
  * PUT /_api/simple/within
  * PUT /_api/simple/fulltext
  * PUT /_api/simple/range

  It is recommended to replace calls to these functions or APIs with equivalent AQL queries,
  which are more flexible because they can be combined with other operations:

      FOR doc IN NEAR(@@collection, @latitude, @longitude, @limit)
        RETURN doc

      FOR doc IN WITHIN(@@collection, @latitude, @longitude, @radius, @distanceAttributeName)
        RETURN doc

      FOR doc IN FULLTEXT(@@collection, @attributeName, @queryString, @limit)
        RETURN doc

      FOR doc IN @@collection
        FILTER doc.value >= @left && doc.value < @right
        LIMIT @skip, @limit
        RETURN doc`

  The above simple query functions and REST API methods may be removed in future versions
  of ArangoDB.

* deprecated now-obsolete AQL `SKIPLIST` function

  The function was introduced in older versions of ArangoDB with a less powerful query optimizer to
  retrieve data from a skiplist index using a `LIMIT` clause.

  Since 2.3 the same goal can be achieved by using regular AQL constructs, e.g.

      FOR doc IN collection FILTER doc.value >= @value SORT doc.value DESC LIMIT 1 RETURN doc

* fixed issues when switching the database inside tasks and during shutdown of database cursors

  These features were added during 2.6 alpha stage so the fixes affect devel/2.6-alpha builds only

* issue #1360: improved foxx-manager help

* added `--enable-tcmalloc` configure option.

  When this option is set, arangod and the client tools will be linked against tcmalloc, which replaces
  the system allocator. When the option is set, a tcmalloc library must be present on the system under
  one of the names `libtcmalloc`, `libtcmalloc_minimal` or `libtcmalloc_debug`.

  As this is a configure option, it is supported for manual builds on Linux-like systems only. tcmalloc
  support is currently experimental.

* issue #1353: Windows: HTTP API - incorrect path in errorMessage

* issue #1347: added option `--create-database` for arangorestore.

  Setting this option to `true` will now create the target database if it does not exist. When creating
  the target database, the username and passwords passed to arangorestore will be used to create an
  initial user for the new database.

* issue #1345: advanced debug information for User Functions

* issue #1341: Can't use bindvars in UPSERT

* fixed vulnerability in JWT implementation.

* changed default value of option `--database.ignore-datafile-errors` from `true` to `false`

  If the new default value of `false` is used, then arangod will refuse loading collections that contain
  datafiles with CRC mismatches or other errors. A collection with datafile errors will then become
  unavailable. This prevents follow up errors from happening.

  The only way to access such collection is to use the datafile debugger (arango-dfdb) and try to repair
  or truncate the datafile with it.

  If `--database.ignore-datafile-errors` is set to `true`, then collections will become available
  even if parts of their data cannot be loaded. This helps availability, but may cause (partial) data
  loss and follow up errors.

* added server startup option `--server.session-timeout` for controlling the timeout of user sessions
  in the web interface

* add sessions and cookie authentication for ArangoDB's web interface

  ArangoDB's built-in web interface now uses sessions. Session information ids are stored in cookies,
  so clients using the web interface must accept cookies in order to use it

* web interface: display query execution time in AQL editor

* web interface: renamed AQL query *submit* button to *execute*

* web interface: added query explain feature in AQL editor

* web interface: demo page added. only working if demo data is available, hidden otherwise

* web interface: added support for custom app scripts with optional arguments and results

* web interface: mounted apps that need to be configured are now indicated in the app overview

* web interface: added button for running tests to app details

* web interface: added button for configuring app dependencies to app details

* web interface: upgraded API documentation to use Swagger 2

* INCOMPATIBLE CHANGE

  removed startup option `--log.severity`

  The docs for `--log.severity` mentioned lots of severities (e.g. `exception`, `technical`, `functional`, `development`)
  but only a few severities (e.g. `all`, `human`) were actually used, with `human` being the default and `all` enabling the
  additional logging of requests. So the option pretended to control a lot of things which it actually didn't. Additionally,
  the option `--log.requests-file` was around for a long time already, also controlling request logging.

  Because the `--log.severity` option effectively did not control that much, it was removed. A side effect of removing the
  option is that 2.5 installations which used `--log.severity all` will not log requests after the upgrade to 2.6. This can
  be adjusted by setting the `--log.requests-file` option.

* add backtrace to fatal log events

* added optional `limit` parameter for AQL function `FULLTEXT`

* make fulltext index also index text values contained in direct sub-objects of the indexed
  attribute.

  Previous versions of ArangoDB only indexed the attribute value if it was a string. Sub-attributes
  of the index attribute were ignored when fulltext indexing.

  Now, if the index attribute value is an object, the object's values will each be included in the
  fulltext index if they are strings. If the index attribute value is an array, the array's values
  will each be included in the fulltext index if they are strings.

  For example, with a fulltext index present on the `translations` attribute, the following text
  values will now be indexed:

      var c = db._create("example");
      c.ensureFulltextIndex("translations");
      c.insert({ translations: { en: "fox", de: "Fuchs", fr: "renard", ru: "лиса" } });
      c.insert({ translations: "Fox is the English translation of the German word Fuchs" });
      c.insert({ translations: [ "ArangoDB", "document", "database", "Foxx" ] });

      c.fulltext("translations", "лиса").toArray();       // returns only first document
      c.fulltext("translations", "Fox").toArray();        // returns first and second documents
      c.fulltext("translations", "prefix:Fox").toArray(); // returns all three documents

* added batch document removal and lookup commands:

      collection.lookupByKeys(keys)
      collection.removeByKeys(keys)

  These commands can be used to perform multi-document lookup and removal operations efficiently
  from the ArangoShell. The argument to these operations is an array of document keys.

  Also added HTTP APIs for batch document commands:

  * PUT /_api/simple/lookup-by-keys
  * PUT /_api/simple/remove-by-keys

* properly prefix document address URLs with the current database name for calls to the REST
  API method GET `/_api/document?collection=...` (that method will return partial URLs to all
  documents in the collection).

  Previous versions of ArangoDB returned the URLs starting with `/_api/` but without the current
  database name, e.g. `/_api/document/mycollection/mykey`. Starting with 2.6, the response URLs
  will include the database name as well, e.g. `/_db/_system/_api/document/mycollection/mykey`.

* added dedicated collection export HTTP REST API

  ArangoDB now provides a dedicated collection export API, which can take snapshots of entire
  collections more efficiently than the general-purpose cursor API. The export API is useful
  to transfer the contents of an entire collection to a client application. It provides optional
  filtering on specific attributes.

  The export API is available at endpoint `POST /_api/export?collection=...`. The API has the
  same return value structure as the already established cursor API (`POST /_api/cursor`).

  An introduction to the export API is given in this blog post:
  http://jsteemann.github.io/blog/2015/04/04/more-efficient-data-exports/

* subquery optimizations for AQL queries

  This optimization avoids copying intermediate results into subqueries that are not required
  by the subquery.

  A brief description can be found here:
  http://jsteemann.github.io/blog/2015/05/04/subquery-optimizations/

* return value optimization for AQL queries

  This optimization avoids copying the final query result inside the query's main `ReturnNode`.

  A brief description can be found here:
  http://jsteemann.github.io/blog/2015/05/04/return-value-optimization-for-aql/

* speed up AQL queries containing big `IN` lists for index lookups

  `IN` lists used for index lookups had performance issues in previous versions of ArangoDB.
  These issues have been addressed in 2.6 so using bigger `IN` lists for filtering is much
  faster.

  A brief description can be found here:
  http://jsteemann.github.io/blog/2015/05/07/in-list-improvements/

* allow `@` and `.` characters in document keys, too

  This change also leads to document keys being URL-encoded when returned in HTTP `location`
  response headers.

* added alternative implementation for AQL COLLECT

  The alternative method uses a hash table for grouping and does not require its input elements
  to be sorted. It will be taken into account by the optimizer for `COLLECT` statements that do
  not use an `INTO` clause.

  In case a `COLLECT` statement can use the hash table variant, the optimizer will create an extra
  plan for it at the beginning of the planning phase. In this plan, no extra `SORT` node will be
  added in front of the `COLLECT` because the hash table variant of `COLLECT` does not require
  sorted input. Instead, a `SORT` node will be added after it to sort its output. This `SORT` node
  may be optimized away again in later stages. If the sort order of the result is irrelevant to
  the user, adding an extra `SORT null` after a hash `COLLECT` operation will allow the optimizer to
  remove the sorts altogether.

  In addition to the hash table variant of `COLLECT`, the optimizer will modify the original plan
  to use the regular `COLLECT` implementation. As this implementation requires sorted input, the
  optimizer will insert a `SORT` node in front of the `COLLECT`. This `SORT` node may be optimized
  away in later stages.

  The created plans will then be shipped through the regular optimization pipeline. In the end,
  the optimizer will pick the plan with the lowest estimated total cost as usual. The hash table
  variant does not require an up-front sort of the input, and will thus be preferred over the
  regular `COLLECT` if the optimizer estimates many input elements for the `COLLECT` node and
  cannot use an index to sort them.

  The optimizer can be explicitly told to use the regular *sorted* variant of `COLLECT` by
  suffixing a `COLLECT` statement with `OPTIONS { "method" : "sorted" }`. This will override the
  optimizer guesswork and only produce the *sorted* variant of `COLLECT`.

  A blog post on the new `COLLECT` implementation can be found here:
  http://jsteemann.github.io/blog/2015/04/22/collecting-with-a-hash-table/

* refactored HTTP REST API for cursors

  The HTTP REST API for cursors (`/_api/cursor`) has been refactored to improve its performance
  and use less memory.

  A post showing some of the performance improvements can be found here:
  http://jsteemann.github.io/blog/2015/04/01/improvements-for-the-cursor-api/

* simplified return value syntax for data-modification AQL queries

  ArangoDB 2.4 since version allows to return results from data-modification AQL queries. The
  syntax for this was quite limited and verbose:

      FOR i IN 1..10
        INSERT { value: i } IN test
        LET inserted = NEW
        RETURN inserted

  The `LET inserted = NEW RETURN inserted` was required literally to return the inserted
  documents. No calculations could be made using the inserted documents.

  This is now more flexible. After a data-modification clause (e.g. `INSERT`, `UPDATE`, `REPLACE`,
  `REMOVE`, `UPSERT`) there can follow any number of `LET` calculations. These calculations can
  refer to the pseudo-values `OLD` and `NEW` that are created by the data-modification statements.

  This allows returning projections of inserted or updated documents, e.g.:

      FOR i IN 1..10
        INSERT { value: i } IN test
        RETURN { _key: NEW._key, value: i }

  Still not every construct is allowed after a data-modification clause. For example, no functions
  can be called that may access documents.

  More information can be found here:
  http://jsteemann.github.io/blog/2015/03/27/improvements-for-data-modification-queries/

* added AQL `UPSERT` statement

  This adds an `UPSERT` statement to AQL that is a combination of both `INSERT` and `UPDATE` /
  `REPLACE`. The `UPSERT` will search for a matching document using a user-provided example.
  If no document matches the example, the *insert* part of the `UPSERT` statement will be
  executed. If there is a match, the *update* / *replace* part will be carried out:

      UPSERT { page: 'index.html' }                 /* search example */
        INSERT { page: 'index.html', pageViews: 1 } /* insert part */
        UPDATE { pageViews: OLD.pageViews + 1 }     /* update part */
        IN pageViews

  `UPSERT` can be used with an `UPDATE` or `REPLACE` clause. The `UPDATE` clause will perform
  a partial update of the found document, whereas the `REPLACE` clause will replace the found
  document entirely. The `UPDATE` or `REPLACE` parts can refer to the pseudo-value `OLD`, which
  contains all attributes of the found document.

  `UPSERT` statements can optionally return values. In the following query, the return
  attribute `found` will return the found document before the `UPDATE` was applied. If no
  document was found, `found` will contain a value of `null`. The `updated` result attribute will
  contain the inserted / updated document:

      UPSERT { page: 'index.html' }                 /* search example */
        INSERT { page: 'index.html', pageViews: 1 } /* insert part */
        UPDATE { pageViews: OLD.pageViews + 1 }     /* update part */
        IN pageViews
        RETURN { found: OLD, updated: NEW }

  A more detailed description of `UPSERT` can be found here:
  http://jsteemann.github.io/blog/2015/03/27/preview-of-the-upsert-command/

* adjusted default configuration value for `--server.backlog-size` from 10 to 64.

* issue #1231: bug xor feature in AQL: LENGTH(null) == 4

  This changes the behavior of the AQL `LENGTH` function as follows:

  - if the single argument to `LENGTH()` is `null`, then the result will now be `0`. In previous
    versions of ArangoDB, the result of `LENGTH(null)` was `4`.

  - if the single argument to `LENGTH()` is `true`, then the result will now be `1`. In previous
    versions of ArangoDB, the result of `LENGTH(true)` was `4`.

  - if the single argument to `LENGTH()` is `false`, then the result will now be `0`. In previous
    versions of ArangoDB, the result of `LENGTH(false)` was `5`.

  The results of `LENGTH()` with string, numeric, array object argument values do not change.

* issue #1298: Bulk import if data already exists (#1298)

  This change extends the HTTP REST API for bulk imports as follows:

  When documents are imported and the `_key` attribute is specified for them, the import can be
  used for inserting and updating/replacing documents. Previously, the import could be used for
  inserting new documents only, and re-inserting a document with an existing key would have failed
  with a *unique key constraint violated* error.

  The above behavior is still the default. However, the API now allows controlling the behavior
  in case of a unique key constraint error via the optional URL parameter `onDuplicate`.

  This parameter can have one of the following values:

  - `error`: when a unique key constraint error occurs, do not import or update the document but
    report an error. This is the default.

  - `update`: when a unique key constraint error occurs, try to (partially) update the existing
    document with the data specified in the import. This may still fail if the document would
    violate secondary unique indexes. Only the attributes present in the import data will be
    updated and other attributes already present will be preserved. The number of updated documents
    will be reported in the `updated` attribute of the HTTP API result.

  - `replace`: when a unique key constraint error occurs, try to fully replace the existing
    document with the data specified in the import. This may still fail if the document would
    violate secondary unique indexes. The number of replaced documents will be reported in the
    `updated` attribute of the HTTP API result.

  - `ignore`: when a unique key constraint error occurs, ignore this error. There will be no
    insert, update or replace for the particular document. Ignored documents will be reported
    separately in the `ignored` attribute of the HTTP API result.

  The result of the HTTP import API will now contain the attributes `ignored` and `updated`, which
  contain the number of ignored and updated documents respectively. These attributes will contain a
  value of zero unless the `onDuplicate` URL parameter is set to either `update` or `replace`
  (in this case the `updated` attribute may contain non-zero values) or `ignore` (in this case the
  `ignored` attribute may contain a non-zero value).

  To support the feature, arangoimp also has a new command line option `--on-duplicate` which can
  have one of the values `error`, `update`, `replace`, `ignore`. The default value is `error`.

  A few examples for using arangoimp with the `--on-duplicate` option can be found here:
  http://jsteemann.github.io/blog/2015/04/14/updating-documents-with-arangoimp/

* changed behavior of `db._query()` in the ArangoShell:

  if the command's result is printed in the shell, the first 10 results will be printed. Previously
  only a basic description of the underlying query result cursor was printed. Additionally, if the
  cursor result contains more than 10 results, the cursor is assigned to a global variable `more`,
  which can be used to iterate over the cursor result.

  Example:

      arangosh [_system]> db._query("FOR i IN 1..15 RETURN i")
      [object ArangoQueryCursor, count: 15, hasMore: true]

      [
        1,
        2,
        3,
        4,
        5,
        6,
        7,
        8,
        9,
        10
      ]

      type 'more' to show more documents


      arangosh [_system]> more
      [object ArangoQueryCursor, count: 15, hasMore: false]

      [
        11,
        12,
        13,
        14,
        15
      ]

* Disallow batchSize value 0 in HTTP `POST /_api/cursor`:

  The HTTP REST API `POST /_api/cursor` does not accept a `batchSize` parameter value of
  `0` any longer. A batch size of 0 never made much sense, but previous versions of ArangoDB
  did not check for this value. Now creating a cursor using a `batchSize` value 0 will
  result in an HTTP 400 error response

* REST Server: fix memory leaks when failing to add jobs

* 'EDGES' AQL Function

  The AQL function `EDGES` got a new fifth option parameter.
  Right now only one option is available: 'includeVertices'. This is a boolean parameter
  that allows to modify the result of the `EDGES` function.
  Default is 'includeVertices: false' which does not have any effect.
  'includeVertices: true' modifies the result, such that
  {vertex: <vertexDocument>, edge: <edgeDocument>} is returned.

* INCOMPATIBLE CHANGE:

  The result format of the AQL function `NEIGHBORS` has been changed.
  Before it has returned an array of objects containing 'vertex' and 'edge'.
  Now it will only contain the vertex directly.
  Also an additional option 'includeData' has been added.
  This is used to define if only the 'vertex._id' value should be returned (false, default),
  or if the vertex should be looked up in the collection and the complete JSON should be returned
  (true).
  Using only the id values can lead to significantly improved performance if this is the only information
  required.

  In order to get the old result format prior to ArangoDB 2.6, please use the function EDGES instead.
  Edges allows for a new option 'includeVertices' which, set to true, returns exactly the format of NEIGHBORS.
  Example:

      NEIGHBORS(<vertexCollection>, <edgeCollection>, <vertex>, <direction>, <example>)

  This can now be achieved by:

      EDGES(<edgeCollection>, <vertex>, <direction>, <example>, {includeVertices: true})

  If you are nesting several NEIGHBORS steps you can speed up their performance in the following way:

  Old Example:

  FOR va IN NEIGHBORS(Users, relations, 'Users/123', 'outbound') FOR vc IN NEIGHBORS(Products, relations, va.vertex._id, 'outbound') RETURN vc

  This can now be achieved by:

  FOR va IN NEIGHBORS(Users, relations, 'Users/123', 'outbound') FOR vc IN NEIGHBORS(Products, relations, va, 'outbound', null, {includeData: true}) RETURN vc
                                                                                                          ^^^^                  ^^^^^^^^^^^^^^^^^^^
                                                                                                  Use intermediate directly     include Data for final

* INCOMPATIBLE CHANGE:

  The AQL function `GRAPH_NEIGHBORS` now provides an additional option `includeData`.
  This option allows controlling whether the function should return the complete vertices
  or just their IDs. Returning only the IDs instead of the full vertices can lead to
  improved performance .

  If provided, `includeData` is set to `true`, all vertices in the result will be returned
  with all their attributes. The default value of `includeData` is `false`.
  This makes the default function results incompatible with previous versions of ArangoDB.

  To get the old result style in ArangoDB 2.6, please set the options as follows in calls
  to `GRAPH_NEIGHBORS`:

      GRAPH_NEIGHBORS(<graph>, <vertex>, { includeData: true })

* INCOMPATIBLE CHANGE:

  The AQL function `GRAPH_COMMON_NEIGHBORS` now provides an additional option `includeData`.
  This option allows controlling whether the function should return the complete vertices
  or just their IDs. Returning only the IDs instead of the full vertices can lead to
  improved performance .

  If provided, `includeData` is set to `true`, all vertices in the result will be returned
  with all their attributes. The default value of `includeData` is `false`.
  This makes the default function results incompatible with previous versions of ArangoDB.

  To get the old result style in ArangoDB 2.6, please set the options as follows in calls
  to `GRAPH_COMMON_NEIGHBORS`:

      GRAPH_COMMON_NEIGHBORS(<graph>, <vertexExamples1>, <vertexExamples2>, { includeData: true }, { includeData: true })

* INCOMPATIBLE CHANGE:

  The AQL function `GRAPH_SHORTEST_PATH` now provides an additional option `includeData`.
  This option allows controlling whether the function should return the complete vertices
  and edges or just their IDs. Returning only the IDs instead of full vertices and edges
  can lead to improved performance .

  If provided, `includeData` is set to `true`, all vertices and edges in the result will
  be returned with all their attributes. There is also an optional parameter `includePath` of
  type object.
  It has two optional sub-attributes `vertices` and `edges`, both of type boolean.
  Both can be set individually and the result will include all vertices on the path if
  `includePath.vertices == true` and all edges if `includePath.edges == true` respectively.

  The default value of `includeData` is `false`, and paths are now excluded by default.
  This makes the default function results incompatible with previous versions of ArangoDB.

  To get the old result style in ArangoDB 2.6, please set the options as follows in calls
  to `GRAPH_SHORTEST_PATH`:

      GRAPH_SHORTEST_PATH(<graph>, <source>, <target>, { includeData: true, includePath: { edges: true, vertices: true } })

  The attributes `startVertex` and `vertex` that were present in the results of `GRAPH_SHORTEST_PATH`
  in previous versions of ArangoDB will not be produced in 2.6. To calculate these attributes in 2.6,
  please extract the first and last elements from the `vertices` result attribute.

* INCOMPATIBLE CHANGE:

  The AQL function `GRAPH_DISTANCE_TO` will now return only the id the destination vertex
  in the `vertex` attribute, and not the full vertex data with all vertex attributes.

* INCOMPATIBLE CHANGE:

  All graph measurements functions in JavaScript module `general-graph` that calculated a
  single figure previously returned an array containing just the figure. Now these functions
  will return the figure directly and not put it inside an array.

  The affected functions are:

  * `graph._absoluteEccentricity`
  * `graph._eccentricity`
  * `graph._absoluteCloseness`
  * `graph._closeness`
  * `graph._absoluteBetweenness`
  * `graph._betweenness`
  * `graph._radius`
  * `graph._diameter`

* Create the `_graphs` collection in new databases with `waitForSync` attribute set to `false`

  The previous `waitForSync` value was `true`, so default the behavior when creating and dropping
  graphs via the HTTP REST API changes as follows if the new settings are in effect:

  * `POST /_api/graph` by default returns `HTTP 202` instead of `HTTP 201`
  * `DELETE /_api/graph/graph-name` by default returns `HTTP 202` instead of `HTTP 201`

  If the `_graphs` collection still has its `waitForSync` value set to `true`, then the HTTP status
  code will not change.

* Upgraded ICU to version 54; this increases performance in many places.
  based on https://code.google.com/p/chromium/issues/detail?id=428145

* added support for HTTP push aka chunked encoding

* issue #1051: add info whether server is running in service or user mode?

  This will add a "mode" attribute to the result of the result of HTTP GET `/_api/version?details=true`

  "mode" can have the following values:

  - `standalone`: server was started manually (e.g. on command-line)
  - `service`: service is running as Windows service, in daemon mode or under the supervisor

* improve system error messages in Windows port

* increased default value of `--server.request-timeout` from 300 to 1200 seconds for client tools
  (arangosh, arangoimp, arangodump, arangorestore)

* increased default value of `--server.connect-timeout` from 3 to 5 seconds for client tools
  (arangosh, arangoimp, arangodump, arangorestore)

* added startup option `--server.foxx-queues-poll-interval`

  This startup option controls the frequency with which the Foxx queues manager is checking
  the queue (or queues) for jobs to be executed.

  The default value is `1` second. Lowering this value will result in the queue manager waking
  up and checking the queues more frequently, which may increase CPU usage of the server.
  When not using Foxx queues, this value can be raised to save some CPU time.

* added startup option `--server.foxx-queues`

  This startup option controls whether the Foxx queue manager will check queue and job entries.
  Disabling this option can reduce server load but will prevent jobs added to Foxx queues from
  being processed at all.

  The default value is `true`, enabling the Foxx queues feature.

* make Foxx queues really database-specific.

  Foxx queues were and are stored in a database-specific collection `_queues`. However, a global
  cache variable for the queues led to the queue names being treated database-independently, which
  was wrong.

  Since 2.6, Foxx queues names are truly database-specific, so the same queue name can be used in
  two different databases for two different queues. Until then, it is advisable to think of queues
  as already being database-specific, and using the database name as a queue name prefix to be
  avoid name conflicts, e.g.:

      var queueName = "myQueue";
      var Foxx = require("org/arangodb/foxx");
      Foxx.queues.create(db._name() + ":" + queueName);

* added support for Foxx queue job types defined as app scripts.

  The old job types introduced in 2.4 are still supported but are known to cause issues in 2.5
  and later when the server is restarted or the job types are not defined in every thread.

  The new job types avoid this issue by storing an explicit mount path and script name rather
  than an assuming the job type is defined globally. It is strongly recommended to convert your
  job types to the new script-based system.

* renamed Foxx sessions option "sessionStorageApp" to "sessionStorage". The option now also accepts session storages directly.

* Added the following JavaScript methods for file access:
  * fs.copyFile() to copy single files
  * fs.copyRecursive() to copy directory trees
  * fs.chmod() to set the file permissions (non-Windows only)

* Added process.env for accessing the process environment from JavaScript code

* Cluster: kickstarter shutdown routines will more precisely follow the shutdown of its nodes.

* Cluster: don't delete agency connection objects that are currently in use.

* Cluster: improve passing along of HTTP errors

* fixed issue #1247: debian init script problems

* multi-threaded index creation on collection load

  When a collection contains more than one secondary index, they can be built in memory in
  parallel when the collection is loaded. How many threads are used for parallel index creation
  is determined by the new configuration parameter `--database.index-threads`. If this is set
  to 0, indexes are built by the opening thread only and sequentially. This is equivalent to
  the behavior in 2.5 and before.

* speed up building up primary index when loading collections

* added `count` attribute to `parameters.json` files of collections. This attribute indicates
  the number of live documents in the collection on unload. It is read when the collection is
  (re)loaded to determine the initial size for the collection's primary index

* removed remainders of MRuby integration, removed arangoirb

* simplified `controllers` property in Foxx manifests. You can now specify a filename directly
  if you only want to use a single file mounted at the base URL of your Foxx app.

* simplified `exports` property in Foxx manifests. You can now specify a filename directly if
  you only want to export variables from a single file in your Foxx app.

* added support for node.js-style exports in Foxx exports. Your Foxx exports file can now export
  arbitrary values using the `module.exports` property instead of adding properties to the
  `exports` object.

* added `scripts` property to Foxx manifests. You should now specify the `setup` and `teardown`
  files as properties of the `scripts` object in your manifests and can define custom,
  app-specific scripts that can be executed from the web interface or the CLI.

* added `tests` property to Foxx manifests. You can now define test cases using the `mocha`
  framework which can then be executed inside ArangoDB.

* updated `joi` package to 6.0.8.

* added `extendible` package.

* added Foxx model lifecycle events to repositories. See #1257.

* speed up resizing of edge index.

* allow to split an edge index into buckets which are resized individually.
  This is controlled by the `indexBuckets` attribute in the `properties`
  of the collection.

* fix a cluster deadlock bug in larger clusters by marking a thread waiting
  for a lock on a DBserver as blocked


v2.5.7 (2015-08-02)
-------------------

* V8: Upgrade to version 4.1.0.27 - this is intended to be the stable V8 version.


v2.5.6 (2015-07-21)
-------------------

* alter Windows build infrastructure so we can properly store pdb files.

* potentially fixed issue #1313: Wrong metric calculation at dashboard

  Escape whitespace in process name when scanning /proc/pid/stats

  This fixes statistics values read from that file

* Fixed variable naming in AQL `COLLECT INTO` results in case the COLLECT is placed
  in a subquery which itself is followed by other constructs that require variables


v2.5.5 (2015-05-29)
-------------------

* fixed vulnerability in JWT implementation.

* fixed format string for reading /proc/pid/stat

* take into account barriers used in different V8 contexts


v2.5.4 (2015-05-14)
-------------------

* added startup option `--log.performance`: specifying this option at startup will log
  performance-related info messages, mainly timings via the regular logging mechanisms

* cluster fixes

* fix for recursive copy under Windows


v2.5.3 (2015-04-29)
-------------------

* Fix fs.move to work across filesystem borders; Fixes Foxx app installation problems;
  issue #1292.

* Fix Foxx app install when installed on a different drive on Windows

* issue #1322: strange AQL result

* issue #1318: Inconsistent db._create() syntax

* issue #1315: queries to a collection fail with an empty response if the
  collection contains specific JSON data

* issue #1300: Make arangodump not fail if target directory exists but is empty

* allow specifying higher values than SOMAXCONN for `--server.backlog-size`

  Previously, arangod would not start when a `--server.backlog-size` value was
  specified that was higher than the platform's SOMAXCONN header value.

  Now, arangod will use the user-provided value for `--server.backlog-size` and
  pass it to the listen system call even if the value is higher than SOMAXCONN.
  If the user-provided value is higher than SOMAXCONN, arangod will log a warning
  on startup.

* Fixed a cluster deadlock bug. Mark a thread that is in a RemoteBlock as
  blocked to allow for additional dispatcher threads to be started.

* Fix locking in cluster by using another ReadWriteLock class for collections.

* Add a second DispatcherQueue for AQL in the cluster. This fixes a
  cluster-AQL thread explosion bug.


v2.5.2 (2015-04-11)
-------------------

* modules stored in _modules are automatically flushed when changed

* added missing query-id parameter in documentation of HTTP DELETE `/_api/query` endpoint

* added iterator for edge index in AQL queries

  this change may lead to less edges being read when used together with a LIMIT clause

* make graph viewer in web interface issue less expensive queries for determining
  a random vertex from the graph, and for determining vertex attributes

* issue #1285: syntax error, unexpected $undefined near '@_to RETURN obj

  this allows AQL bind parameter names to also start with underscores

* moved /_api/query to C++

* issue #1289: Foxx models created from database documents expose an internal method

* added `Foxx.Repository#exists`

* parallelize initialization of V8 context in multiple threads

* fixed a possible crash when the debug-level was TRACE

* cluster: do not initialize statistics collection on each
  coordinator, this fixes a race condition at startup

* cluster: fix a startup race w.r.t. the _configuration collection

* search for db:// JavaScript modules only after all local files have been
  considered, this speeds up the require command in a cluster considerably

* general cluster speedup in certain areas


v2.5.1 (2015-03-19)
-------------------

* fixed bug that caused undefined behavior when an AQL query was killed inside
  a calculation block

* fixed memleaks in AQL query cleanup in case out-of-memory errors are thrown

* by default, Debian and RedHat packages are built with debug symbols

* added option `--database.ignore-logfile-errors`

  This option controls how collection datafiles with a CRC mismatch are treated.

  If set to `false`, CRC mismatch errors in collection datafiles will lead
  to a collection not being loaded at all. If a collection needs to be loaded
  during WAL recovery, the WAL recovery will also abort (if not forced with
  `--wal.ignore-recovery-errors true`). Setting this flag to `false` protects
  users from unintentionally using a collection with corrupted datafiles, from
  which only a subset of the original data can be recovered.

  If set to `true`, CRC mismatch errors in collection datafiles will lead to
  the datafile being partially loaded. All data up to until the mismatch will
  be loaded. This will enable users to continue with collection datafiles
  that are corrupted, but will result in only a partial load of the data.
  The WAL recovery will still abort when encountering a collection with a
  corrupted datafile, at least if `--wal.ignore-recovery-errors` is not set to
  `true`.

  The default value is *true*, so for collections with corrupted datafiles
  there might be partial data loads once the WAL recovery has finished. If
  the WAL recovery will need to load a collection with a corrupted datafile,
  it will still stop when using the default values.

* INCOMPATIBLE CHANGE:

  make the arangod server refuse to start if during startup it finds a non-readable
  `parameter.json` file for a database or a collection.

  Stopping the startup process in this case requires manual intervention (fixing
  the unreadable files), but prevents follow-up errors due to ignored databases or
  collections from happening.

* datafiles and `parameter.json` files written by arangod are now created with read and write
  privileges for the arangod process user, and with read and write privileges for the arangod
  process group.

  Previously, these files were created with user read and write permissions only.

* INCOMPATIBLE CHANGE:

  abort WAL recovery if one of the collection's datafiles cannot be opened

* INCOMPATIBLE CHANGE:

  never try to raise the privileges after dropping them, this can lead to a race condition while
  running the recovery

  If you require to run ArangoDB on a port lower than 1024, you must run ArangoDB as root.

* fixed inefficiencies in `remove` methods of general-graph module

* added option `--database.slow-query-threshold` for controlling the default AQL slow query
  threshold value on server start

* add system error strings for Windows on many places

* rework service startup so we announce 'RUNNING' only when we're finished starting.

* use the Windows eventlog for FATAL and ERROR - log messages

* fix service handling in NSIS Windows installer, specify human readable name

* add the ICU_DATA environment variable to the fatal error messages

* fixed issue #1265: arangod crashed with SIGSEGV

* fixed issue #1241: Wildcards in examples


v2.5.0 (2015-03-09)
-------------------

* installer fixes for Windows

* fix for downloading Foxx

* fixed issue #1258: http pipelining not working?


v2.5.0-beta4 (2015-03-05)
-------------------------

* fixed issue #1247: debian init script problems


v2.5.0-beta3 (2015-02-27)
-------------------------

* fix Windows install path calculation in arango

* fix Windows logging of long strings

* fix possible undefinedness of const strings in Windows


v2.5.0-beta2 (2015-02-23)
-------------------------

* fixed issue #1256: agency binary not found #1256

* fixed issue #1230: API: document/col-name/_key and cursor return different floats

* front-end: dashboard tries not to (re)load statistics if user has no access

* V8: Upgrade to version 3.31.74.1

* etcd: Upgrade to version 2.0 - This requires go 1.3 to compile at least.

* refuse to startup if ICU wasn't initialized, this will i.e. prevent errors from being printed,
  and libraries from being loaded.

* front-end: unwanted removal of index table header after creating new index

* fixed issue #1248: chrome: applications filtering not working

* fixed issue #1198: queries remain in aql editor (front-end) if you navigate through different tabs

* Simplify usage of Foxx

  Thanks to our user feedback we learned that Foxx is a powerful, yet rather complicated concept.
  With this release we tried to make it less complicated while keeping all its strength.
  That includes a rewrite of the documentation as well as some code changes as listed below:

  * Moved Foxx applications to a different folder.

    The naming convention now is: <app-path>/_db/<dbname>/<mountpoint>/APP
    Before it was: <app-path>/databases/<dbname>/<appname>:<appversion>
    This caused some trouble as apps where cached based on name and version and updates did not apply.
    Hence the path on filesystem and the app's access URL had no relation to one another.
    Now the path on filesystem is identical to the URL (except for slashes and the appended APP)

  * Rewrite of Foxx routing

    The routing of Foxx has been exposed to major internal changes we adjusted because of user feedback.
    This allows us to set the development mode per mountpoint without having to change paths and hold
    apps at separate locations.

  * Foxx Development mode

    The development mode used until 2.4 is gone. It has been replaced by a much more mature version.
    This includes the deprecation of the javascript.dev-app-path parameter, which is useless since 2.5.
    Instead of having two separate app directories for production and development, apps now reside in
    one place, which is used for production as well as for development.
    Apps can still be put into development mode, changing their behavior compared to production mode.
    Development mode apps are still reread from disk at every request, and still they ship more debug
    output.

    This change has also made the startup options `--javascript.frontend-development-mode` and
    `--javascript.dev-app-path` obsolete. The former option will not have any effect when set, and the
    latter option is only read and used during the upgrade to 2.5 and does not have any effects later.

  * Foxx install process

    Installing Foxx apps has been a two step process: import them into ArangoDB and mount them at a
    specific mountpoint. These operations have been joined together. You can install an app at one
    mountpoint, that's it. No fetch, mount, unmount, purge cycle anymore. The commands have been
    simplified to just:

    * install: get your Foxx app up and running
    * uninstall: shut it down and erase it from disk

  * Foxx error output

    Until 2.4 the errors produced by Foxx were not optimal. Often, the error message was just
    `unable to parse manifest` and contained only an internal stack trace.
    In 2.5 we made major improvements there, including a much more fine-grained error output that
    helps you debug your Foxx apps. The error message printed is now much closer to its source and
    should help you track it down.

    Also we added the default handlers for unhandled errors in Foxx apps:

    * You will get a nice internal error page whenever your Foxx app is called but was not installed
      due to any error
    * You will get a proper error message when having an uncaught error appears in any app route

    In production mode the messages above will NOT contain any information about your Foxx internals
    and are safe to be exposed to third party users.
    In development mode the messages above will contain the stacktrace (if available), making it easier for
    your in-house devs to track down errors in the application.

* added `console` object to Foxx apps. All Foxx apps now have a console object implementing
  the familiar Console API in their global scope, which can be used to log diagnostic
  messages to the database.

* added `org/arangodb/request` module, which provides a simple API for making HTTP requests
  to external services.

* added optimizer rule `propagate-constant-attributes`

  This rule will look inside `FILTER` conditions for constant value equality comparisons,
  and insert the constant values in other places in `FILTER`s. For example, the rule will
  insert `42` instead of `i.value` in the second `FILTER` of the following query:

      FOR i IN c1 FOR j IN c2 FILTER i.value == 42 FILTER j.value == i.value RETURN 1

* added `filtered` value to AQL query execution statistics

  This value indicates how many documents were filtered by `FilterNode`s in the AQL query.
  Note that `IndexRangeNode`s can also filter documents by selecting only the required ranges
  from the index. The `filtered` value will not include the work done by `IndexRangeNode`s,
  but only the work performed by `FilterNode`s.

* added support for sparse hash and skiplist indexes

  Hash and skiplist indexes can optionally be made sparse. Sparse indexes exclude documents
  in which at least one of the index attributes is either not set or has a value of `null`.

  As such documents are excluded from sparse indexes, they may contain fewer documents than
  their non-sparse counterparts. This enables faster indexing and can lead to reduced memory
  usage in case the indexed attribute does occur only in some, but not all documents of the
  collection. Sparse indexes will also reduce the number of collisions in non-unique hash
  indexes in case non-existing or optional attributes are indexed.

  In order to create a sparse index, an object with the attribute `sparse` can be added to
  the index creation commands:

      db.collection.ensureHashIndex(attributeName, { sparse: true });
      db.collection.ensureHashIndex(attributeName1, attributeName2, { sparse: true });
      db.collection.ensureUniqueConstraint(attributeName, { sparse: true });
      db.collection.ensureUniqueConstraint(attributeName1, attributeName2, { sparse: true });

      db.collection.ensureSkiplist(attributeName, { sparse: true });
      db.collection.ensureSkiplist(attributeName1, attributeName2, { sparse: true });
      db.collection.ensureUniqueSkiplist(attributeName, { sparse: true });
      db.collection.ensureUniqueSkiplist(attributeName1, attributeName2, { sparse: true });

  Note that in place of the above specialized index creation commands, it is recommended to use
  the more general index creation command `ensureIndex`:

  ```js
  db.collection.ensureIndex({ type: "hash", sparse: true, unique: true, fields: [ attributeName ] });
  db.collection.ensureIndex({ type: "skiplist", sparse: false, unique: false, fields: [ "a", "b" ] });
  ```

  When not explicitly set, the `sparse` attribute defaults to `false` for new indexes.

  This causes a change in behavior when creating a unique hash index without specifying the
  sparse flag: in 2.4, unique hash indexes were implicitly sparse, always excluding `null` values.
  There was no option to control this behavior, and sparsity was neither supported for non-unique
  hash indexes nor skiplists in 2.4. This implicit sparsity of unique hash indexes was considered
  an inconsistency, and therefore the behavior was cleaned up in 2.5. As of 2.5, indexes will
  only be created sparse if sparsity is explicitly requested. Existing unique hash indexes from 2.4
  or before will automatically be migrated so they are still sparse after the upgrade to 2.5.

  Geo indexes are implicitly sparse, meaning documents without the indexed location attribute or
  containing invalid location coordinate values will be excluded from the index automatically. This
  is also a change when compared to pre-2.5 behavior, when documents with missing or invalid
  coordinate values may have caused errors on insertion when the geo index' `unique` flag was set
  and its `ignoreNull` flag was not.

  This was confusing and has been rectified in 2.5. The method `ensureGeoConstaint()` now does the
  same as `ensureGeoIndex()`. Furthermore, the attributes `constraint`, `unique`, `ignoreNull` and
  `sparse` flags are now completely ignored when creating geo indexes.

  The same is true for fulltext indexes. There is no need to specify non-uniqueness or sparsity for
  geo or fulltext indexes. They will always be non-unique and sparse.

  As sparse indexes may exclude some documents, they cannot be used for every type of query.
  Sparse hash indexes cannot be used to find documents for which at least one of the indexed
  attributes has a value of `null`. For example, the following AQL query cannot use a sparse
  index, even if one was created on attribute `attr`:

      FOR doc In collection
        FILTER doc.attr == null
        RETURN doc

  If the lookup value is non-constant, a sparse index may or may not be used, depending on
  the other types of conditions in the query. If the optimizer can safely determine that
  the lookup value cannot be `null`, a sparse index may be used. When uncertain, the optimizer
  will not make use of a sparse index in a query in order to produce correct results.

  For example, the following queries cannot use a sparse index on `attr` because the optimizer
  will not know beforehand whether the comparison values for `doc.attr` will include `null`:

      FOR doc In collection
        FILTER doc.attr == SOME_FUNCTION(...)
        RETURN doc

      FOR other IN otherCollection
        FOR doc In collection
          FILTER doc.attr == other.attr
          RETURN doc

  Sparse skiplist indexes can be used for sorting if the optimizer can safely detect that the
  index range does not include `null` for any of the index attributes.

* inspection of AQL data-modification queries will now detect if the data-modification part
  of the query can run in lockstep with the data retrieval part of the query, or if the data
  retrieval part must be executed before the data modification can start.

  Executing the two in lockstep allows using much smaller buffers for intermediate results
  and starts the actual data-modification operations much earlier than if the two phases
  were executed separately.

* Allow dynamic attribute names in AQL object literals

  This allows using arbitrary expressions to construct attribute names in object
  literals specified in AQL queries. To disambiguate expressions and other unquoted
  attribute names, dynamic attribute names need to be enclosed in brackets (`[` and `]`).
  Example:

      FOR i IN 1..100
        RETURN { [ CONCAT('value-of-', i) ] : i }

* make AQL optimizer rule "use-index-for-sort" remove sort also in case a non-sorted
  index (e.g. a hash index) is used for only equality lookups and all sort attributes
  are covered by the index.

  Example that does not require an extra sort (needs hash index on `value`):

      FOR doc IN collection FILTER doc.value == 1 SORT doc.value RETURN doc

  Another example that does not require an extra sort (with hash index on `value1`, `value2`):

      FOR doc IN collection FILTER doc.value1 == 1 && doc.value2 == 2 SORT doc.value1, doc.value2 RETURN doc

* make AQL optimizer rule "use-index-for-sort" remove sort also in case the sort criteria
  excludes the left-most index attributes, but the left-most index attributes are used
  by the index for equality-only lookups.

  Example that can use the index for sorting (needs skiplist index on `value1`, `value2`):

      FOR doc IN collection FILTER doc.value1 == 1 SORT doc.value2 RETURN doc

* added selectivity estimates for primary index, edge index, and hash index

  The selectivity estimates are returned by the `GET /_api/index` REST API method
  in a sub-attribute `selectivityEstimate` for each index that supports it. This
  attribute will be omitted for indexes that do not provide selectivity estimates.
  If provided, the selectivity estimate will be a numeric value between 0 and 1.

  Selectivity estimates will also be reported in the result of `collection.getIndexes()`
  for all indexes that support this. If no selectivity estimate can be determined for
  an index, the attribute `selectivityEstimate` will be omitted here, too.

  The web interface also shows selectivity estimates for each index that supports this.

  Currently the following index types can provide selectivity estimates:
  - primary index
  - edge index
  - hash index (unique and non-unique)

  No selectivity estimates will be provided when running in cluster mode.

* fixed issue #1226: arangod log issues

* added additional logger if arangod is started in foreground mode on a tty

* added AQL optimizer rule "move-calculations-down"

* use exclusive native SRWLocks on Windows instead of native mutexes

* added AQL functions `MD5`, `SHA1`, and `RANDOM_TOKEN`.

* reduced number of string allocations when parsing certain AQL queries

  parsing numbers (integers or doubles) does not require a string allocation
  per number anymore

* RequestContext#bodyParam now accepts arbitrary joi schemas and rejects invalid (but well-formed) request bodies.

* enforce that AQL user functions are wrapped inside JavaScript function () declarations

  AQL user functions were always expected to be wrapped inside a JavaScript function, but previously
  this was not enforced when registering a user function. Enforcing the AQL user functions to be contained
  inside functions prevents functions from doing some unexpected things that may have led to undefined
  behavior.

* Windows service uninstalling: only remove service if it points to the currently running binary,
  or --force was specified.

* Windows (debug only): print stacktraces on crash and run minidump

* Windows (cygwin): if you run arangosh in a cygwin shell or via ssh we will detect this and use
  the appropriate output functions.

* Windows: improve process management

* fix IPv6 reverse ip lookups - so far we only did IPv4 addresses.

* improve join documentation, add outer join example

* run jslint for unit tests too, to prevent "memory leaks" by global js objects with native code.

* fix error logging for exceptions - we wouldn't log the exception message itself so far.

* improve error reporting in the http client (Windows & *nix)

* improve error reports in cluster

* Standard errors can now contain custom messages.


v2.4.7 (XXXX-XX-XX)
-------------------

* fixed issue #1282: Geo WITHIN_RECTANGLE for nested lat/lng


v2.4.6 (2015-03-18)
-------------------

* added option `--database.ignore-logfile-errors`

  This option controls how collection datafiles with a CRC mismatch are treated.

  If set to `false`, CRC mismatch errors in collection datafiles will lead
  to a collection not being loaded at all. If a collection needs to be loaded
  during WAL recovery, the WAL recovery will also abort (if not forced with
  `--wal.ignore-recovery-errors true`). Setting this flag to `false` protects
  users from unintentionally using a collection with corrupted datafiles, from
  which only a subset of the original data can be recovered.

  If set to `true`, CRC mismatch errors in collection datafiles will lead to
  the datafile being partially loaded. All data up to until the mismatch will
  be loaded. This will enable users to continue with a collection datafiles
  that are corrupted, but will result in only a partial load of the data.
  The WAL recovery will still abort when encountering a collection with a
  corrupted datafile, at least if `--wal.ignore-recovery-errors` is not set to
  `true`.

  The default value is *true*, so for collections with corrupted datafiles
  there might be partial data loads once the WAL recovery has finished. If
  the WAL recovery will need to load a collection with a corrupted datafile,
  it will still stop when using the default values.

* INCOMPATIBLE CHANGE:

  make the arangod server refuse to start if during startup it finds a non-readable
  `parameter.json` file for a database or a collection.

  Stopping the startup process in this case requires manual intervention (fixing
  the unreadable files), but prevents follow-up errors due to ignored databases or
  collections from happening.

* datafiles and `parameter.json` files written by arangod are now created with read and write
  privileges for the arangod process user, and with read and write privileges for the arangod
  process group.

  Previously, these files were created with user read and write permissions only.

* INCOMPATIBLE CHANGE:

  abort WAL recovery if one of the collection's datafiles cannot be opened

* INCOMPATIBLE CHANGE:

  never try to raise the privileges after dropping them, this can lead to a race condition while
  running the recovery

  If you require to run ArangoDB on a port lower than 1024, you must run ArangoDB as root.

* fixed inefficiencies in `remove` methods of general-graph module

* added option `--database.slow-query-threshold` for controlling the default AQL slow query
  threshold value on server start


v2.4.5 (2015-03-16)
-------------------

* added elapsed time to HTTP request logging output (`--log.requests-file`)

* added AQL current and slow query tracking, killing of AQL queries

  This change enables retrieving the list of currently running AQL queries inside the selected database.
  AQL queries with an execution time beyond a certain threshold can be moved to a "slow query" facility
  and retrieved from there. Queries can also be killed by specifying the query id.

  This change adds the following HTTP REST APIs:

  - `GET /_api/query/current`: for retrieving the list of currently running queries
  - `GET /_api/query/slow`: for retrieving the list of slow queries
  - `DELETE /_api/query/slow`: for clearing the list of slow queries
  - `GET /_api/query/properties`: for retrieving the properties for query tracking
  - `PUT /_api/query/properties`: for adjusting the properties for query tracking
  - `DELETE /_api/query/<id>`: for killing an AQL query

  The following JavaScript APIs have been added:

  - require("org/arangodb/aql/queries").current();
  - require("org/arangodb/aql/queries").slow();
  - require("org/arangodb/aql/queries").clearSlow();
  - require("org/arangodb/aql/queries").properties();
  - require("org/arangodb/aql/queries").kill();

* fixed issue #1265: arangod crashed with SIGSEGV

* fixed issue #1241: Wildcards in examples

* fixed comment parsing in Foxx controllers


v2.4.4 (2015-02-24)
-------------------

* fixed the generation template for foxx apps. It now does not create deprecated functions anymore

* add custom visitor functionality for `GRAPH_NEIGHBORS` function, too

* increased default value of traversal option *maxIterations* to 100 times of its previous
  default value


v2.4.3 (2015-02-06)
-------------------

* fix multi-threading with openssl when running under Windows

* fix timeout on socket operations when running under Windows

* Fixed an error in Foxx routing which caused some apps that worked in 2.4.1 to fail with status 500: `undefined is not a function` errors in 2.4.2
  This error was occurring due to seldom internal rerouting introduced by the malformed application handler.


v2.4.2 (2015-01-30)
-------------------

* added custom visitor functionality for AQL traversals

  This allows more complex result processing in traversals triggered by AQL. A few examples
  are shown in [this article](http://jsteemann.github.io/blog/2015/01/28/using-custom-visitors-in-aql-graph-traversals/).

* improved number of results estimated for nodes of type EnumerateListNode and SubqueryNode
  in AQL explain output

* added AQL explain helper to explain arbitrary AQL queries

  The helper function prints the query execution plan and the indexes to be used in the
  query. It can be invoked from the ArangoShell or the web interface as follows:

      require("org/arangodb/aql/explainer").explain(query);

* enable use of indexes for certain AQL conditions with non-equality predicates, in
  case the condition(s) also refer to indexed attributes

  The following queries will now be able to use indexes:

      FILTER a.indexed == ... && a.indexed != ...
      FILTER a.indexed == ... && a.nonIndexed != ...
      FILTER a.indexed == ... && ! (a.indexed == ...)
      FILTER a.indexed == ... && ! (a.nonIndexed == ...)
      FILTER a.indexed == ... && ! (a.indexed != ...)
      FILTER a.indexed == ... && ! (a.nonIndexed != ...)
      FILTER (a.indexed == ... && a.nonIndexed == ...) || (a.indexed == ... && a.nonIndexed == ...)
      FILTER (a.indexed == ... && a.nonIndexed != ...) || (a.indexed == ... && a.nonIndexed != ...)

* Fixed spuriously occurring "collection not found" errors when running queries on local
  collections on a cluster DB server

* Fixed upload of Foxx applications to the server for apps exceeding approx. 1 MB zipped.

* Malformed Foxx applications will now return a more useful error when any route is requested.

  In Production a Foxx app mounted on /app will display an html page on /app/* stating a 503 Service temporarily not available.
  It will not state any information about your Application.
  Before it was a 404 Not Found without any information and not distinguishable from a correct not found on your route.

  In Development Mode the html page also contains information about the error occurred.

* Unhandled errors thrown in Foxx routes are now handled by the Foxx framework itself.

  In Production the route will return a status 500 with a body {error: "Error statement"}.
  In Development the route will return a status 500 with a body {error: "Error statement", stack: "..."}

  Before, it was status 500 with a plain text stack including ArangoDB internal routing information.

* The Applications tab in web interface will now request development apps more often.
  So if you have a fixed a syntax error in your app it should always be visible after reload.


v2.4.1 (2015-01-19)
-------------------

* improved WAL recovery output

* fixed certain OR optimizations in AQL optimizer

* better diagnostics for arangoimp

* fixed invalid result of HTTP REST API method `/_admin/foxx/rescan`

* fixed possible segmentation fault when passing a Buffer object into a V8 function
  as a parameter

* updated AQB module to 1.8.0.


v2.4.0 (2015-01-13)
-------------------

* updated AQB module to 1.7.0.

* fixed V8 integration-related crashes

* make `fs.move(src, dest)` also fail when both `src` and `dest` are
  existing directories. This ensures the same behavior of the move operation
  on different platforms.

* fixed AQL insert operation for multi-shard collections in cluster

* added optional return value for AQL data-modification queries.
  This allows returning the documents inserted, removed or updated with the query, e.g.

      FOR doc IN docs REMOVE doc._key IN docs LET removed = OLD RETURN removed
      FOR doc IN docs INSERT { } IN docs LET inserted = NEW RETURN inserted
      FOR doc IN docs UPDATE doc._key WITH { } IN docs LET previous = OLD RETURN previous
      FOR doc IN docs UPDATE doc._key WITH { } IN docs LET updated = NEW RETURN updated

  The variables `OLD` and `NEW` are automatically available when a `REMOVE`, `INSERT`,
  `UPDATE` or `REPLACE` statement is immediately followed by a `LET` statement.
  Note that the `LET` and `RETURN` statements in data-modification queries are not as
  flexible as the general versions of `LET` and `RETURN`. When returning documents from
  data-modification operations, only a single variable can be assigned using `LET`, and
  the assignment can only be either `OLD` or `NEW`, but not an arbitrary expression. The
  `RETURN` statement also allows using the just-created variable only, and no arbitrary
  expressions.


v2.4.0-beta1 (2014-12-26)
--------------------------

* fixed superstates in FoxxGenerator

* fixed issue #1065: Aardvark: added creation of documents and edges with _key property

* fixed issue #1198: Aardvark: current AQL editor query is now cached

* Upgraded V8 version from 3.16.14 to 3.29.59

  The built-in version of V8 has been upgraded from 3.16.14 to 3.29.59.
  This activates several ES6 (also dubbed *Harmony* or *ES.next*) features in
  ArangoDB, both in the ArangoShell and the ArangoDB server. They can be
  used for scripting and in server-side actions such as Foxx routes, traversals
  etc.

  The following ES6 features are available in ArangoDB 2.4 by default:

  * iterators
  * the `of` operator
  * symbols
  * predefined collections types (Map, Set etc.)
  * typed arrays

  Many other ES6 features are disabled by default, but can be made available by
  starting arangod or arangosh with the appropriate options:

  * arrow functions
  * proxies
  * generators
  * String, Array, and Number enhancements
  * constants
  * enhanced object and numeric literals

  To activate all these ES6 features in arangod or arangosh, start it with
  the following options:

      arangosh --javascript.v8-options="--harmony --harmony_generators"

  More details on the available ES6 features can be found in
  [this blog](https://jsteemann.github.io/blog/2014/12/19/using-es6-features-in-arangodb/).

* Added Foxx generator for building Hypermedia APIs

  A more detailed description is [here](https://www.arangodb.com/2014/12/08/building-hypermedia-apis-foxxgenerator)

* New `Applications` tab in web interface:

  The `applications` tab got a complete redesign.
  It will now only show applications that are currently running on ArangoDB.
  For a selected application, a new detailed view has been created.
  This view provides a better overview of the app:
  * author
  * license
  * version
  * contributors
  * download links
  * API documentation

  To install a new application, a new dialog is now available.
  It provides the features already available in the console application `foxx-manager` plus some more:
  * install an application from Github
  * install an application from a zip file
  * install an application from ArangoDB's application store
  * create a new application from scratch: this feature uses a generator to
    create a Foxx application with pre-defined CRUD methods for a given list
    of collections. The generated Foxx app can either be downloaded as a zip file or
    be installed on the server. Starting with a new Foxx app has never been easier.

* fixed issue #1102: Aardvark: Layout bug in documents overview

  The documents overview was entirely destroyed in some situations on Firefox.
  We replaced the plugin we used there.

* fixed issue #1168: Aardvark: pagination buttons jumping

* fixed issue #1161: Aardvark: Click on Import JSON imports previously uploaded file

* removed configure options `--enable-all-in-one-v8`, `--enable-all-in-one-icu`,
  and `--enable-all-in-one-libev`.

* global internal rename to fix naming incompatibilities with JSON:

  Internal functions with names containing `array` have been renamed to `object`,
  internal functions with names containing `list` have been renamed to `array`.
  The renaming was mainly done in the C++ parts. The documentation has also been
  adjusted so that the correct JSON type names are used in most places.

  The change also led to the addition of a few function aliases in AQL:

  * `TO_LIST` now is an alias of the new `TO_ARRAY`
  * `IS_LIST` now is an alias of the new `IS_ARRAY`
  * `IS_DOCUMENT` now is an alias of the new `IS_OBJECT`

  The changed also renamed the option `mergeArrays` to `mergeObjects` for AQL
  data-modification query options and HTTP document modification API

* AQL: added optimizer rule "remove-filter-covered-by-index"

  This rule removes FilterNodes and CalculationNodes from an execution plan if the
  filter is already covered by a previous IndexRangeNode. Removing the CalculationNode
  and the FilterNode will speed up query execution because the query requires less
  computation.

* AQL: added optimizer rule "remove-sort-rand"

  This rule removes a `SORT RAND()` expression from a query and moves the random
  iteration into the appropriate `EnumerateCollectionNode`. This is more efficient
  than individually enumerating and then sorting randomly.

* AQL: range optimizations for IN and OR

  This change enables usage of indexes for several additional cases. Filters containing
  the `IN` operator can now make use of indexes, and multiple OR- or AND-combined filter
  conditions can now also use indexes if the filters are accessing the same indexed
  attribute.

  Here are a few examples of queries that can now use indexes but couldn't before:

    FOR doc IN collection
      FILTER doc.indexedAttribute == 1 || doc.indexedAttribute > 99
      RETURN doc

    FOR doc IN collection
      FILTER doc.indexedAttribute IN [ 3, 42 ] || doc.indexedAttribute > 99
      RETURN doc

    FOR doc IN collection
      FILTER (doc.indexedAttribute > 2 && doc.indexedAttribute < 10) ||
             (doc.indexedAttribute > 23 && doc.indexedAttribute < 42)
      RETURN doc

* fixed issue #500: AQL parentheses issue

  This change allows passing subqueries as AQL function parameters without using
  duplicate brackets (e.g. `FUNC(query)` instead of `FUNC((query))`

* added optional `COUNT` clause to AQL `COLLECT`

  This allows more efficient group count calculation queries, e.g.

      FOR doc IN collection
        COLLECT age = doc.age WITH COUNT INTO length
        RETURN { age: age, count: length }

  A count-only query is also possible:

      FOR doc IN collection
        COLLECT WITH COUNT INTO length
        RETURN length

* fixed missing makeDirectory when fetching a Foxx application from a zip file

* fixed issue #1134: Change the default endpoint to localhost

  This change will modify the IP address ArangoDB listens on to 127.0.0.1 by default.
  This will make new ArangoDB installations unaccessible from clients other than
  localhost unless changed. This is a security feature.

  To make ArangoDB accessible from any client, change the server's configuration
  (`--server.endpoint`) to either `tcp://0.0.0.0:8529` or the server's publicly
  visible IP address.

* deprecated `Repository#modelPrototype`. Use `Repository#model` instead.

* IMPORTANT CHANGE: by default, system collections are included in replication and all
  replication API return values. This will lead to user accounts and credentials
  data being replicated from master to slave servers. This may overwrite
  slave-specific database users.

  If this is undesired, the `_users` collection can be excluded from replication
  easily by setting the `includeSystem` attribute to `false` in the following commands:

  * replication.sync({ includeSystem: false });
  * replication.applier.properties({ includeSystem: false });

  This will exclude all system collections (including `_aqlfunctions`, `_graphs` etc.)
  from the initial synchronization and the continuous replication.

  If this is also undesired, it is also possible to specify a list of collections to
  exclude from the initial synchronization and the continuous replication using the
  `restrictCollections` attribute, e.g.:

      replication.applier.properties({
        includeSystem: true,
        restrictType: "exclude",
        restrictCollections: [ "_users", "_graphs", "foo" ]
      });

  The HTTP API methods for fetching the replication inventory and for dumping collections
  also support the `includeSystem` control flag via a URL parameter.

* removed DEPRECATED replication methods:
  * `replication.logger.start()`
  * `replication.logger.stop()`
  * `replication.logger.properties()`
  * HTTP PUT `/_api/replication/logger-start`
  * HTTP PUT `/_api/replication/logger-stop`
  * HTTP GET `/_api/replication/logger-config`
  * HTTP PUT `/_api/replication/logger-config`

* fixed issue #1174, which was due to locking problems in distributed
  AQL execution

* improved cluster locking for AQL avoiding deadlocks

* use DistributeNode for modifying queries with REPLACE and UPDATE, if
  possible


v2.3.6 (2015-XX-XX)
-------------------

* fixed AQL subquery optimization that produced wrong result when multiple subqueries
  directly followed each other and and a directly following `LET` statement did refer
  to any but the first subquery.


v2.3.5 (2015-01-16)
-------------------

* fixed intermittent 404 errors in Foxx apps after mounting or unmounting apps

* fixed issue #1200: Expansion operator results in "Cannot call method 'forEach' of null"

* fixed issue #1199: Cannot unlink root node of plan


v2.3.4 (2014-12-23)
-------------------

* fixed cerberus path for MyArangoDB


v2.3.3 (2014-12-17)
-------------------

* fixed error handling in instantiation of distributed AQL queries, this
  also fixes a bug in cluster startup with many servers

* issue #1185: parse non-fractional JSON numbers with exponent (e.g. `4e-261`)

* issue #1159: allow --server.request-timeout and --server.connect-timeout of 0


v2.3.2 (2014-12-09)
-------------------

* fixed issue #1177: Fix bug in the user app's storage

* fixed issue #1173: AQL Editor "Save current query" resets user password

* fixed missing makeDirectory when fetching a Foxx application from a zip file

* put in warning about default changed: fixed issue #1134: Change the default endpoint to localhost

* fixed issue #1163: invalid fullCount value returned from AQL

* fixed range operator precedence

* limit default maximum number of plans created by AQL optimizer to 256 (from 1024)

* make AQL optimizer not generate an extra plan if an index can be used, but modify
  existing plans in place

* fixed AQL cursor ttl (time-to-live) issue

  Any user-specified cursor ttl value was not honored since 2.3.0.

* fixed segfault in AQL query hash index setup with unknown shapes

* fixed memleaks

* added AQL optimizer rule for removing `INTO` from a `COLLECT` statement if not needed

* fixed issue #1131

  This change provides the `KEEP` clause for `COLLECT ... INTO`. The `KEEP` clause
  allows controlling which variables will be kept in the variable created by `INTO`.

* fixed issue #1147, must protect dispatcher ID for etcd

v2.3.1 (2014-11-28)
-------------------

* recreate password if missing during upgrade

* fixed issue #1126

* fixed non-working subquery index optimizations

* do not restrict summary of Foxx applications to 60 characters

* fixed display of "required" path parameters in Foxx application documentation

* added more optimizations of constants values in AQL FILTER conditions

* fixed invalid or-to-in optimization for FILTERs containing comparisons
  with boolean values

* fixed replication of `_graphs` collection

* added AQL list functions `PUSH`, `POP`, `UNSHIFT`, `SHIFT`, `REMOVE_VALUES`,
  `REMOVE_VALUE`, `REMOVE_NTH` and `APPEND`

* added AQL functions `CALL` and `APPLY` to dynamically call other functions

* fixed AQL optimizer cost estimation for LIMIT node

* prevent Foxx queues from permanently writing to the journal even when
  server is idle

* fixed AQL COLLECT statement with INTO clause, which copied more variables
  than v2.2 and thus lead to too much memory consumption.
  This deals with #1107.

* fixed AQL COLLECT statement, this concerned every COLLECT statement,
  only the first group had access to the values of the variables before
  the COLLECT statement. This deals with #1127.

* fixed some AQL internals, where sometimes too many items were
  fetched from upstream in the presence of a LIMIT clause. This should
  generally improve performance.


v2.3.0 (2014-11-18)
-------------------

* fixed syslog flags. `--log.syslog` is deprecated and setting it has no effect,
  `--log.facility` now works as described. Application name has been changed from
  `triagens` to `arangod`. It can be changed using `--log.application`. The syslog
  will only contain the actual log message. The datetime prefix is omitted.

* fixed deflate in SimpleHttpClient

* fixed issue #1104: edgeExamples broken or changed

* fixed issue #1103: Error while importing user queries

* fixed issue #1100: AQL: HAS() fails on doc[attribute_name]

* fixed issue #1098: runtime error when creating graph vertex

* hide system applications in **Applications** tab by default

  Display of system applications can be toggled by using the *system applications*
  toggle in the UI.

* added HTTP REST API for managing tasks (`/_api/tasks`)

* allow passing character lists as optional parameter to AQL functions `TRIM`,
  `LTRIM` and `RTRIM`

  These functions now support trimming using custom character lists. If no character
  lists are specified, all whitespace characters will be removed as previously:

      TRIM("  foobar\t \r\n ")         // "foobar"
      TRIM(";foo;bar;baz, ", "; ")     // "foo;bar;baz"

* added AQL string functions `LTRIM`, `RTRIM`, `FIND_FIRST`, `FIND_LAST`, `SPLIT`,
  `SUBSTITUTE`

* added AQL functions `ZIP`, `VALUES` and `PERCENTILE`

* made AQL functions `CONCAT` and `CONCAT_SEPARATOR` work with list arguments

* dynamically create extra dispatcher threads if required

* fixed issue #1097: schemas in the API docs no longer show required properties as optional


v2.3.0-beta2 (2014-11-08)
-------------------------

* front-end: new icons for uploading and downloading JSON documents into a collection

* front-end: fixed documents pagination css display error

* front-end: fixed flickering of the progress view

* front-end: fixed missing event for documents filter function

* front-end: jsoneditor: added CMD+Return (Mac) CTRL+Return (Linux/Win) shortkey for
  saving a document

* front-end: added information tooltip for uploading json documents.

* front-end: added database management view to the collapsed navigation menu

* front-end: added collection truncation feature

* fixed issue #1086: arangoimp: Odd errors if arguments are not given properly

* performance improvements for AQL queries that use JavaScript-based expressions
  internally

* added AQL geo functions `WITHIN_RECTANGLE` and `IS_IN_POLYGON`

* fixed non-working query results download in AQL editor of web interface

* removed debug print message in AQL editor query export routine

* fixed issue #1075: Aardvark: user name required even if auth is off #1075

  The fix for this prefills the username input field with the current user's
  account name if any and `root` (the default username) otherwise. Additionally,
  the tooltip text has been slightly adjusted.

* fixed issue #1069: Add 'raw' link to swagger ui so that the raw swagger
  json can easily be retrieved

  This adds a link to the Swagger API docs to an application's detail view in
  the **Applications** tab of the web interface. The link produces the Swagger
  JSON directly. If authentication is turned on, the link requires authentication,
  too.

* documentation updates


v2.3.0-beta1 (2014-11-01)
-------------------------

* added dedicated `NOT IN` operator for AQL

  Previously, a `NOT IN` was only achievable by writing a negated `IN` condition:

      FOR i IN ... FILTER ! (i IN [ 23, 42 ]) ...

  This can now alternatively be expressed more intuitively as follows:

      FOR i IN ... FILTER i NOT IN [ 23, 42 ] ...

* added alternative logical operator syntax for AQL

  Previously, the logical operators in AQL could only be written as:
  - `&&`: logical and
  - `||`: logical or
  - `!`: negation

  ArangoDB 2.3 introduces the alternative variants for these operators:
  - `AND`: logical and
  - `OR`: logical or
  - `NOT`: negation

  The new syntax is just an alternative to the old syntax, allowing easier
  migration from SQL. The old syntax is still fully supported and will be.

* improved output of `ArangoStatement.parse()` and POST `/_api/query`

  If an AQL query can be parsed without problems, The return value of
  `ArangoStatement.parse()` now contains an attribute `ast` with the abstract
  syntax tree of the query (before optimizations). Though this is an internal
  representation of the query and is subject to change, it can be used to inspect
  how ArangoDB interprets a given query.

* improved `ArangoStatement.explain()` and POST `/_api/explain`

  The commands for explaining AQL queries have been improved.

* added command-line option `--javascript.v8-contexts` to control the number of
  V8 contexts created in arangod.

  Previously, the number of V8 contexts was equal to the number of server threads
  (as specified by option `--server.threads`).

  However, it may be sensible to create different amounts of threads and V8
  contexts. If the option is not specified, the number of V8 contexts created
  will be equal to the number of server threads. Thus no change in configuration
  is required to keep the old behavior.

  If you are using the default config files or merge them with your local config
  files, please review if the default number of server threads is okay in your
  environment. Additionally you should verify that the number of V8 contexts
  created (as specified in option `--javascript.v8-contexts`) is okay.

* the number of server.threads specified is now the minimum of threads
  started. There are situation in which threads are waiting for results of
  distributed database servers. In this case the number of threads is
  dynamically increased.

* removed index type "bitarray"

  Bitarray indexes were only half-way documented and integrated in previous versions
  of ArangoDB so their benefit was limited. The support for bitarray indexes has
  thus been removed in ArangoDB 2.3. It is not possible to create indexes of type
  "bitarray" with ArangoDB 2.3.

  When a collection is opened that contains a bitarray index definition created
  with a previous version of ArangoDB, ArangoDB will ignore it and log the following
  warning:

      index type 'bitarray' is not supported in this version of ArangoDB and is ignored

  Future versions of ArangoDB may automatically remove such index definitions so the
  warnings will eventually disappear.

* removed internal "_admin/modules/flush" in order to fix requireApp

* added basic support for handling binary data in Foxx

  Requests with binary payload can be processed in Foxx applications by
  using the new method `res.rawBodyBuffer()`. This will return the unparsed request
  body as a Buffer object.

  There is now also the method `req.requestParts()` available in Foxx to retrieve
  the individual components of a multipart HTTP request.

  Buffer objects can now be used when setting the response body of any Foxx action.
  Additionally, `res.send()` has been added as a convenience method for returning
  strings, JSON objects or buffers from a Foxx action:

      res.send("<p>some HTML</p>");
      res.send({ success: true });
      res.send(new Buffer("some binary data"));

  The convenience method `res.sendFile()` can now be used to easily return the
  contents of a file from a Foxx action:

      res.sendFile(applicationContext.foxxFilename("image.png"));

  `fs.write` now accepts not only strings but also Buffer objects as second parameter:

      fs.write(filename, "some data");
      fs.write(filename, new Buffer("some binary data"));

  `fs.readBuffer` can be used to return the contents of a file in a Buffer object.

* improved performance of insertion into non-unique hash indexes significantly in case
  many duplicate keys are used in the index

* issue #1042: set time zone in log output

  the command-line option `--log.use-local-time` was added to print dates and times in
  the server-local timezone instead of UTC

* command-line options that require a boolean value now validate the
  value given on the command-line

  This prevents issues if no value is specified for an option that
  requires a boolean value. For example, the following command-line would
  have caused trouble in 2.2, because `--server.endpoint` would have been
  used as the value for the `--server.disable-authentication` options
  (which requires a boolean value):

      arangod --server.disable-authentication --server.endpoint tcp://127.0.0.1:8529 data

  In 2.3, running this command will fail with an error and requires to
  be modified to:

      arangod --server.disable-authentication true --server.endpoint tcp://127.0.0.1:8529 data

* improved performance of CSV import in arangoimp

* fixed issue #1027: Stack traces are off-by-one

* fixed issue #1026: Modules loaded in different files within the same app
  should refer to the same module

* fixed issue #1025: Traversal not as expected in undirected graph

* added a _relation function in the general-graph module.

  This deprecated _directedRelation and _undirectedRelation.
  ArangoDB does not offer any constraints for undirected edges
  which caused some confusion of users how undirected relations
  have to be handled. Relation now only supports directed relations
  and the user can actively simulate undirected relations.

* changed return value of Foxx.applicationContext#collectionName:

  Previously, the function could return invalid collection names because
  invalid characters were not replaced in the application name prefix, only
  in the collection name passed.

  Now, the function replaces invalid characters also in the application name
  prefix, which might to slightly different results for application names that
  contained any characters outside the ranges [a-z], [A-Z] and [0-9].

* prevent XSS in AQL editor and logs view

* integrated tutorial into ArangoShell and web interface

* added option `--backslash-escape` for arangoimp when running CSV file imports

* front-end: added download feature for (filtered) documents

* front-end: added download feature for the results of a user query

* front-end: added function to move documents to another collection

* front-end: added sort-by attribute to the documents filter

* front-end: added sorting feature to database, graph management and user management view.

* issue #989: front-end: Databases view not refreshing after deleting a database

* issue #991: front-end: Database search broken

* front-end: added infobox which shows more information about a document (_id, _rev, _key) or
  an edge (_id, _rev, _key, _from, _to). The from and to attributes are clickable and redirect
  to their document location.

* front-end: added edit-mode for deleting multiple documents at the same time.

* front-end: added delete button to the detailed document/edge view.

* front-end: added visual feedback for saving documents/edges inside the editor (error/success).

* front-end: added auto-focusing for the first input field in a modal.

* front-end: added validation for user input in a modal.

* front-end: user defined queries are now stored inside the database and are bound to the current
  user, instead of using the local storage functionality of the browsers. The outcome of this is
  that user defined queries are now independently usable from any device. Also queries can now be
  edited through the standard document editor of the front-end through the _users collection.

* front-end: added import and export functionality for user defined queries.

* front-end: added new keywords and functions to the aql-editor theme

* front-end: applied tile-style to the graph view

* front-end: now using the new graph api including multi-collection support

* front-end: foxx apps are now deletable

* front-end: foxx apps are now installable and updateable through github, if github is their
  origin.

* front-end: added foxx app version control. Multiple versions of a single foxx app are now
  installable and easy to manage and are also arranged in groups.

* front-end: the user-set filter of a collection is now stored until the user navigates to
  another collection.

* front-end: fetching and filtering of documents, statistics, and query operations are now
  handled with asynchronous ajax calls.

* front-end: added progress indicator if the front-end is waiting for a server operation.

* front-end: fixed wrong count of documents in the documents view of a collection.

* front-end: fixed unexpected styling of the manage db view and navigation.

* front-end: fixed wrong handling of select fields in a modal view.

* front-end: fixed wrong positioning of some tooltips.

* automatically call `toJSON` function of JavaScript objects (if present)
  when serializing them into database documents. This change allows
  storing JavaScript date objects in the database in a sensible manner.


v2.2.7 (2014-11-19)
-------------------

* fixed issue #998: Incorrect application URL for non-system Foxx apps

* fixed issue #1079: AQL editor: keyword WITH in UPDATE query is not highlighted

* fix memory leak in cluster nodes

* fixed registration of AQL user-defined functions in Web UI (JS shell)

* fixed error display in Web UI for certain errors
  (now error message is printed instead of 'undefined')

* fixed issue #1059: bug in js module console

* fixed issue #1056: "fs": zip functions fail with passwords

* fixed issue #1063: Docs: measuring unit of --wal.logfile-size?

* fixed issue #1062: Docs: typo in 14.2 Example data


v2.2.6 (2014-10-20)
-------------------

* fixed issue #972: Compilation Issue

* fixed issue #743: temporary directories are now unique and one can read
  off the tool that created them, if empty, they are removed atexit

* Highly improved performance of all AQL GRAPH_* functions.

* Orphan collections in general graphs can now be found via GRAPH_VERTICES
  if either "any" or no direction is defined

* Fixed documentation for AQL function GRAPH_NEIGHBORS.
  The option "vertexCollectionRestriction" is meant to filter the target
  vertices only, and should not filter the path.

* Fixed a bug in GRAPH_NEIGHBORS which enforced only empty results
  under certain conditions


v2.2.5 (2014-10-09)
-------------------

* fixed issue #961: allow non-JSON values in undocument request bodies

* fixed issue 1028: libicu is now statically linked

* fixed cached lookups of collections on the server, which may have caused spurious
  problems after collection rename operations


v2.2.4 (2014-10-01)
-------------------

* fixed accessing `_from` and `_to` attributes in `collection.byExample` and
  `collection.firstExample`

  These internal attributes were not handled properly in the mentioned functions, so
  searching for them did not always produce documents

* fixed issue #1030: arangoimp 2.2.3 crashing, not logging on large Windows CSV file

* fixed issue #1025: Traversal not as expected in undirected graph

* fixed issue #1020

  This requires re-introducing the startup option `--database.force-sync-properties`.

  This option can again be used to force fsyncs of collection, index and database properties
  stored as JSON strings on disk in files named `parameter.json`. Syncing these files after
  a write may be necessary if the underlying storage does not sync file contents by itself
  in a "sensible" amount of time after a file has been written and closed.

  The default value is `true` so collection, index and database properties will always be
  synced to disk immediately. This affects creating, renaming and dropping collections as
  well as creating and dropping databases and indexes. Each of these operations will perform
  an additional fsync on the `parameter.json` file if the option is set to `true`.

  It might be sensible to set this option to `false` for workloads that create and drop a
  lot of collections (e.g. test runs).

  Document operations such as creating, updating and dropping documents are not affected
  by this option.

* fixed issue #1016: AQL editor bug

* fixed issue #1014: WITHIN function returns wrong distance

* fixed AQL shortest path calculation in function `GRAPH_SHORTEST_PATH` to return
  complete vertex objects instead of just vertex ids

* allow changing of attributes of documents stored in server-side JavaScript variables

  Previously, the following did not work:

      var doc = db.collection.document(key);
      doc._key = "abc"; // overwriting internal attributes not supported
      doc.value = 123;  // overwriting existing attributes not supported

  Now, modifying documents stored in server-side variables (e.g. `doc` in the above case)
  is supported. Modifying the variables will not update the documents in the database,
  but will modify the JavaScript object (which can be written back to the database using
  `db.collection.update` or `db.collection.replace`)

* fixed issue #997: arangoimp apparently doesn't support files >2gig on Windows

  large file support (requires using `_stat64` instead of `stat`) is now supported on
  Windows


v2.2.3 (2014-09-02)
-------------------

* added `around` for Foxx controller

* added `type` option for HTTP API `GET /_api/document?collection=...`

  This allows controlling the type of results to be returned. By default, paths to
  documents will be returned, e.g.

      [
        `/_api/document/test/mykey1`,
        `/_api/document/test/mykey2`,
        ...
      ]

  To return a list of document ids instead of paths, the `type` URL parameter can be
  set to `id`:

      [
        `test/mykey1`,
        `test/mykey2`,
        ...
      ]

  To return a list of document keys only, the `type` URL parameter can be set to `key`:

      [
        `mykey1`,
        `mykey2`,
        ...
      ]


* properly capitalize HTTP response header field names in case the `x-arango-async`
  HTTP header was used in a request.

* fixed several documentation issues

* speedup for several general-graph functions, AQL functions starting with `GRAPH_`
  and traversals


v2.2.2 (2014-08-08)
-------------------

* allow storing non-reserved attribute names starting with an underscore

  Previous versions of ArangoDB parsed away all attribute names that started with an
  underscore (e.g. `_test', '_foo', `_bar`) on all levels of a document (root level
  and sub-attribute levels). While this behavior was documented, it was unintuitive and
  prevented storing documents inside other documents, e.g.:

      {
        "_key" : "foo",
        "_type" : "mydoc",
        "references" : [
          {
            "_key" : "something",
            "_rev" : "...",
            "value" : 1
          },
          {
            "_key" : "something else",
            "_rev" : "...",
            "value" : 2
          }
        ]
      }

  In the above example, previous versions of ArangoDB removed all attributes and
  sub-attributes that started with underscores, meaning the embedded documents would lose
  some of their attributes. 2.2.2 should preserve such attributes, and will also allow
  storing user-defined attribute names on the top-level even if they start with underscores
  (such as `_type` in the above example).

* fix conversion of JavaScript String, Number and Boolean objects to JSON.

  Objects created in JavaScript using `new Number(...)`, `new String(...)`, or
  `new Boolean(...)` were not converted to JSON correctly.

* fixed a race condition on task registration (i.e. `require("org/arangodb/tasks").register()`)

  this race condition led to undefined behavior when a just-created task with no offset and
  no period was instantly executed and deleted by the task scheduler, before the `register`
  function returned to the caller.

* changed run-tests.sh to execute all suitable tests.

* switch to new version of gyp

* fixed upgrade button


v2.2.1 (2014-07-24)
-------------------

* fixed hanging write-ahead log recovery for certain cases that involved dropping
  databases

* fixed issue with --check-version: when creating a new database the check failed

* issue #947 Foxx applicationContext missing some properties

* fixed issue with --check-version: when creating a new database the check failed

* added startup option `--wal.suppress-shape-information`

  Setting this option to `true` will reduce memory and disk space usage and require
  less CPU time when modifying documents or edges. It should therefore be turned on
  for standalone ArangoDB servers. However, for servers that are used as replication
  masters, setting this option to `true` will effectively disable the usage of the
  write-ahead log for replication, so it should be set to `false` for any replication
  master servers.

  The default value for this option is `false`.

* added optional `ttl` attribute to specify result cursor expiration for HTTP API method
  `POST /_api/cursor`

  The `ttl` attribute can be used to prevent cursor results from timing out too early.

* issue #947: Foxx applicationContext missing some properties

* (reported by Christian Neubauer):

  The problem was that in Google's V8, signed and unsigned chars are not always declared cleanly.
  so we need to force v8 to compile with forced signed chars which is done by the Flag:
    -fsigned-char
  at least it is enough to follow the instructions of compiling arango on rasperry
  and add "CFLAGS='-fsigned-char'" to the make command of V8 and remove the armv7=0

* Fixed a bug with the replication client. In the case of single document
  transactions the collection was not write locked.


v2.2.0 (2014-07-10)
-------------------

* The replication methods `logger.start`, `logger.stop` and `logger.properties` are
  no-ops in ArangoDB 2.2 as there is no separate replication logger anymore. Data changes
  are logged into the write-ahead log in ArangoDB 2.2, and not separately by the
  replication logger. The replication logger object is still there in ArangoDB 2.2 to
  ensure backwards-compatibility, however, logging cannot be started, stopped or
  configured anymore. Using any of these methods will do nothing.

  This also affects the following HTTP API methods:
  - `PUT /_api/replication/logger-start`
  - `PUT /_api/replication/logger-stop`
  - `GET /_api/replication/logger-config`
  - `PUT /_api/replication/logger-config`

  Using any of these methods is discouraged from now on as they will be removed in
  future versions of ArangoDB.

* INCOMPATIBLE CHANGE: replication of transactions has changed. Previously, transactions
  were logged on a master in one big block and shipped to a slave in one block, too.
  Now transactions will be logged and replicated as separate entries, allowing transactions
  to be bigger and also ensure replication progress.

  This change also affects the behavior of the `stop` method of the replication applier.
  If the replication applier is now stopped manually using the `stop` method and later
  restarted using the `start` method, any transactions that were unfinished at the
  point of stopping will be aborted on a slave, even if they later commit on the master.

  In ArangoDB 2.2, stopping the replication applier manually should be avoided unless the
  goal is to stop replication permanently or to do a full resync with the master anyway.
  If the replication applier still must be stopped, it should be made sure that the
  slave has fetched and applied all pending operations from a master, and that no
  extra transactions are started on the master before the `stop` command on the slave
  is executed.

  Replication of transactions in ArangoDB 2.2 might also lock the involved collections on
  the slave while a transaction is either committed or aborted on the master and the
  change has been replicated to the slave. This change in behavior may be important for
  slave servers that are used for read-scaling. In order to avoid long lasting collection
  locks on the slave, transactions should be kept small.

  The `_replication` system collection is not used anymore in ArangoDB 2.2 and its usage is
  discouraged.

* INCOMPATIBLE CHANGE: the figures reported by the `collection.figures` method
  now only reflect documents and data contained in the journals and datafiles of
  collections. Documents or deletions contained only in the write-ahead log will
  not influence collection figures until the write-ahead log garbage collection
  kicks in. The figures for a collection might therefore underreport the total
  resource usage of a collection.

  Additionally, the attributes `lastTick` and `uncollectedLogfileEntries` have been
  added to the result of the `figures` operation and the HTTP API method
  `PUT /_api/collection/figures`

* added `insert` method as an alias for `save`. Documents can now be inserted into
  a collection using either method:

      db.test.save({ foo: "bar" });
      db.test.insert({ foo: "bar" });

* added support for data-modification AQL queries

* added AQL keywords `INSERT`, `UPDATE`, `REPLACE` and `REMOVE` (and `WITH`) to
  support data-modification AQL queries.

  Unquoted usage of these keywords for attribute names in AQL queries will likely
  fail in ArangoDB 2.2. If any such attribute name needs to be used in a query, it
  should be enclosed in backticks to indicate the usage of a literal attribute
  name.

  For example, the following query will fail in ArangoDB 2.2 with a parse error:

      FOR i IN foo RETURN i.remove

  and needs to be rewritten like this:

      FOR i IN foo RETURN i.`remove`

* disallow storing of JavaScript objects that contain JavaScript native objects
  of type `Date`, `Function`, `RegExp` or `External`, e.g.

      db.test.save({ foo: /bar/ });
      db.test.save({ foo: new Date() });

  will now print

      Error: <data> cannot be converted into JSON shape: could not shape document

  Previously, objects of these types were silently converted into an empty object
  (i.e. `{ }`).

  To store such objects in a collection, explicitly convert them into strings
  like this:

      db.test.save({ foo: String(/bar/) });
      db.test.save({ foo: String(new Date()) });

* The replication methods `logger.start`, `logger.stop` and `logger.properties` are
  no-ops in ArangoDB 2.2 as there is no separate replication logger anymore. Data changes
  are logged into the write-ahead log in ArangoDB 2.2, and not separately by the
  replication logger. The replication logger object is still there in ArangoDB 2.2 to
  ensure backwards-compatibility, however, logging cannot be started, stopped or
  configured anymore. Using any of these methods will do nothing.

  This also affects the following HTTP API methods:
  - `PUT /_api/replication/logger-start`
  - `PUT /_api/replication/logger-stop`
  - `GET /_api/replication/logger-config`
  - `PUT /_api/replication/logger-config`

  Using any of these methods is discouraged from now on as they will be removed in
  future versions of ArangoDB.

* INCOMPATIBLE CHANGE: replication of transactions has changed. Previously, transactions
  were logged on a master in one big block and shipped to a slave in one block, too.
  Now transactions will be logged and replicated as separate entries, allowing transactions
  to be bigger and also ensure replication progress.

  This change also affects the behavior of the `stop` method of the replication applier.
  If the replication applier is now stopped manually using the `stop` method and later
  restarted using the `start` method, any transactions that were unfinished at the
  point of stopping will be aborted on a slave, even if they later commit on the master.

  In ArangoDB 2.2, stopping the replication applier manually should be avoided unless the
  goal is to stop replication permanently or to do a full resync with the master anyway.
  If the replication applier still must be stopped, it should be made sure that the
  slave has fetched and applied all pending operations from a master, and that no
  extra transactions are started on the master before the `stop` command on the slave
  is executed.

  Replication of transactions in ArangoDB 2.2 might also lock the involved collections on
  the slave while a transaction is either committed or aborted on the master and the
  change has been replicated to the slave. This change in behavior may be important for
  slave servers that are used for read-scaling. In order to avoid long lasting collection
  locks on the slave, transactions should be kept small.

  The `_replication` system collection is not used anymore in ArangoDB 2.2 and its usage is
  discouraged.

* INCOMPATIBLE CHANGE: the figures reported by the `collection.figures` method
  now only reflect documents and data contained in the journals and datafiles of
  collections. Documents or deletions contained only in the write-ahead log will
  not influence collection figures until the write-ahead log garbage collection
  kicks in. The figures for a collection might therefore underreport the total
  resource usage of a collection.

  Additionally, the attributes `lastTick` and `uncollectedLogfileEntries` have been
  added to the result of the `figures` operation and the HTTP API method
  `PUT /_api/collection/figures`

* added `insert` method as an alias for `save`. Documents can now be inserted into
  a collection using either method:

      db.test.save({ foo: "bar" });
      db.test.insert({ foo: "bar" });

* added support for data-modification AQL queries

* added AQL keywords `INSERT`, `UPDATE`, `REPLACE` and `REMOVE` (and `WITH`) to
  support data-modification AQL queries.

  Unquoted usage of these keywords for attribute names in AQL queries will likely
  fail in ArangoDB 2.2. If any such attribute name needs to be used in a query, it
  should be enclosed in backticks to indicate the usage of a literal attribute
  name.

  For example, the following query will fail in ArangoDB 2.2 with a parse error:

      FOR i IN foo RETURN i.remove

  and needs to be rewritten like this:

      FOR i IN foo RETURN i.`remove`

* disallow storing of JavaScript objects that contain JavaScript native objects
  of type `Date`, `Function`, `RegExp` or `External`, e.g.

      db.test.save({ foo: /bar/ });
      db.test.save({ foo: new Date() });

  will now print

      Error: <data> cannot be converted into JSON shape: could not shape document

  Previously, objects of these types were silently converted into an empty object
  (i.e. `{ }`).

  To store such objects in a collection, explicitly convert them into strings
  like this:

      db.test.save({ foo: String(/bar/) });
      db.test.save({ foo: String(new Date()) });

* honor startup option `--server.disable-statistics` when deciding whether or not
  to start periodic statistics collection jobs

  Previously, the statistics collection jobs were started even if the server was
  started with the `--server.disable-statistics` flag being set to `true`

* removed startup option `--random.no-seed`

  This option had no effect in previous versions of ArangoDB and was thus removed.

* removed startup option `--database.remove-on-drop`

  This option was used for debugging only.

* removed startup option `--database.force-sync-properties`

  This option is now superfluous as collection properties are now stored in the
  write-ahead log.

* introduced write-ahead log

  All write operations in an ArangoDB server instance are automatically logged
  to the server's write-ahead log. The write-ahead log is a set of append-only
  logfiles, and it is used in case of a crash recovery and for replication.
  Data from the write-ahead log will eventually be moved into the journals or
  datafiles of collections, allowing the server to remove older write-ahead log
  logfiles. Figures of collections will be updated when data are moved from the
  write-ahead log into the journals or datafiles of collections.

  Cross-collection transactions in ArangoDB should benefit considerably by this
  change, as less writes than in previous versions are required to ensure the data
  of multiple collections are atomically and durably committed. All data-modifying
  operations inside transactions (insert, update, remove) will write their
  operations into the write-ahead log directly, making transactions with multiple
  operations also require less physical memory than in previous versions of ArangoDB,
  that required all transaction data to fit into RAM.

  The `_trx` system collection is not used anymore in ArangoDB 2.2 and its usage is
  discouraged.

  The data in the write-ahead log can also be used in the replication context.
  The `_replication` collection that was used in previous versions of ArangoDB to
  store all changes on the server is not used anymore in ArangoDB 2.2. Instead,
  slaves can read from a master's write-ahead log to get informed about most
  recent changes. This removes the need to store data-modifying operations in
  both the actual place and the `_replication` collection.

* removed startup option `--server.disable-replication-logger`

  This option is superfluous in ArangoDB 2.2. There is no dedicated replication
  logger in ArangoDB 2.2. There is now always the write-ahead log, and it is also
  used as the server's replication log. Specifying the startup option
  `--server.disable-replication-logger` will do nothing in ArangoDB 2.2, but the
  option should not be used anymore as it might be removed in a future version.

* changed behavior of replication logger

  There is no dedicated replication logger in ArangoDB 2.2 as there is the
  write-ahead log now. The existing APIs for starting and stopping the replication
  logger still exist in ArangoDB 2.2 for downwards-compatibility, but calling
  the start or stop operations are no-ops in ArangoDB 2.2. When querying the
  replication logger status via the API, the server will always report that the
  replication logger is running. Configuring the replication logger is a no-op
  in ArangoDB 2.2, too. Changing the replication logger configuration has no
  effect. Instead, the write-ahead log configuration can be changed.

* removed MRuby integration for arangod

  ArangoDB had an experimental MRuby integration in some of the publish builds.
  This wasn't continuously developed, and so it has been removed in ArangoDB 2.2.

  This change has led to the following startup options being superfluous:

  - `--ruby.gc-interval`
  - `--ruby.action-directory`
  - `--ruby.modules-path`
  - `--ruby.startup-directory`

  Specifying these startup options will do nothing in ArangoDB 2.2, but the
  options should be avoided from now on as they might be removed in future versions.

* reclaim index memory when last document in collection is deleted

  Previously, deleting documents from a collection did not lead to index sizes being
  reduced. Instead, the already allocated index memory was re-used when a collection
  was refilled.

  Now, index memory for primary indexes and hash indexes is reclaimed instantly when
  the last document from a collection is removed.

* inlined and optimized functions in hash indexes

* added AQL TRANSLATE function

  This function can be used to perform lookups from static lists, e.g.

      LET countryNames = { US: "United States", UK: "United Kingdom", FR: "France" }
      RETURN TRANSLATE("FR", countryNames)

* fixed datafile debugger

* fixed check-version for empty directory

* moved try/catch block to the top of routing chain

* added mountedApp function for foxx-manager

* fixed issue #883: arango 2.1 - when starting multi-machine cluster, UI web
  does not change to cluster overview

* fixed dfdb: should not start any other V8 threads

* cleanup of version-check, added module org/arangodb/database-version,
  added --check-version option

* fixed issue #881: [2.1.0] Bombarded (every 10 sec or so) with
  "WARNING format string is corrupt" when in non-system DB Dashboard

* specialized primary index implementation to allow faster hash table
  rebuilding and reduce lookups in datafiles for the actual value of `_key`.

* issue #862: added `--overwrite` option to arangoimp

* removed number of property lookups for documents during AQL queries that
  access documents

* prevent buffering of long print results in arangosh's and arangod's print
  command

  this change will emit buffered intermediate print results and discard the
  output buffer to quickly deliver print results to the user, and to prevent
  constructing very large buffers for large results

* removed sorting of attribute names for use in a collection's shaper

  sorting attribute names was done on document insert to keep attributes
  of a collection in sorted order for faster comparisons. The sort order
  of attributes was only used in one particular and unlikely case, so it
  was removed. Collections with many different attribute names should
  benefit from this change by faster inserts and slightly less memory usage.

* fixed a bug in arangodump which got the collection name in _from and _to
  attributes of edges wrong (all were "_unknown")

* fixed a bug in arangorestore which did not recognize wrong _from and _to
  attributes of edges

* improved error detection and reporting in arangorestore


v2.1.1 (2014-06-06)
-------------------

* fixed dfdb: should not start any other V8 threads

* signature for collection functions was modified

  The basic change was the substitution of the input parameter of the
  function by an generic options object which can contain multiple
  option parameter of the function.
  Following functions were modified
  remove
  removeBySample
  replace
  replaceBySample
  update
  updateBySample

  Old signature is yet supported but it will be removed in future versions

v2.1.0 (2014-05-29)
-------------------

* implemented upgrade procedure for clusters

* fixed communication issue with agency which prevented reconnect
  after an agent failure

* fixed cluster dashboard in the case that one but not all servers
  in the cluster are down

* fixed a bug with coordinators creating local database objects
  in the wrong order (_system needs to be done first)

* improved cluster dashboard


v2.1.0-rc2 (2014-05-25)
-----------------------

* fixed issue #864: Inconsistent behavior of AQL REVERSE(list) function


v2.1.0-rc1 (XXXX-XX-XX)
-----------------------

* added server-side periodic task management functions:

  - require("org/arangodb/tasks").register(): registers a periodic task
  - require("org/arangodb/tasks").unregister(): unregisters and removes a
    periodic task
  - require("org/arangodb/tasks").get(): retrieves a specific tasks or all
    existing tasks

  the previous undocumented function `internal.definePeriodic` is now
  deprecated and will be removed in a future release.

* decrease the size of some seldom used system collections on creation.

  This will make these collections use less disk space and mapped memory.

* added AQL date functions

* added AQL FLATTEN() list function

* added index memory statistics to `db.<collection>.figures()` function

  The `figures` function will now return a sub-document `indexes`, which lists
  the number of indexes in the `count` sub-attribute, and the total memory
  usage of the indexes in bytes in the `size` sub-attribute.

* added AQL CURRENT_DATABASE() function

  This function returns the current database's name.

* added AQL CURRENT_USER() function

  This function returns the current user from an AQL query. The current user is the
  username that was specified in the `Authorization` HTTP header of the request. If
  authentication is turned off or the query was executed outside a request context,
  the function will return `null`.

* fixed issue #796: Searching with newline chars broken?

  fixed slightly different handling of backslash escape characters in a few
  AQL functions. Now handling of escape sequences should be consistent, and
  searching for newline characters should work the same everywhere

* added OpenSSL version check for configure

  It will report all OpenSSL versions < 1.0.1g as being too old.
  `configure` will only complain about an outdated OpenSSL version but not stop.

* require C++ compiler support (requires g++ 4.8, clang++ 3.4 or Visual Studio 13)

* less string copying returning JSONified documents from ArangoDB, e.g. via
  HTTP GET `/_api/document/<collection>/<document>`

* issue #798: Lower case http headers from arango

  This change allows returning capitalized HTTP headers, e.g.
  `Content-Length` instead of `content-length`.
  The HTTP spec says that headers are case-insensitive, but
  in fact several clients rely on a specific case in response
  headers.
  This change will capitalize HTTP headers if the `X-Arango-Version`
  request header is sent by the client and contains a value of at
  least `20100` (for version 2.1). The default value for the
  compatibility can also be set at server start, using the
  `--server.default-api-compatibility` option.

* simplified usage of `db._createStatement()`

  Previously, the function could not be called with a query string parameter as
  follows:

      db._createStatement(queryString);

  Calling it as above resulted in an error because the function expected an
  object as its parameter. From now on, it's possible to call the function with
  just the query string.

* make ArangoDB not send back a `WWW-Authenticate` header to a client in case the
  client sends the `X-Omit-WWW-Authenticate` HTTP header.

  This is done to prevent browsers from showing their built-in HTTP authentication
  dialog for AJAX requests that require authentication.
  ArangoDB will still return an HTTP 401 (Unauthorized) if the request doesn't
  contain valid credentials, but it will omit the `WWW-Authenticate` header,
  allowing clients to bypass the browser's authentication dialog.

* added REST API method HTTP GET `/_api/job/job-id` to query the status of an
  async job without potentially fetching it from the list of done jobs

* fixed non-intuitive behavior in jobs API: previously, querying the status
  of an async job via the API HTTP PUT `/_api/job/job-id` removed a currently
  executing async job from the list of queryable jobs on the server.
  Now, when querying the result of an async job that is still executing,
  the job is kept in the list of queryable jobs so its result can be fetched
  by a subsequent request.

* use a new data structure for the edge index of an edge collection. This
  improves the performance for the creation of the edge index and in
  particular speeds up removal of edges in graphs. Note however that
  this change might change the order in which edges starting at
  or ending in a vertex are returned. However, this order was never
  guaranteed anyway and it is not sensible to guarantee any particular
  order.

* provide a size hint to edge and hash indexes when initially filling them
  this will lead to less re-allocations when populating these indexes

  this may speed up building indexes when opening an existing collection

* don't requeue identical context methods in V8 threads in case a method is
  already registered

* removed arangod command line option `--database.remove-on-compacted`

* export the sort attribute for graph traversals to the HTTP interface

* add support for arangodump/arangorestore for clusters


v2.0.8 (XXXX-XX-XX)
-------------------

* fixed too-busy iteration over skiplists

  Even when a skiplist query was restricted by a limit clause, the skiplist
  index was queried without the limit. this led to slower-than-necessary
  execution times.

* fixed timeout overflows on 32 bit systems

  this bug has led to problems when select was called with a high timeout
  value (2000+ seconds) on 32bit systems that don't have a forgiving select
  implementation. when the call was made on these systems, select failed
  so no data would be read or sent over the connection

  this might have affected some cluster-internal operations.

* fixed ETCD issues on 32 bit systems

  ETCD was non-functional on 32 bit systems at all. The first call to the
  watch API crashed it. This was because atomic operations worked on data
  structures that were not properly aligned on 32 bit systems.

* fixed issue #848: db.someEdgeCollection.inEdge does not return correct
  value when called the 2nd time after a .save to the edge collection


v2.0.7 (2014-05-05)
-------------------

* issue #839: Foxx Manager missing "unfetch"

* fixed a race condition at startup

  this fixes undefined behavior in case the logger was involved directly at
  startup, before the logger initialization code was called. This should have
  occurred only for code that was executed before the invocation of main(),
  e.g. during ctor calls of statically defined objects.


v2.0.6 (2014-04-22)
-------------------

* fixed issue #835: arangosh doesn't show correct database name



v2.0.5 (2014-04-21)
-------------------

* Fixed a caching problem in IE JS Shell

* added cancelation for async jobs

* upgraded to new gyp for V8

* new Windows installer


v2.0.4 (2014-04-14)
-------------------

* fixed cluster authentication front-end issues for Firefox and IE, there are
  still problems with Chrome


v2.0.3 (2014-04-14)
-------------------

* fixed AQL optimizer bug

* fixed front-end issues

* added password change dialog


v2.0.2 (2014-04-06)
-------------------

* during cluster startup, do not log (somewhat expected) connection errors with
  log level error, but with log level info

* fixed dashboard modals

* fixed connection check for cluster planning front end: firefox does
  not support async:false

* document how to persist a cluster plan in order to relaunch an existing
  cluster later


v2.0.1 (2014-03-31)
-------------------

* make ArangoDB not send back a `WWW-Authenticate` header to a client in case the
  client sends the `X-Omit-WWW-Authenticate` HTTP header.

  This is done to prevent browsers from showing their built-in HTTP authentication
  dialog for AJAX requests that require authentication.
  ArangoDB will still return an HTTP 401 (Unauthorized) if the request doesn't
  contain valid credentials, but it will omit the `WWW-Authenticate` header,
  allowing clients to bypass the browser's authentication dialog.

* fixed isses in arango-dfdb:

  the dfdb was not able to unload certain system collections, so these couldn't be
  inspected with the dfdb sometimes. Additionally, it did not truncate corrupt
  markers from datafiles under some circumstances

* added `changePassword` attribute for users

* fixed non-working "save" button in collection edit view of web interface
  clicking the save button did nothing. one had to press enter in one of the input
  fields to send modified form data

* fixed V8 compile error on MacOS X

* prevent `body length: -9223372036854775808` being logged in development mode for
  some Foxx HTTP responses

* fixed several bugs in web interface dashboard

* fixed issue #783: coffee script not working in manifest file

* fixed issue #783: coffee script not working in manifest file

* fixed issue #781: Cant save current query from AQL editor ui

* bumped version in `X-Arango-Version` compatibility header sent by arangosh and other
  client tools from `1.5` to `2.0`.

* fixed startup options for arango-dfdb, added details option for arango-dfdb

* fixed display of missing error messages and codes in arangosh

* when creating a collection via the web interface, the collection type was always
  "document", regardless of the user's choice


v2.0.0 (2014-03-10)
-------------------

* first 2.0 release


v2.0.0-rc2 (2014-03-07)
-----------------------

* fixed cluster authorization


v2.0.0-rc1 (2014-02-28)
-----------------------

* added sharding :-)

* added collection._dbName attribute to query the name of the database from a collection

  more detailed documentation on the sharding and cluster features can be found in the user
  manual, section **Sharding**

* INCOMPATIBLE CHANGE: using complex values in AQL filter conditions with operators other
  than equality (e.g. >=, >, <=, <) will disable usage of skiplist indexes for filter
  evaluation.

  For example, the following queries will be affected by change:

      FOR doc IN docs FILTER doc.value < { foo: "bar" } RETURN doc
      FOR doc IN docs FILTER doc.value >= [ 1, 2, 3 ] RETURN doc

  The following queries will not be affected by the change:

      FOR doc IN docs FILTER doc.value == 1 RETURN doc
      FOR doc IN docs FILTER doc.value == "foo" RETURN doc
      FOR doc IN docs FILTER doc.value == [ 1, 2, 3 ] RETURN doc
      FOR doc IN docs FILTER doc.value == { foo: "bar" } RETURN doc

* INCOMPATIBLE CHANGE: removed undocumented method `collection.saveOrReplace`

  this feature was never advertised nor documented nor tested.

* INCOMPATIBLE CHANGE: removed undocumented REST API method `/_api/simple/BY-EXAMPLE-HASH`

  this feature was never advertised nor documented nor tested.

* added explicit startup parameter `--server.reuse-address`

  This flag can be used to control whether sockets should be acquired with the SO_REUSEADDR
  flag.

  Regardless of this setting, sockets on Windows are always acquired using the
  SO_EXCLUSIVEADDRUSE flag.

* removed undocumented REST API method GET `/_admin/database-name`

* added user validation API at POST `/_api/user/<username>`

* slightly improved users management API in `/_api/user`:

  Previously, when creating a new user via HTTP POST, the username needed to be
  passed in an attribute `username`. When users were returned via this API,
  the usernames were returned in an attribute named `user`. This was slightly
  confusing and was changed in 2.0 as follows:

  - when adding a user via HTTP POST, the username can be specified in an attribute
  `user`. If this attribute is not used, the API will look into the attribute `username`
  as before and use that value.
  - when users are returned via HTTP GET, the usernames are still returned in an
    attribute `user`.

  This change should be fully downwards-compatible with the previous version of the API.

* added AQL SLICE function to extract slices from lists

* made module loader more node compatible

* the startup option `--javascript.package-path` for arangosh is now deprecated and does
  nothing. Using it will not cause an error, but the option is ignored.

* added coffee script support

* Several UI improvements.

* Exchanged icons in the graphviewer toolbar

* always start networking and HTTP listeners when starting the server (even in
  console mode)

* allow vertex and edge filtering with user-defined functions in TRAVERSAL,
  TRAVERSAL_TREE and SHORTEST_PATH AQL functions:

      // using user-defined AQL functions for edge and vertex filtering
      RETURN TRAVERSAL(friends, friendrelations, "friends/john", "outbound", {
        followEdges: "myfunctions::checkedge",
        filterVertices: "myfunctions::checkvertex"
      })

      // using the following custom filter functions
      var aqlfunctions = require("org/arangodb/aql/functions");
      aqlfunctions.register("myfunctions::checkedge", function (config, vertex, edge, path) {
        return (edge.type !== 'dislikes'); // don't follow these edges
      }, false);

      aqlfunctions.register("myfunctions::checkvertex", function (config, vertex, path) {
        if (vertex.isDeleted || ! vertex.isActive) {
          return [ "prune", "exclude" ]; // exclude these and don't follow them
        }
        return [ ]; // include everything else
      }, false);

* fail if invalid `strategy`, `order` or `itemOrder` attribute values
  are passed to the AQL TRAVERSAL function. Omitting these attributes
  is not considered an error, but specifying an invalid value for any
  of these attributes will make an AQL query fail.

* issue #751: Create database through API should return HTTP status code 201

  By default, the server now returns HTTP 201 (created) when creating a new
  database successfully. To keep compatibility with older ArangoDB versions, the
  startup parameter `--server.default-api-compatibility` can be set to a value
  of `10400` to indicate API compatibility with ArangoDB 1.4. The compatibility
  can also be enforced by setting the `X-Arango-Version` HTTP header in a
  client request to this API on a per-request basis.

* allow direct access from the `db` object to collections whose names start
  with an underscore (e.g. db._users).

  Previously, access to such collections via the `db` object was possible from
  arangosh, but not from arangod (and thus Foxx and actions). The only way
  to access such collections from these places was via the `db._collection(<name>)`
  workaround.

* allow `\n` (as well as `\r\n`) as line terminator in batch requests sent to
  `/_api/batch` HTTP API.

* use `--data-binary` instead of `--data` parameter in generated cURL examples

* issue #703: Also show path of logfile for fm.config()

* issue #675: Dropping a collection used in "graph" module breaks the graph

* added "static" Graph.drop() method for graphs API

* fixed issue #695: arangosh server.password error

* use pretty-printing in `--console` mode by default

* simplified ArangoDB startup options

  Some startup options are now superfluous or their usage is simplified. The
  following options have been changed:

  * `--javascript.modules-path`: this option has been removed. The modules paths
    are determined by arangod and arangosh automatically based on the value of
    `--javascript.startup-directory`.

    If the option is set on startup, it is ignored so startup will not abort with
    an error `unrecognized option`.

  * `--javascript.action-directory`: this option has been removed. The actions
    directory is determined by arangod automatically based on the value of
    `--javascript.startup-directory`.

    If the option is set on startup, it is ignored so startup will not abort with
    an error `unrecognized option`.

  * `--javascript.package-path`: this option is still available but it is not
    required anymore to set the standard package paths (e.g. `js/npm`). arangod
    will automatically use this standard package path regardless of whether it
    was specified via the options.

    It is possible to use this option to add additional package paths to the
    standard value.

  Configuration files included with arangod are adjusted accordingly.

* layout of the graphs tab adapted to better fit with the other tabs

* database selection is moved to the bottom right corner of the web interface

* removed priority queue index type

  this feature was never advertised nor documented nor tested.

* display internal attributes in document source view of web interface

* removed separate shape collections

  When upgrading to ArangoDB 2.0, existing collections will be converted to include
  shapes and attribute markers in the datafiles instead of using separate files for
  shapes.

  When a collection is converted, existing shapes from the SHAPES directory will
  be written to a new datafile in the collection directory, and the SHAPES directory
  will be removed afterwards.

  This saves up to 2 MB of memory and disk space for each collection
  (savings are higher, the less different shapes there are in a collection).
  Additionally, one less file descriptor per opened collection will be used.

  When creating a new collection, the amount of sync calls may be reduced. The same
  may be true for documents with yet-unknown shapes. This may help performance
  in these cases.

* added AQL functions `NTH` and `POSITION`

* added signal handler for arangosh to save last command in more cases

* added extra prompt placeholders for arangosh:
  - `%e`: current endpoint
  - `%u`: current user

* added arangosh option `--javascript.gc-interval` to control amount of
  garbage collection performed by arangosh

* fixed issue #651: Allow addEdge() to take vertex ids in the JS library

* removed command-line option `--log.format`

  In previous versions, this option did not have an effect for most log messages, so
  it got removed.

* removed C++ logger implementation

  Logging inside ArangoDB is now done using the LOG_XXX() macros. The LOGGER_XXX()
  macros are gone.

* added collection status "loading"


v1.4.16 (XXXX-XX-XX)
--------------------

* fixed too eager datafile deletion

  this issue could have caused a crash when the compaction had marked datafiles as obsolete
  and they were removed while "old" temporary query results still pointed to the old datafile
  positions

* fixed issue #826: Replication fails when a collection's configuration changes


v1.4.15 (2014-04-19)
--------------------

* bugfix for AQL query optimizer

  the following type of query was too eagerly optimized, leading to errors in code-generation:

      LET a = (FOR i IN [] RETURN i) LET b = (FOR i IN [] RETURN i) RETURN 1

  the problem occurred when both lists in the subqueries were empty. In this case invalid code
  was generated and the query couldn't be executed.


v1.4.14 (2014-04-05)
--------------------

* fixed race conditions during shape / attribute insertion

  A race condition could have led to spurious `cannot find attribute #xx` or
  `cannot find shape #xx` (where xx is a number) warning messages being logged
  by the server. This happened when a new attribute was inserted and at the same
  time was queried by another thread.

  Also fixed a race condition that may have occurred when a thread tried to
  access the shapes / attributes hash tables while they were resized. In this
  cases, the shape / attribute may have been hashed to a wrong slot.

* fixed a memory barrier / cpu synchronization problem with libev, affecting
  Windows with Visual Studio 2013 (probably earlier versions are affected, too)

  The issue is described in detail here:
  http://lists.schmorp.de/pipermail/libev/2014q1/002318.html


v1.4.13 (2014-03-14)
--------------------

* added diagnostic output for Foxx application upload

* allow dump & restore from ArangoDB 1.4 with an ArangoDB 2.0 server

* allow startup options `temp-path` and `default-language` to be specified from the arangod
  configuration file and not only from the command line

* fixed too eager compaction

  The compaction will now wait for several seconds before trying to re-compact the same
  collection. Additionally, some other limits have been introduced for the compaction.


v1.4.12 (2014-03-05)
--------------------

* fixed display bug in web interface which caused the following problems:
  - documents were displayed in web interface as being empty
  - document attributes view displayed many attributes with content "undefined"
  - document source view displayed many attributes with name "TYPEOF" and value "undefined"
  - an alert popping up in the browser with message "Datatables warning..."

* re-introduced old-style read-write locks to supports Windows versions older than
  Windows 2008R2 and Windows 7. This should re-enable support for Windows Vista and
  Windows 2008.


v1.4.11 (2014-02-27)
--------------------

* added SHORTEST_PATH AQL function

  this calculates the shortest paths between two vertices, using the Dijkstra
  algorithm, employing a min-heap

  By default, ArangoDB does not know the distance between any two vertices and
  will use a default distance of 1. A custom distance function can be registered
  as an AQL user function to make the distance calculation use any document
  attributes or custom logic:

      RETURN SHORTEST_PATH(cities, motorways, "cities/CGN", "cities/MUC", "outbound", {
        paths: true,
        distance: "myfunctions::citydistance"
      })

      // using the following custom distance function
      var aqlfunctions = require("org/arangodb/aql/functions");
      aqlfunctions.register("myfunctions::distance", function (config, vertex1, vertex2, edge) {
        return Math.sqrt(Math.pow(vertex1.x - vertex2.x) + Math.pow(vertex1.y - vertex2.y));
      }, false);

* fixed bug in Graph.pathTo function

* fixed small memleak in AQL optimizer

* fixed access to potentially uninitialized variable when collection had a cap constraint


v1.4.10 (2014-02-21)
--------------------

* fixed graph constructor to allow graph with some parameter to be used

* added node.js "events" and "stream"

* updated npm packages

* added loading of .json file

* Fixed http return code in graph api with waitForSync parameter.

* Fixed documentation in graph, simple and index api.

* removed 2 tests due to change in ruby library.

* issue #756: set access-control-expose-headers on CORS response

  the following headers are now whitelisted by ArangoDB in CORS responses:
  - etag
  - content-encoding
  - content-length
  - location
  - server
  - x-arango-errors
  - x-arango-async-id


v1.4.9 (2014-02-07)
-------------------

* return a document's current etag in response header for HTTP HEAD requests on
  documents that return an HTTP 412 (precondition failed) error. This allows
  retrieving the document's current revision easily.

* added AQL function `SKIPLIST` to directly access skiplist indexes from AQL

  This is a shortcut method to use a skiplist index for retrieving specific documents in
  indexed order. The function capability is rather limited, but it may be used
  for several cases to speed up queries. The documents are returned in index order if
  only one condition is used.

      /* return all documents with mycollection.created > 12345678 */
      FOR doc IN SKIPLIST(mycollection, { created: [[ '>', 12345678 ]] })
        RETURN doc

      /* return first document with mycollection.created > 12345678 */
      FOR doc IN SKIPLIST(mycollection, { created: [[ '>', 12345678 ]] }, 0, 1)
        RETURN doc

      /* return all documents with mycollection.created between 12345678 and 123456790 */
      FOR doc IN SKIPLIST(mycollection, { created: [[ '>', 12345678 ], [ '<=', 123456790 ]] })
        RETURN doc

      /* return all documents with mycollection.a equal 1 and .b equal 2 */
      FOR doc IN SKIPLIST(mycollection, { a: [[ '==', 1 ]], b: [[ '==', 2 ]] })
        RETURN doc

  The function requires a skiplist index with the exact same attributes to
  be present on the specified collection. All attributes present in the skiplist
  index must be specified in the conditions specified for the `SKIPLIST` function.
  Attribute declaration order is important, too: attributes must be specified in the
  same order in the condition as they have been declared in the skiplist index.

* added command-line option `--server.disable-authentication-unix-sockets`

  with this option, authentication can be disabled for all requests coming
  in via UNIX domain sockets, enabling clients located on the same host as
  the ArangoDB server to connect without authentication.
  Other connections (e.g. TCP/IP) are not affected by this option.

  The default value for this option is `false`.
  Note: this option is only supported on platforms that support Unix domain
  sockets.

* call global arangod instance destructor on shutdown

* issue #755: TRAVERSAL does not use strategy, order and itemOrder options

  these options were not honored when configuring a traversal via the AQL
  TRAVERSAL function. Now, these options are used if specified.

* allow vertex and edge filtering with user-defined functions in TRAVERSAL,
  TRAVERSAL_TREE and SHORTEST_PATH AQL functions:

      // using user-defined AQL functions for edge and vertex filtering
      RETURN TRAVERSAL(friends, friendrelations, "friends/john", "outbound", {
        followEdges: "myfunctions::checkedge",
        filterVertices: "myfunctions::checkvertex"
      })

      // using the following custom filter functions
      var aqlfunctions = require("org/arangodb/aql/functions");
      aqlfunctions.register("myfunctions::checkedge", function (config, vertex, edge, path) {
        return (edge.type !== 'dislikes'); // don't follow these edges
      }, false);

      aqlfunctions.register("myfunctions::checkvertex", function (config, vertex, path) {
        if (vertex.isDeleted || ! vertex.isActive) {
          return [ "prune", "exclude" ]; // exclude these and don't follow them
        }
        return [ ]; // include everything else
      }, false);

* issue #748: add vertex filtering to AQL's TRAVERSAL[_TREE]() function


v1.4.8 (2014-01-31)
-------------------

* install foxx apps in the web interface

* fixed a segfault in the import API


v1.4.7 (2014-01-23)
-------------------

* issue #744: Add usage example arangoimp from Command line

* issue #738: added __dirname, __filename pseudo-globals. Fixes #733. (@by pluma)

* mount all Foxx applications in system apps directory on startup


v1.4.6 (2014-01-20)
-------------------

* issue #736: AQL function to parse collection and key from document handle

* added fm.rescan() method for Foxx-Manager

* fixed issue #734: foxx cookie and route problem

* added method `fm.configJson` for arangosh

* include `startupPath` in result of API `/_api/foxx/config`


v1.4.5 (2014-01-15)
-------------------

* fixed issue #726: Alternate Windows Install Method

* fixed issue #716: dpkg -P doesn't remove everything

* fixed bugs in description of HTTP API `_api/index`

* fixed issue #732: Rest API GET revision number

* added missing documentation for several methods in HTTP API `/_api/edge/...`

* fixed typos in description of HTTP API `_api/document`

* defer evaluation of AQL subqueries and logical operators (lazy evaluation)

* Updated font in WebFrontend, it now contains a version that renders properly on Windows

* generally allow function return values as call parameters to AQL functions

* fixed potential deadlock in global context method execution

* added override file "arangod.conf.local" (and co)


v1.4.4 (2013-12-24)
-------------------

* uid and gid are now set in the scripts, there is no longer a separate config file for
  arangod when started from a script

* foxx-manager is now an alias for arangosh

* arango-dfdb is now an alias for arangod, moved from bin to sbin

* changed from readline to linenoise for Windows

* added --install-service and --uninstall-service for Windows

* removed --daemon and --supervisor for Windows

* arangosh and arangod now uses the config-file which maps the binary name, i. e. if you
  rename arangosh to foxx-manager it will use the config file foxx-manager.conf

* fixed lock file for Windows

* fixed issue #711, #687: foxx-manager throws internal errors

* added `--server.ssl-protocol` option for client tools
  this allows connecting from arangosh, arangoimp, arangoimp etc. to an ArangoDB
  server that uses a non-default value for `--server.ssl-protocol`. The default
  value for the SSL protocol is 4 (TLSv1). If the server is configured to use a
  different protocol, it was not possible to connect to it with the client tools.

* added more detailed request statistics

  This adds the number of async-executed HTTP requests plus the number of HTTP
  requests per individual HTTP method type.

* added `--force` option for arangorestore
  this option allows continuing a restore operation even if the server reports errors
  in the middle of the restore operation

* better error reporting for arangorestore
  in case the server returned an HTTP error, arangorestore previously reported this
  error as `internal error` without any details only. Now server-side errors are
  reported by arangorestore with the server's error message

* include more system collections in dumps produced by arangodump
  previously some system collections were intentionally excluded from dumps, even if the
  dump was run with `--include-system-collections`. for example, the collections `_aal`,
  `_modules`, `_routing`, and `_users` were excluded. This makes sense in a replication
  context but not always in a dump context.
  When specifying `--include-system-collections`, arangodump will now include the above-
  mentioned collections in the dump, too. Some other system collections are still excluded
  even when the dump is run with `--include-system-collections`, for example `_replication`
  and `_trx`.

* fixed issue #701: ArangoStatement undefined in arangosh

* fixed typos in configuration files


v1.4.3 (2013-11-25)
-------------------

* fixed a segfault in the AQL optimizer, occurring when a constant non-list value was
  used on the right-hand side of an IN operator that had a collection attribute on the
  left-hand side

* issue #662:

  Fixed access violation errors (crashes) in the Windows version, occurring under some
  circumstances when accessing databases with multiple clients in parallel

* fixed issue #681: Problem with ArchLinux PKGBUILD configuration


v1.4.2 (2013-11-20)
-------------------

* fixed issue #669: Tiny documentation update

* ported Windows version to use native Windows API SRWLocks (slim read-write locks)
  and condition variables instead of homemade versions

  MSDN states the following about the compatibility of SRWLocks and Condition Variables:

      Minimum supported client:
      Windows Server 2008 [desktop apps | Windows Store apps]

      Minimum supported server:
      Windows Vista [desktop apps | Windows Store apps]

* fixed issue #662: ArangoDB on Windows hanging

  This fixes a deadlock issue that occurred on Windows when documents were written to
  a collection at the same time when some other thread tried to drop the collection.

* fixed file-based logging in Windows

  the logger complained on startup if the specified log file already existed

* fixed startup of server in daemon mode (`--daemon` startup option)

* fixed a segfault in the AQL optimizer

* issue #671: Method graph.measurement does not exist

* changed Windows condition variable implementation to use Windows native
  condition variables

  This is an attempt to fix spurious Windows hangs as described in issue #662.

* added documentation for JavaScript traversals

* added --code-page command-line option for Windows version of arangosh

* fixed a problem when creating edges via the web interface.

  The problem only occurred if a collection was created with type "document
  collection" via the web interface, and afterwards was dropped and re-created
  with type "edge collection". If the web interface page was not reloaded,
  the old collection type (document) was cached, making the subsequent creation
  of edges into the (seeming-to-be-document) collection fail.

  The fix is to not cache the collection type in the web interface. Users of
  an older version of the web interface can reload the collections page if they
  are affected.

* fixed a caching problem in arangosh: if a collection was created using the web
  interface, and then removed via arangosh, arangosh did not actually drop the
  collection due to caching.

  Because the `drop` operation was not carried out, this caused misleading error
  messages when trying to re-create the collection (e.g. `cannot create collection:
  duplicate name`).

* fixed ALT-introduced characters for arangosh console input on Windows

  The Windows readline port was not able to handle characters that are built
  using CTRL or ALT keys. Regular characters entered using the CTRL or ALT keys
  were silently swallowed and not passed to the terminal input handler.

  This did not seem to cause problems for the US keyboard layout, but was a
  severe issue for keyboard layouts that require the ALT (or ALT-GR) key to
  construct characters. For example, entering the character `{` with a German
  keyboard layout requires pressing ALT-GR + 9.

* fixed issue #665: Hash/skiplist combo madness bit my ass

  this fixes a problem with missing/non-deterministic rollbacks of inserts in
  case of a unique constraint violation into a collection with multiple secondary
  indexes (with at least one of them unique)

* fixed issue #664: ArangoDB installer on Windows requires drive c:

* partly fixed issue #662: ArangoDB on Windows hanging

  This fixes dropping databases on Windows. In previous 1.4 versions on Windows,
  one shape collection file was not unloaded and removed when dropping a database,
  leaving one directory and one shape collection file in the otherwise-dropped
  database directory.

* fixed issue #660: updated documentation on indexes


v1.4.1 (2013-11-08)
-------------------

* performance improvements for skip-list deletes


v1.4.1-rc1 (2013-11-07)
-----------------------

* fixed issue #635: Web-Interface should have a "Databases" Menu for Management

* fixed issue #624: Web-Interface is missing a Database selector

* fixed segfault in bitarray query

* fixed issue #656: Cannot create unique index through web interface

* fixed issue #654: bitarray index makes server down

* fixed issue #653: Slow query

* fixed issue #650: Randomness of any() should be improved

* made AQL `DOCUMENT()` function polymorphic and work with just one parameter.

  This allows using the `DOCUMENT` function like this:

      DOCUMENT('users/john')
      DOCUMENT([ 'users/john', 'users/amy' ])

  in addition to the existing use cases:

      DOCUMENT(users, 'users/john')
      DOCUMENT(users, 'john')
      DOCUMENT(users, [ 'users/john' ])
      DOCUMENT(users, [ 'users/john', 'users/amy' ])
      DOCUMENT(users, [ 'john', 'amy' ])

* simplified usage of ArangoDB batch API

  It is not necessary anymore to send the batch boundary in the HTTP `Content-Type`
  header. Previously, the batch API expected the client to send a Content-Type header
  of`multipart/form-data; boundary=<some boundary value>`. This is still supported in
  ArangoDB 2.0, but clients can now also omit this header. If the header is not
  present in a client request, ArangoDB will ignore the request content type and
  read the MIME boundary from the beginning of the request body.

  This also allows using the batch API with the Swagger "Try it out" feature (which is
  not too good at sending a different or even dynamic content-type request header).

* added API method GET `/_api/database/user`

  This returns the list of databases a specific user can see without changing the
  username/passwd.

* issue #424: Documentation about IDs needs to be upgraded


v1.4.0 (2013-10-29)
-------------------

* fixed issue #648: /batch API is missing from Web Interface API Documentation (Swagger)

* fixed issue #647: Icon tooltips missing

* fixed issue #646: index creation in web interface

* fixed issue #645: Allow jumping from edge to linked vertices

* merged PR for issue #643: Some minor corrections and a link to "Downloads"

* fixed issue #642: Completion of error handling

* fixed issue #639: compiling v1.4 on maverick produces warnings on -Wstrict-null-sentinel

* fixed issue #634: Web interface bug: Escape does not always propagate

* fixed issue #620: added startup option `--server.default-api-compatibility`

  This adds the following changes to the ArangoDB server and clients:
  - the server provides a new startup option `--server.default-api-compatibility`.
    This option can be used to determine the compatibility of (some) server API
    return values. The value for this parameter is a server version number,
    calculated as follows: `10000 * major + 100 * minor` (e.g. `10400` for ArangoDB
    1.3). The default value is `10400` (1.4), the minimum allowed value is `10300`
    (1.3).

    When setting this option to a value lower than the current server version,
    the server might respond with old-style results to "old" clients, increasing
    compatibility with "old" (non-up-to-date) clients.

  - the server will on each incoming request check for an HTTP header
    `x-arango-version`. Clients can optionally set this header to the API
    version number they support. For example, if a client sends the HTTP header
    `x-arango-version: 10300`, the server will pick this up and might send ArangoDB
    1.3-style responses in some situations.

    Setting either the startup parameter or using the HTTP header (or both) allows
    running "old" clients with newer versions of ArangoDB, without having to adjust
    the clients too much.

  - the `location` headers returned by the server for the APIs `/_api/document/...`
    and `/_api/collection/...` will have different values depending on the used API
    version. If the API compatibility is `10300`, the `location` headers returned
    will look like this:

        location: /_api/document/....

    whereas when an API compatibility of `10400` or higher is used, the `location`
    headers will look like this:

        location: /_db/<database name>/_api/document/...

  Please note that even in the presence of this, old API versions still may not
  be supported forever by the server.

* fixed issue #643: Some minor corrections and a link to "Downloads" by @frankmayer

* started issue #642: Completion of error handling

* fixed issue #639: compiling v1.4 on maverick produces warnings on
  -Wstrict-null-sentinel

* fixed issue #621: Standard Config needs to be fixed

* added function to manage indexes (web interface)

* improved server shutdown time by signaling shutdown to applicationserver,
  logging, cleanup and compactor threads

* added foxx-manager `replace` command

* added foxx-manager `installed` command (a more intuitive alias for `list`)

* fixed issue #617: Swagger API is missing '/_api/version'

* fixed issue #615: Swagger API: Some commands have no parameter entry forms

* fixed issue #614: API : Typo in : Request URL /_api/database/current

* fixed issue #609: Graph viz tool - different background color

* fixed issue #608: arangosh config files - eventually missing in the manual

* fixed issue #607: Admin interface: no core documentation

* fixed issue #603: Aardvark Foxx App Manager

* fixed a bug in type-mapping between AQL user functions and the AQL layer

  The bug caused errors like the following when working with collection documents
  in an AQL user function:

      TypeError: Cannot assign to read only property '_id' of #<ShapedJson>

* create less system collections when creating a new database

  This is achieved by deferring collection creation until the collections are actually
  needed by ArangoDB. The following collections are affected by the change:
  - `_fishbowl`
  - `_structures`


v1.4.0-beta2 (2013-10-14)
-------------------------

* fixed compaction on Windows

  The compaction on Windows did not ftruncate the cleaned datafiles to a smaller size.
  This has been fixed so not only the content of the files is cleaned but also files
  are re-created with potentially smaller sizes.

* only the following system collections will be excluded from replication from now on:
  - `_replication`
  - `_trx`
  - `_users`
  - `_aal`
  - `_fishbowl`
  - `_modules`
  - `_routing`

  Especially the following system collections will now be included in replication:
  - `_aqlfunctions`
  - `_graphs`

  In previous versions of ArangoDB, all system collections were excluded from the
  replication.

  The change also caused a change in the replication logger and applier:
  in previous versions of ArangoDB, only a collection's id was logged for an operation.
  This has not caused problems for non-system collections but for system collections
  there ids might differ. In addition to a collection id ArangoDB will now also log the
  name of a collection for each replication event.

  The replication applier will now look for the collection name attribute in logged
  events preferably.

* added database selection to arango-dfdb

* provide foxx-manager, arangodump, and arangorestore in Windows build

* ArangoDB 1.4 will refuse to start if option `--javascript.app-path` is not set.

* added startup option `--server.allow-method-override`

  This option can be set to allow overriding the HTTP request method in a request using
  one of the following custom headers:

  - x-http-method-override
  - x-http-method
  - x-method-override

  This allows bypassing proxies and tools that would otherwise just let certain types of
  requests pass. Enabling this option may impose a security risk, so it should only be
  used in very controlled environments.

  The default value for this option is `false` (no method overriding allowed).

* added "details" URL parameter for bulk import API

  Setting the `details` URL parameter to `true` in a call to POST `/_api/import` will make
  the import return details about non-imported documents in the `details` attribute. If
  `details` is `false` or omitted, no `details` attribute will be present in the response.
  This is the same behavior that previous ArangoDB versions exposed.

* added "complete" option for bulk import API

  Setting the `complete` URL parameter to `true` in a call to POST `/_api/import` will make
  the import completely fail if at least one of documents cannot be imported successfully.

  It defaults to `false`, which will make ArangoDB continue importing the other documents
  from the import even if some documents cannot be imported. This is the same behavior that
  previous ArangoDB versions exposed.

* added missing swagger documentation for `/_api/log`

* calling `/_api/logs` (or `/_admin/logs`) is only permitted from the `_system` database now.

  Calling this API method for/from other database will result in an HTTP 400.

' ported fix from https://github.com/novus/nvd3/commit/0894152def263b8dee60192f75f66700cea532cc

  This prevents JavaScript errors from occurring in Chrome when in the admin interface,
  section "Dashboard".

* show current database name in web interface (bottom right corner)

* added missing documentation for /_api/import in swagger API docs

* allow specification of database name for replication sync command replication applier

  This allows syncing from a master database with a different name than the slave database.

* issue #601: Show DB in prompt

  arangosh now displays the database name as part of the prompt by default.

  Can change the prompt by using the `--prompt` option, e.g.

      > arangosh --prompt "my db is named \"%d\"> "


v1.4.0-beta1 (2013-10-01)
-------------------------

* make the Foxx manager use per-database app directories

  Each database now has its own subdirectory for Foxx applications. Each database
  can thus use different Foxx applications if required. A Foxx app for a specific
  database resides in `<app-path>/databases/<database-name>/<app-name>`.

  System apps are shared between all databases. They reside in `<app-path>/system/<app-name>`.

* only trigger an engine reset in development mode for URLs starting with `/dev/`

  This prevents ArangoDB from reloading all Foxx applications when it is not
  actually necessary.

* changed error code from 10 (bad parameter) to 1232 (invalid key generator) for
  errors that are due to an invalid key generator specification when creating a new
  collection

* automatic detection of content-type / mime-type for Foxx assets based on filenames,
  added possibility to override auto detection

* added endpoint management API at `/_api/endpoint`

* changed HTTP return code of PUT `/_api/cursor` from 400 to 404 in case a
  non-existing cursor is referred to

* issue #360: added support for asynchronous requests

  Incoming HTTP requests with the headers `x-arango-async: true` or
  `x-arango-async: store` will be answered by the server instantly with a generic
  HTTP 202 (Accepted) response.

  The actual requests will be queued and processed by the server asynchronously,
  allowing the client to continue sending other requests without waiting for the
  server to process the actually requested operation.

  The exact point in time when a queued request is executed is undefined. If an
  error occurs during execution of an asynchronous request, the client will not
  be notified by the server.

  The maximum size of the asynchronous task queue can be controlled using the new
  option `--scheduler.maximal-queue-size`. If the queue contains this many number of
  tasks and a new asynchronous request comes in, the server will reject it with an
  HTTP 500 (internal server error) response.

  Results of incoming requests marked with header `x-arango-async: true` will be
  discarded by the server immediately. Clients have no way of accessing the result
  of such asynchronously executed request. This is just _fire and forget_.

  To later retrieve the result of an asynchronously executed request, clients can
  mark a request with the header `x-arango-async: keep`. This makes the server
  store the result of the request in memory until explicitly fetched by a client
  via the `/_api/job` API. The `/_api/job` API also provides methods for basic
  inspection of which pending or already finished requests there are on the server,
  plus ways for garbage collecting unneeded results.

* Added new option `--scheduler.maximal-queue-size`.

* issue #590: Manifest Lint

* added data dump and restore tools, arangodump and arangorestore.

  arangodump can be used to create a logical dump of an ArangoDB database, or
  just dedicated collections. It can be used to dump both a collection's structure
  (properties and indexes) and data (documents).

  arangorestore can be used to restore data from a dump created with arangodump.
  arangorestore currently does not re-create any indexes, and doesn't yet handle
  referenced documents in edges properly when doing just partial restores.
  This will be fixed until 1.4 stable.

* introduced `--server.database` option for arangosh, arangoimp, and arangob.

  The option allows these client tools to use a certain database for their actions.
  In arangosh, the current database can be switched at any time using the command

      db._useDatabase(<name>);

  When no database is specified, all client tools will assume they should use the
  default database `_system`. This is done for downwards-compatibility reasons.

* added basic multi database support (alpha)

  New databases can be created using the REST API POST `/_api/database` and the
  shell command `db._createDatabase(<name>)`.

  The default database in ArangoDB is called `_system`. This database is always
  present and cannot be deleted by the user. When an older version of ArangoDB is
  upgraded to 1.4, the previously only database will automatically become the
  `_system` database.

  New databases can be created with the above commands, and can be deleted with the
  REST API DELETE `/_api/database/<name>` or the shell command `db._dropDatabase(<name>);`.

  Deleting databases is still unstable in ArangoDB 1.4 alpha and might crash the
  server. This will be fixed until 1.4 stable.

  To access a specific database via the HTTP REST API, the `/_db/<name>/` prefix
  can be used in all URLs. ArangoDB will check if an incoming request starts with
  this prefix, and will automatically pick the database name from it. If the prefix
  is not there, ArangoDB will assume the request is made for the default database
  (`_system`). This is done for downwards-compatibility reasons.

  That means, the following URL pathnames are logically identical:

      /_api/document/mycollection/1234
      /_db/_system/document/mycollection/1234

  To access a different database (e.g. `test`), the URL pathname would look like this:

      /_db/test/document/mycollection/1234

  New databases can also be created and existing databases can only be dropped from
  within the default database (`_system`). It is not possible to drop the `_system`
  database itself.

  Cross-database operations are unintended and unsupported. The intention of the
  multi-database feature is to have the possibility to have a few databases managed
  by ArangoDB in parallel, but to only access one database at a time from a connection
  or a request.

  When accessing the web interface via the URL pathname `/_admin/html/` or `/_admin/aardvark`,
  the web interface for the default database (`_system`) will be displayed.
  To access the web interface for a different database, the database name can be
  put into the URLs as a prefix, e.g. `/_db/test/_admin/html` or
  `/_db/test/_admin/aardvark`.

  All internal request handlers and also all user-defined request handlers and actions
  (including Foxx) will only get to see the unprefixed URL pathnames (i.e. excluding
  any database name prefix). This is to ensure downwards-compatibility.

  To access the name of the requested database from any action (including Foxx), use
  use `req.database`.

  For example, when calling the URL `/myapp/myaction`, the content of `req.database`
  will be `_system` (the default database because no database got specified) and the
  content of `req.url` will be `/myapp/myaction`.

  When calling the URL `/_db/test/myapp/myaction`, the content of `req.database` will be
  `test`, and the content of `req.url` will still be `/myapp/myaction`.

* Foxx now excludes files starting with . (dot) when bundling assets

  This mitigates problems with editor swap files etc.

* made the web interface a Foxx application

  This change caused the files for the web interface to be moved from `html/admin` to
  `js/apps/aardvark` in the file system.

  The base URL for the admin interface changed from `_admin/html/index.html` to
  `_admin/aardvark/index.html`.

  The "old" redirection to `_admin/html/index.html` will now produce a 404 error.

  When starting ArangoDB with the `--upgrade` option, this will automatically be remedied
  by putting in a redirection from `/` to `/_admin/aardvark/index.html`, and from
  `/_admin/html/index.html` to `/_admin/aardvark/index.html`.

  This also obsoletes the following configuration (command-line) options:
  - `--server.admin-directory`
  - `--server.disable-admin-interface`

  when using these now obsolete options when the server is started, no error is produced
  for downwards-compatibility.

* changed User-Agent value sent by arangoimp, arangosh, and arangod from "VOC-Agent" to
  "ArangoDB"

* changed journal file creation behavior as follows:

  Previously, a journal file for a collection was always created when a collection was
  created. When a journal filled up and became full, the current journal was made a
  datafile, and a new (empty) journal was created automatically. There weren't many
  intended situations when a collection did not have at least one journal.

  This is changed now as follows:
  - when a collection is created, no journal file will be created automatically
  - when there is a write into a collection without a journal, the journal will be
    created lazily
  - when there is a write into a collection with a full journal, a new journal will
    be created automatically

  From the end user perspective, nothing should have changed, except that there is now
  less disk usage for empty collections. Disk usage of infrequently updated collections
  might also be reduced significantly by running the `rotate()` method of a collection,
  and not writing into a collection subsequently.

* added method `collection.rotate()`

  This allows premature rotation of a collection's current journal file into a (read-only)
  datafile. The purpose of using `rotate()` is to prematurely allow compaction (which is
  performed on datafiles only) on data, even if the journal was not filled up completely.

  Using `rotate()` may make sense in the following scenario:

      c = db._create("test");
      for (i = 0; i < 1000; ++i) {
        c.save(...); // insert lots of data here
      }

      ...
      c.truncate(); // collection is now empty
      // only data in datafiles will be compacted by following compaction runs
      // all data in the current journal would not be compacted

      // calling rotate will make the current journal a datafile, and thus make it
      // eligible for compaction
      c.rotate();

  Using `rotate()` may also be useful when data in a collection is known to not change
  in the immediate future. After having completed all write operations on a collection,
  performing a `rotate()` will reduce the size of the current journal to the actually
  required size (remember that journals are pre-allocated with a specific size) before
  making the journal a datafile. Thus `rotate()` may cause disk space savings, even if
  the datafiles does not qualify for compaction after rotation.

  Note: rotating the journal is asynchronous, so that the actual rotation may be executed
  after `rotate()` returns to the caller.

* changed compaction to merge small datafiles together (up to 3 datafiles are merged in
  a compaction run)

  In the regular case, this should leave less small datafiles stay around on disk and allow
  using less file descriptors in total.

* added AQL MINUS function

* added AQL UNION_DISTINCT function (more efficient than combination of `UNIQUE(UNION())`)

* updated mruby to 2013-08-22

* issue #587: Add db._create() in help for startup arangosh

* issue #586: Share a link on installation instructions in the User Manual

* issue #585: Bison 2.4 missing on Mac for custom build

* issue #584: Web interface images broken in devel

* issue #583: Small documentation update

* issue #581: Parameter binding for attributes

* issue #580: Small improvements (by @guidoreina)

* issue #577: Missing documentation for collection figures in implementor manual

* issue #576: Get disk usage for collections and graphs

  This extends the result of the REST API for /_api/collection/figures with
  the attributes `compactors.count`, `compactors.fileSize`, `shapefiles.count`,
  and `shapefiles.fileSize`.

* issue #575: installing devel version on mac (low prio)

* issue #574: Documentation (POST /_admin/routing/reload)

* issue #558: HTTP cursors, allow count to ignore LIMIT


v1.4.0-alpha1 (2013-08-02)
--------------------------

* added replication. check online manual for details.

* added server startup options `--server.disable-replication-logger` and
  `--server.disable-replication-applier`

* removed action deployment tool, this now handled with Foxx and its manager or
  by kaerus node utility

* fixed a server crash when using byExample / firstExample inside a transaction
  and the collection contained a usable hash/skiplist index for the example

* defineHttp now only expects a single context

* added collection detail dialog (web interface)

  Shows collection properties, figures (datafiles, journals, attributes, etc.)
  and indexes.

* added documents filter (web interface)

  Allows searching for documents based on attribute values. One or many filter
  conditions can be defined, using comparison operators such as '==', '<=', etc.

* improved AQL editor (web interface)

  Editor supports keyboard shortcuts (Submit, Undo, Redo, Select).
  Editor allows saving and reusing of user-defined queries.
  Added example queries to AQL editor.
  Added comment button.

* added document import (web interface)

  Allows upload of JSON-data from files. Files must have an extension of .json.

* added dashboard (web interface)

  Shows the status of replication and multiple system charts, e.g.
  Virtual Memory Size, Request Time, HTTP Connections etc.

* added API method `/_api/graph` to query all graphs with all properties.

* added example queries in web interface AQL editor

* added arango.reconnect(<host>) method for arangosh to dynamically switch server or
  user name

* added AQL range operator `..`

  The `..` operator can be used to easily iterate over a sequence of numeric
  values. It will produce a list of values in the defined range, with both bounding
  values included.

  Example:

      2010..2013

  will produce the following result:

      [ 2010, 2011, 2012, 2013 ]

* added AQL RANGE function

* added collection.first(count) and collection.last(count) document access functions

  These functions allow accessing the first or last n documents in a collection. The order
  is determined by document insertion/update time.

* added AQL INTERSECTION function

* INCOMPATIBLE CHANGE: changed AQL user function namespace resolution operator from `:` to `::`

  AQL user-defined functions were introduced in ArangoDB 1.3, and the namespace resolution
  operator for them was the single colon (`:`). A function call looked like this:

      RETURN mygroup:myfunc()

  The single colon caused an ambiguity in the AQL grammar, making it indistinguishable from
  named attributes or the ternary operator in some cases, e.g.

      { mygroup:myfunc ? mygroup:myfunc }

  The change of the namespace resolution operator from `:` to `::` fixes this ambiguity.

  Existing user functions in the database will be automatically fixed when starting ArangoDB
  1.4 with the `--upgrade` option. However, queries using user-defined functions need to be
  adjusted on the client side to use the new operator.

* allow multiple AQL LET declarations separated by comma, e.g.
  LET a = 1, b = 2, c = 3

* more useful AQL error messages

  The error position (line/column) is more clearly indicated for parse errors.
  Additionally, if a query references a collection that cannot be found, the error
  message will give a hint on the collection name

* changed return value for AQL `DOCUMENT` function in case document is not found

  Previously, when the AQL `DOCUMENT` function was called with the id of a document and
  the document could not be found, it returned `undefined`. This value is not part of the
  JSON type system and this has caused some problems.
  Starting with ArangoDB 1.4, the `DOCUMENT` function will return `null` if the document
  looked for cannot be found.

  In case the function is called with a list of documents, it will continue to return all
  found documents, and will not return `null` for non-found documents. This has not changed.

* added single line comments for AQL

  Single line comments can be started with a double forward slash: `//`.
  They end at the end of the line, or the end of the query string, whichever is first.

* fixed documentation issues #567, #568, #571.

* added collection.checksum(<withData>) method to calculate CRC checksums for
  collections

  This can be used to
  - check if data in a collection has changed
  - compare the contents of two collections on different ArangoDB instances

* issue #565: add description line to aal.listAvailable()

* fixed several out-of-memory situations when double freeing or invalid memory
  accesses could happen

* less msyncing during the creation of collections

  This is achieved by not syncing the initial (standard) markers in shapes collections.
  After all standard markers are written, the shapes collection will get synced.

* renamed command-line option `--log.filter` to `--log.source-filter` to avoid
  misunderstandings

* introduced new command-line option `--log.content-filter` to optionally restrict
  logging to just specific log messages (containing the filter string, case-sensitive).

  For example, to filter on just log entries which contain `ArangoDB`, use:

      --log.content-filter "ArangoDB"

* added optional command-line option `--log.requests-file` to log incoming HTTP
  requests to a file.

  When used, all HTTP requests will be logged to the specified file, containing the
  client IP address, HTTP method, requests URL, HTTP response code, and size of the
  response body.

* added a signal handler for SIGUSR1 signal:

  when ArangoDB receives this signal, it will respond all further incoming requests
  with an HTTP 503 (Service Unavailable) error. This will be the case until another
  SIGUSR1 signal is caught. This will make ArangoDB start serving requests regularly
  again. Note: this is not implemented on Windows.

* limited maximum request URI length to 16384 bytes:

  Incoming requests with longer request URIs will be responded to with an HTTP
  414 (Request-URI Too Long) error.

* require version 1.0 or 1.1 in HTTP version signature of requests sent by clients:

  Clients sending requests with a non-HTTP 1.0 or non-HTTP 1.1 version number will
  be served with an HTTP 505 (HTTP Version Not Supported) error.

* updated manual on indexes:

  using system attributes such as `_id`, `_key`, `_from`, `_to`, `_rev` in indexes is
  disallowed and will be rejected by the server. This was the case since ArangoDB 1.3,
  but was not properly documented.

* issue #563: can aal become a default object?

  aal is now a prefab object in arangosh

* prevent certain system collections from being renamed, dropped, or even unloaded.

  Which restrictions there are for which system collections may vary from release to
  release, but users should in general not try to modify system collections directly
  anyway.

  Note: there are no such restrictions for user-created collections.

* issue #559: added Foxx documentation to user manual

* added server startup option `--server.authenticate-system-only`. This option can be
  used to restrict the need for HTTP authentication to internal functionality and APIs,
  such as `/_api/*` and `/_admin/*`.
  Setting this option to `true` will thus force authentication for the ArangoDB APIs
  and the web interface, but allow unauthenticated requests for other URLs (including
  user defined actions and Foxx applications).
  The default value of this option is `false`, meaning that if authentication is turned
  on, authentication is still required for *all* incoming requests. Only by setting the
  option to `true` this restriction is lifted and authentication becomes required for
  URLs starting with `/_` only.

  Please note that authentication still needs to be enabled regularly by setting the
  `--server.disable-authentication` parameter to `false`. Otherwise no authentication
  will be required for any URLs as before.

* protect collections against unloading when there are still document barriers around.

* extended cap constraints to optionally limit the active data size in a collection to
  a specific number of bytes.

  The arguments for creating a cap constraint are now:
  `collection.ensureCapConstraint(<count>, <byteSize>);`

  It is supported to specify just a count as in ArangoDB 1.3 and before, to specify
  just a fileSize, or both. The first met constraint will trigger the automated
  document removal.

* added `db._exists(doc)` and `collection.exists(doc)` for easy document existence checks

* added API `/_api/current-database` to retrieve information about the database the
  client is currently connected to (note: the API `/_api/current-database` has been
  removed in the meantime. The functionality is accessible via `/_api/database/current`
  now).

* ensure a proper order of tick values in datafiles/journals/compactors.
  any new files written will have the _tick values of their markers in order. for
  older files, there are edge cases at the beginning and end of the datafiles when
  _tick values are not properly in order.

* prevent caching of static pages in PathHandler.
  whenever a static page is requested that is served by the general PathHandler, the
  server will respond to HTTP GET requests with a "Cache-Control: max-age=86400" header.

* added "doCompact" attribute when creating collections and to collection.properties().
  The attribute controls whether collection datafiles are compacted.

* changed the HTTP return code from 400 to 404 for some cases when there is a referral
  to a non-existing collection or document.

* introduced error code 1909 `too many iterations` that is thrown when graph traversals
  hit the `maxIterations` threshold.

* optionally limit traversals to a certain number of iterations
  the limitation can be achieved via the traversal API by setting the `maxIterations`
  attribute, and also via the AQL `TRAVERSAL` and `TRAVERSAL_TREE` functions by setting
  the same attribute. If traversals are not limited by the end user, a server-defined
  limit for `maxIterations` may be used to prevent server-side traversals from running
  endlessly.

* added graph traversal API at `/_api/traversal`

* added "API" link in web interface, pointing to REST API generated with Swagger

* moved "About" link in web interface into "links" menu

* allow incremental access to the documents in a collection from out of AQL
  this allows reading documents from a collection chunks when a full collection scan
  is required. memory usage might be must lower in this case and queries might finish
  earlier if there is an additional LIMIT statement

* changed AQL COLLECT to use a stable sort, so any previous SORT order is preserved

* issue #547: Javascript error in the web interface

* issue #550: Make AQL graph functions support key in addition to id

* issue #526: Unable to escape when an errorneous command is entered into the js shell

* issue #523: Graph and vertex methods for the javascript api

* issue #517: Foxx: Route parameters with capital letters fail

* issue #512: Binded Parameters for LIMIT


v1.3.3 (2013-08-01)
-------------------

* issue #570: updateFishbowl() fails once

* updated and fixed generated examples

* issue #559: added Foxx documentation to user manual

* added missing error reporting for errors that happened during import of edges


v1.3.2 (2013-06-21)
-------------------

* fixed memleak in internal.download()

* made the shape-collection journal size adaptive:
  if too big shapes come in, a shape journal will be created with a big-enough size
  automatically. the maximum size of a shape journal is still restricted, but to a
  very big value that should never be reached in practice.

* fixed a segfault that occurred when inserting documents with a shape size bigger
  than the default shape journal size (2MB)

* fixed a locking issue in collection.truncate()

* fixed value overflow in accumulated filesizes reported by collection.figures()

* issue #545: AQL FILTER unnecessary (?) loop

* issue #549: wrong return code with --daemon


v1.3.1 (2013-05-24)
-------------------

* removed currently unused _ids collection

* fixed usage of --temp-path in aranogd and arangosh

* issue #540: suppress return of temporary internal variables in AQL

* issue #530: ReferenceError: ArangoError is not a constructor

* issue #535: Problem with AQL user functions javascript API

* set --javascript.app-path for test execution to prevent startup error

* issue #532: Graph _edgesCache returns invalid data?

* issue #531: Arangod errors

* issue #529: Really weird transaction issue

* fixed usage of --temp-path in aranogd and arangosh


v1.3.0 (2013-05-10)
-------------------

* fixed problem on restart ("datafile-xxx is not sealed") when server was killed
  during a compaction run

* fixed leak when using cursors with very small batchSize

* issue #508: `unregistergroup` function not mentioned in http interface docs

* issue #507: GET /_api/aqlfunction returns code inside parentheses

* fixed issue #489: Bug in aal.install

* fixed issue 505: statistics not populated on MacOS


v1.3.0-rc1 (2013-04-24)
-----------------------

* updated documentation for 1.3.0

* added node modules and npm packages

* changed compaction to only compact datafiles with more at least 10% of dead
  documents (byte size-wise)

* issue #498: fixed reload of authentication info when using
  `require("org/arangodb/users").reload()`

* issue #495: Passing an empty array to create a document results in a
  "phantom" document

* added more precision for requests statistics figures

* added "sum" attribute for individual statistics results in statistics API
  at /_admin/statistics

* made "limit" an optional parameter in AQL function NEAR().
  limit can now be either omitted completely, or set to 0. If so, an internal
  default value (currently 100) will be applied for the limit.

* issue #481

* added "attributes.count" to output of `collection.figures()`
  this also affects the REST API /_api/collection/<name>/figures

* added IndexedPropertyGetter for ShapedJson objects

* added API for user-defined AQL functions

* issue #475: A better error message for deleting a non-existent graph

* issue #474: Web interface problems with the JS Shell

* added missing documentation for AQL UNION function

* added transaction support.
  This provides ACID transactions for ArangoDB. Transactions can be invoked
  using the `db._executeTransaction()` function, or the `/_api/transaction`
  REST API.

* switched to semantic versioning (at least for alpha & alpha naming)

* added saveOrReplace() for server-side JS

v1.3.alpha1 (2013-04-05)
------------------------

* cleanup of Module, Package, ArangoApp and modules "internal", "fs", "console"

* use Error instead of string in throw to allow stack-trace

* issue #454: error while creation of Collection

* make `collection.count()` not recalculate the number of documents on the fly, but
  use some internal document counters.

* issue #457: invalid string value in web interface

* make datafile id (datafile->_fid) identical to the numeric part of the filename.
  E.g. the datafile `journal-123456.db` will now have a datafile marker with the same
  fid (i.e. `123456`) instead of a different value. This change will only affect
  datafiles that are created with 1.3 and not any older files.
  The intention behind this change is to make datafile debugging easier.

* consistently discard document attributes with reserved names (system attributes)
  but without any known meaning, for example `_test`, `_foo`, ...

  Previously, these attributes were saved with the document regularly in some cases,
  but were discarded in other cases.
  Now these attributes are discarded consistently. "Real" system attributes such as
  `_key`, `_from`, `_to` are not affected and will work as before.

  Additionally, attributes with an empty name (``) are discarded when documents are
  saved.

  Though using reserved or empty attribute names in documents was not really and
  consistently supported in previous versions of ArangoDB, this change might cause
  an incompatibility for clients that rely on this feature.

* added server startup flag `--database.force-sync-properties` to force syncing of
  collection properties on collection creation, deletion and on property update.
  The default value is true to mimic the behavior of previous versions of ArangoDB.
  If set to false, collection properties are written to disk but no call to sync()
  is made.

* added detailed output of server version and components for REST APIs
  `/_admin/version` and `/_api/version`. To retrieve this extended information,
  call the REST APIs with URL parameter `details=true`.

* issue #443: For git-based builds include commit hash in version

* adjust startup log output to be more compact, less verbose

* set the required minimum number of file descriptors to 256.
  On server start, this number is enforced on systems that have rlimit. If the limit
  cannot be enforced, starting the server will fail.
  Note: 256 is considered to be the absolute minimum value. Depending on the use case
  for ArangoDB, a much higher number of file descriptors should be used.

  To avoid checking & potentially changing the number of maximum open files, use the
  startup option `--server.descriptors-minimum 0`

* fixed shapedjson to json conversion for special numeric values (NaN, +inf, -inf).
  Before, "NaN", "inf", or "-inf" were written into the JSONified output, but these
  values are not allowed in JSON. Now, "null" is written to the JSONified output as
  required.

* added AQL functions VARIANCE_POPULATION(), VARIANCE_SAMPLE(), STDDEV_POPULATION(),
  STDDEV_SAMPLE(), AVERAGE(), MEDIAN() to calculate statistical values for lists

* added AQL SQRT() function

* added AQL TRIM(), LEFT() and RIGHT() string functions

* fixed issue #436: GET /_api/document on edge

* make AQL REVERSE() and LENGTH() functions work on strings, too

* disabled DOT generation in `make doxygen`. this speeds up docs generation

* renamed startup option `--dispatcher.report-intervall` to `--dispatcher.report-interval`

* renamed startup option `--scheduler.report-intervall` to `--scheduler.report-interval`

* slightly changed output of REST API method /_admin/log.
  Previously, the log messages returned also contained the date and log level, now
  they will only contain the log message, and no date and log level information.
  This information can be re-created by API users from the `timestamp` and `level`
  attributes of the result.

* removed configure option `--enable-zone-debug`
  memory zone debugging is now automatically turned on when compiling with ArangoDB
  `--enable-maintainer-mode`

* removed configure option `--enable-arangob`
  arangob is now always included in the build


v1.2.3 (XXXX-XX-XX)
-------------------

* added optional parameter `edgexamples` for AQL function EDGES() and NEIGHBORS()

* added AQL function NEIGHBORS()

* added freebsd support

* fixed firstExample() query with `_id` and `_key` attributes

* issue triAGENS/ArangoDB-PHP#55: AQL optimizer may have mis-optimized duplicate
  filter statements with limit


v1.2.2 (2013-03-26)
-------------------

* fixed save of objects with common sub-objects

* issue #459: fulltext internal memory allocation didn't scale well
  This fix improves loading times for collections with fulltext indexes that have
  lots of equal words indexed.

* issue #212: auto-increment support

  The feature can be used by creating a collection with the extra `keyOptions`
  attribute as follows:

      db._create("mycollection", { keyOptions: { type: "autoincrement", offset: 1, increment: 10, allowUserKeys: true } });

  The `type` attribute will make sure the keys will be auto-generated if no
  `_key` attribute is specified for a document.

  The `allowUserKeys` attribute determines whether users might still supply own
  `_key` values with documents or if this is considered an error.

  The `increment` value determines the actual increment value, whereas the `offset`
  value can be used to seed to value sequence with a specific starting value.
  This will be useful later in a multi-master setup, when multiple servers can use
  different auto-increment seed values and thus generate non-conflicting auto-increment values.

  The default values currently are:

  - `allowUserKeys`: `true`
  - `offset`: `0`
  - `increment`: `1`

  The only other available key generator type currently is `traditional`.
  The `traditional` key generator will auto-generate keys in a fashion as ArangoDB
  always did (some increasing integer value, with a more or less unpredictable
  increment value).

  Note that for the `traditional` key generator there is only the option to disallow
  user-supplied keys and give the server the sole responsibility for key generation.
  This can be achieved by setting the `allowUserKeys` property to `false`.

  This change also introduces the following errors that API implementors may want to check
  the return values for:

  - 1222: `document key unexpected`: will be raised when a document is created with
    a `_key` attribute, but the underlying collection was set up with the `keyOptions`
    attribute `allowUserKeys: false`.

  - 1225: `out of keys`: will be raised when the auto-increment key generator runs
    out of keys. This may happen when the next key to be generated is 2^64 or higher.
    In practice, this will only happen if the values for `increment` or `offset` are
    not set appropriately, or if users are allowed to supply own keys, those keys
    are near the 2^64 threshold, and later the auto-increment feature kicks in and
    generates keys that cross that threshold.

    In practice it should not occur with proper configuration and proper usage of the
    collections.

  This change may also affect the following REST APIs:
  - POST `/_api/collection`: the server does now accept the optional `keyOptions`
    attribute in the second parameter
  - GET `/_api/collection/properties`: will return the `keyOptions` attribute as part
    of the collection's properties. The previous optional attribute `createOptions`
    is now gone.

* fixed `ArangoStatement.explain()` method with bind variables

* fixed misleading "cursor not found" error message in arangosh that occurred when
  `count()` was called for client-side cursors

* fixed handling of empty attribute names, which may have crashed the server under
  certain circumstances before

* fixed usage of invalid pointer in error message output when index description could
  not be opened


v1.2.1 (2013-03-14)
-------------------

* issue #444: please darken light color in arangosh

* issue #442: pls update post install info on osx

* fixed conversion of special double values (NaN, -inf, +inf) when converting from
  shapedjson to JSON

* fixed compaction of markers (location of _key was not updated correctly in memory,
  leading to _keys pointing to undefined memory after datafile rotation)

* fixed edge index key pointers to use document master pointer plus offset instead
  of direct _key address

* fixed case when server could not create any more journal or compactor files.
  Previously a wrong status code may have been returned, and not being able to create
  a new compactor file may have led to an infinite loop with error message
  "could not create compactor".

* fixed value truncation for numeric filename parts when renaming datafiles/journals


v1.2.0 (2013-03-01)
-------------------

* by default statistics are now switch off; in order to enable comment out
  the "disable-statistics = yes" line in "arangod.conf"

* fixed issue #435: csv parser skips data at buffer border

* added server startup option `--server.disable-statistics` to turn off statistics
  gathering without recompilation of ArangoDB.
  This partly addresses issue #432.

* fixed dropping of indexes without collection name, e.g.
  `db.xxx.dropIndex("123456");`
  Dropping an index like this failed with an assertion error.

* fixed issue #426: arangoimp should be able to import edges into edge collections

* fixed issue #425: In case of conflict ArangoDB returns HTTP 400 Bad request
  (with 1207 Error) instead of HTTP 409 Conflict

* fixed too greedy token consumption in AQL for negative values:
  e.g. in the statement `RETURN { a: 1 -2 }` the minus token was consumed as part
  of the value `-2`, and not interpreted as the binary arithmetic operator


v1.2.beta3 (2013-02-22)
-----------------------

* issue #427: ArangoDB Importer Manual has no navigation links (previous|home|next)

* issue #319: Documentation missing for Emergency console and incomplete for datafile debugger.

* issue #370: add documentation for reloadRouting and flushServerModules

* issue #393: added REST API for user management at /_api/user

* issue #393, #128: added simple cryptographic functions for user actions in module "crypto":
  * require("org/arangodb/crypto").md5()
  * require("org/arangodb/crypto").sha256()
  * require("org/arangodb/crypto").rand()

* added replaceByExample() Javascript and REST API method

* added updateByExample() Javascript and REST API method

* added optional "limit" parameter for removeByExample() Javascript and REST API method

* fixed issue #413

* updated bundled V8 version from 3.9.4 to 3.16.14.1
  Note: the Windows version used a more recent version (3.14.0.1) and was not updated.

* fixed issue #404: keep original request url in request object


v1.2.beta2 (2013-02-15)
-----------------------

* fixed issue #405: 1.2 compile warnings

* fixed issue #333: [debian] Group "arangodb" is not used when starting vie init.d script

* added optional parameter 'excludeSystem' to GET /_api/collection
  This parameter can be used to disable returning system collections in the list
  of all collections.

* added AQL functions KEEP() and UNSET()

* fixed issue #348: "HTTP Interface for Administration and Monitoring"
  documentation errors.

* fix stringification of specific positive int64 values. Stringification of int64
  values with the upper 32 bits cleared and the 33rd bit set were broken.

* issue #395:  Collection properties() function should return 'isSystem' for
  Javascript and REST API

* make server stop after upgrade procedure when invoked with `--upgrade option`.
  When started with the `--upgrade` option, the server will perfom
  the upgrade, and then exit with a status code indicating the result of the
  upgrade (0 = success, 1 = failure). To start the server regularly in either
  daemon or console mode, the `--upgrade` option must not be specified.
  This change was introduced to allow init.d scripts check the result of
  the upgrade procedure, even in case an upgrade was successful.
  this was introduced as part of issue #391.

* added AQL function EDGES()

* added more crash-protection when reading corrupted collections at startup

* added documentation for AQL function CONTAINS()

* added AQL function LIKE()

* replaced redundant error return code 1520 (Unable to open collection) with error code
  1203 (Collection not found). These error codes have the same meanings, but one of
  them was returned from AQL queries only, the other got thrown by other parts of
  ArangoDB. Now, error 1203 (Collection not found) is used in AQL too in case a
  non-existing collection is used.

v1.2.beta1 (2013-02-01)
-----------------------

* fixed issue #382: [Documentation error] Maschine... should be Machine...

* unified history file locations for arangod, arangosh, and arangoirb.
  - The readline history for arangod (emergency console) is now stored in file
    $HOME/.arangod. It was stored in $HOME/.arango before.
  - The readline history for arangosh is still stored in $HOME/.arangosh.
  - The readline history for arangoirb is now stored in $HOME/.arangoirb. It was
    stored in $HOME/.arango-mrb before.

* fixed issue #381: _users user should have a unique constraint

* allow negative list indexes in AQL to access elements from the end of a list,
  e.g. ```RETURN values[-1]``` will return the last element of the `values` list.

* collection ids, index ids, cursor ids, and document revision ids created and
  returned by ArangoDB are now returned as strings with numeric content inside.
  This is done to prevent some value overrun/truncation in any part of the
  complete client/server workflow.
  In ArangoDB 1.1 and before, these values were previously returned as
  (potentially very big) integer values. This may cause problems (clipping, overrun,
  precision loss) for clients that do not support big integers natively and store
  such values in IEEE754 doubles internally. This type loses precision after about
  52 bits and is thus not safe to hold an id.
  Javascript and 32 bit-PHP are examples for clients that may cause such problems.
  Therefore, ids are now returned by ArangoDB as strings, with the string
  content being the integer value as before.

  Example for documents ("_rev" attribute):
  - Document returned by ArangoDB 1.1: { "_rev": 1234, ... }
  - Document returned by ArangoDB 1.2: { "_rev": "1234", ... }

  Example for collections ("id" attribute / "_id" property):
  - Collection returned by ArangoDB 1.1: { "id": 9327643, "name": "test", ... }
  - Collection returned by ArangoDB 1.2: { "id": "9327643", "name": "test", ... }

  Example for cursors ("id" attribute):
  - Collection returned by ArangoDB 1.1: { "id": 11734292, "hasMore": true, ... }
  - Collection returned by ArangoDB 1.2: { "id": "11734292", "hasMore": true, ... }

* global variables are not automatically available anymore when starting the
  arangod Javascript emergency console (i.e. ```arangod --console```).

  Especially, the variables `db`, `edges`, and `internal` are not available
  anymore. `db` and `internal` can be made available in 1.2 by
  ```var db = require("org/arangodb").db;``` and
  ```var internal = require("internal");```, respectively.
  The reason for this change is to get rid of global variables in the server
  because this will allow more specific inclusion of functionality.

  For convenience, the global variable `db` is still available by default in
  arangosh. The global variable `edges`, which since ArangoDB 1.1 was kind of
  a redundant wrapper of `db`, has been removed in 1.2 completely.
  Please use `db` instead, and if creating an edge collection, use the explicit
  ```db._createEdgeCollection()``` command.

* issue #374: prevent endless redirects when calling admin interface with
  unexpected URLs

* issue #373: TRAVERSAL() `trackPaths` option does not work. Instead `paths` does work

* issue #358: added support for CORS

* honor optional waitForSync property for document removal, replace, update, and
  save operations in arangosh. The waitForSync parameter for these operations
  was previously honored by the REST API and on the server-side, but not when
  the waitForSync parameter was specified for a document operation in arangosh.

* calls to db.collection.figures() and /_api/collection/<collection>/figures now
  additionally return the number of shapes used in the collection in the
  extra attribute "shapes.count"

* added AQL TRAVERSAL_TREE() function to return a hierarchical result from a traversal

* added AQL TRAVERSAL() function to return the results from a traversal

* added AQL function ATTRIBUTES() to return the attribute names of a document

* removed internal server-side AQL functions from global scope.

  Now the AQL internal functions can only be accessed via the exports of the
  ahuacatl module, which can be included via ```require("org/arangodb/ahuacatl")```.
  It shouldn't be necessary for clients to access this module at all, but
  internal code may use this module.

  The previously global AQL-related server-side functions were moved to the
  internal namespace. This produced the following function name changes on
  the server:

     old name              new name
     ------------------------------------------------------
     AHUACATL_RUN       => require("internal").AQL_QUERY
     AHUACATL_EXPLAIN   => require("internal").AQL_EXPLAIN
     AHUACATL_PARSE     => require("internal").AQL_PARSE

  Again, clients shouldn't have used these functions at all as there is the
  ArangoStatement object to execute AQL queries.

* fixed issue #366: Edges index returns strange description

* added AQL function MATCHES() to check a document against a list of examples

* added documentation and tests for db.collection.removeByExample

* added --progress option for arangoimp. This will show the percentage of the input
  file that has been processed by arangoimp while the import is still running. It can
  be used as a rough indicator of progress for the entire import.

* make the server log documents that cannot be imported via /_api/import into the
  logfile using the warning log level. This may help finding illegal documents in big
  import runs.

* check on server startup whether the database directory and all collection directories
  are writable. if not, the server startup will be aborted. this prevents serious
  problems with collections being non-writable and this being detected at some pointer
  after the server has been started

* allow the following AQL constructs: FUNC(...)[...], FUNC(...).attribute

* fixed issue #361: Bug in Admin Interface. Header disappears when clicking new collection

* Added in-memory only collections

  Added collection creation parameter "isVolatile":
  if set to true, the collection is created as an in-memory only collection,
  meaning that all document data of that collection will reside in memory only,
  and will not be stored permanently to disk.
  This means that all collection data will be lost when the collection is unloaded
  or the server is shut down.
  As this collection type does not have datafile disk overhead for the regular
  document operations, it may be faster than normal disk-backed collections. The
  actual performance gains strongly depend on the underlying OS, filesystem, and
  settings though.
  This collection type should be used for caches only and not for any sensible data
  that cannot be re-created otherwise.
  Some platforms, namely Windows, currently do not support this collection type.
  When creating an in-memory collection on such platform, an error message will be
  returned by ArangoDB telling the user the platform does not support it.

  Note: in-memory collections are an experimental feature. The feature might
  change drastically or even be removed altogether in a future version of ArangoDB.

* fixed issue #353: Please include "pretty print" in Emergency Console

* fixed issue #352: "pretty print" console.log
  This was achieved by adding the dump() function for the "internal" object

* reduced insertion time for edges index
  Inserting into the edges index now avoids costly comparisons in case of a hash
  collision, reducing the prefilling/loading timer for bigger edge collections

* added fulltext queries to AQL via FULLTEXT() function. This allows search
  fulltext indexes from an AQL query to find matching documents

* added fulltext index type. This index type allows indexing words and prefixes of
  words from a specific document attribute. The index can be queries using a
  SimpleQueryFull object, the HTTP REST API at /_api/simple/fulltext, or via AQL

* added collection.revision() method to determine whether a collection has changed.
  The revision method returns a revision string that can be used by client programs
  for equality/inequality comparisons. The value returned by the revision method
  should be treated by clients as an opaque string and clients should not try to
  figure out the sense of the revision id. This is still useful enough to check
  whether data in a collection has changed.

* issue #346: adaptively determine NUMBER_HEADERS_PER_BLOCK

* issue #338: arangosh cursor positioning problems

* issue #326: use limit optimization with filters

* issue #325: use index to avoid sorting

* issue #324: add limit optimization to AQL

* removed arango-password script and added Javascript functionality to add/delete
  users instead. The functionality is contained in module `users` and can be invoked
  as follows from arangosh and arangod:
  * require("users").save("name", "passwd");
  * require("users").replace("name", "newPasswd");
  * require("users").remove("name");
  * require("users").reload();
  These functions are intentionally not offered via the web interface.
  This also addresses issue #313

* changed print output in arangosh and the web interface for JSON objects.
  Previously, printing a JSON object in arangosh resulted in the attribute values
  being printed as proper JSON, but attribute names were printed unquoted and
  unescaped. This was fine for the purpose of arangosh, but lead to invalid
  JSON being produced. Now, arangosh will produce valid JSON that can be used
  to send it back to ArangoDB or use it with arangoimp etc.

* fixed issue #300: allow importing documents via the REST /_api/import API
  from a JSON list, too.
  So far, the API only supported importing from a format that had one JSON object
  on each line. This is sometimes inconvenient, e.g. when the result of an AQL
  query or any other list is to be imported. This list is a JSON list and does not
  necessary have a document per line if pretty-printed.
  arangoimp now supports the JSON list format, too. However, the format requires
  arangoimp and the server to read the entire dataset at once. If the dataset is
  too big (bigger than --max-upload-size) then the import will be rejected. Even if
  increased, the entire list must fit in memory on both the client and the server,
  and this may be more resource-intensive than importing individual lines in chunks.

* removed unused parameter --reuse-ids for arangoimp. This parameter did not have
  any effect in 1.2, was never publicly announced and did evil (TM) things.

* fixed issue #297 (partly): added whitespace between command line and
  command result in arangosh, added shell colors for better usability

* fixed issue #296: system collections not usable from AQL

* fixed issue #295: deadlock on shutdown

* fixed issue #293: AQL queries should exploit edges index

* fixed issue #292: use index when filtering on _key in AQL

* allow user-definable document keys
  users can now define their own document keys by using the _key attribute
  when creating new documents or edges. Once specified, the value of _key is
  immutable.
  The restrictions for user-defined key values are:
  * the key must be at most 254 bytes long
  * it must consist of the letters a-z (lower or upper case), the digits 0-9,
    the underscore (_) or dash (-) characters only
  * any other characters, especially multi-byte sequences, whitespace or
    punctuation characters cannot be used inside key values

  Specifying a document key is optional when creating new documents. If no
  document key is specified, ArangoDB will create a document key itself.
  There are no guarantees about the format and pattern of auto-generated document
  keys other than the above restrictions.
  Clients should therefore treat auto-generated document keys as opaque values.
  Keys can be used to look up and reference documents, e.g.:
  * saving a document: `db.users.save({ "_key": "fred", ... })`
  * looking up a document: `db.users.document("fred")`
  * referencing other documents: `edges.relations.save("users/fred", "users/john", ...)`

  This change is downwards-compatible to ArangoDB 1.1 because in ArangoDB 1.1
  users were not able to define their own keys. If the user does not supply a _key
  attribute when creating a document, ArangoDB 1.2 will still generate a key of
  its own as ArangoDB 1.1 did. However, all documents returned by ArangoDB 1.2 will
  include a _key attribute and clients should be able to handle that (e.g. by
  ignoring it if not needed). Documents returned will still include the _id attribute
  as in ArangoDB 1.1.

* require collection names everywhere where a collection id was allowed in
  ArangoDB 1.1 & 1.0
  This change requires clients to use a collection name in place of a collection id
  at all places the client deals with collections.
  Examples:
  * creating edges: the _from and _to attributes must now contain collection names instead
    of collection ids: `edges.relations.save("test/my-key1", "test/my-key2", ...)`
  * retrieving edges: the returned _from and _to attributes now will contain collection
    names instead of ids, too: _from: `test/fred` instead of `1234/3455`
  * looking up documents: db.users.document("fred") or db._document("users/fred")

  Collection names must be used in REST API calls instead of collection ids, too.
  This change is thus not completely downwards-compatible to ArangoDB 1.1. ArangoDB 1.1
  required users to use collection ids in many places instead of collection names.
  This was unintuitive and caused overhead in cases when just the collection name was
  known on client-side but not its id. This overhead can now be avoided so clients can
  work with the collection names directly. There is no need to work with collection ids
  on the client side anymore.
  This change will likely require adjustments to API calls issued by clients, and also
  requires a change in how clients handle the _id value of returned documents. Previously,
  the _id value of returned documents contained the collection id, a slash separator and
  the document number. Since 1.2, _id will contain the collection name, a slash separator
  and the document key. The same applies to the _from and _to attribute values of edges
  that are returned by ArangoDB.

  Also removed (now unnecessary) location header in responses of the collections REST API.
  The location header was previously returned because it was necessary for clients.
  When clients created a collection, they specified the collection name. The collection
  id was generated on the server, but the client needed to use the server-generated
  collection id for further API calls, e.g. when creating edges etc. Therefore, the
  full collection URL, also containing the collection id, was returned by the server in
  responses to the collection API, in the HTTP location header.
  Returning the location header has become unnecessary in ArangoDB 1.2 because users
  can access collections by name and do not need to care about collection ids.


v1.1.3 (2013-XX-XX)
-------------------

* fix case when an error message was looked up for an error code but no error
  message was found. In this case a NULL ptr was returned and not checked everywhere.
  The place this error popped up was when inserting into a non-unique hash index
  failed with a specific, invalid error code.

* fixed issue #381:  db._collection("_users").getIndexes();

* fixed issue #379: arango-password fatal issue javscript.startup-directory

* fixed issue #372: Command-Line Options for the Authentication and Authorization


v1.1.2 (2013-01-20)
-------------------

* upgraded to mruby 2013-01-20 583983385b81c21f82704b116eab52d606a609f4

* fixed issue #357: Some spelling and grammar errors

* fixed issue #355: fix quotes in pdf manual

* fixed issue #351: Strange arangosh error message for long running query

* fixed randomly hanging connections in arangosh on MacOS

* added "any" query method: this returns a random document from a collection. It
  is also available via REST HTTP at /_api/simple/any.

* added deployment tool

* added getPeerVertex

* small fix for logging of long messages: the last character of log messages longer
  than 256 bytes was not logged.

* fixed truncation of human-readable log messages for web interface: the trailing \0
  byte was not appended for messages longer than 256 bytes

* fixed issue #341: ArangoDB crashes when stressed with Batch jobs
  Contrary to the issue title, this did not have anything to do with batch jobs but
  with too high memory usage. The memory usage of ArangoDB is now reduced for cases
   when there are lots of small collections with few documents each

* started with issue #317: Feature Request (from Google Groups): DATE handling

* backported issue #300: Extend arangoImp to Allow importing resultset-like
  (list of documents) formatted files

* fixed issue #337: "WaitForSync" on new collection does not work on Win/X64

* fixed issue #336: Collections REST API docs

* fixed issue #335: mmap errors due to wrong memory address calculation

* fixed issue #332: arangoimp --use-ids parameter seems to have no impact

* added option '--server.disable-authentication' for arangosh as well. No more passwd
  prompts if not needed

* fixed issue #330: session logging for arangosh

* fixed issue #329: Allow passing script file(s) as parameters for arangosh to run

* fixed issue #328: 1.1 compile warnings

* fixed issue #327: Javascript parse errors in front end


v1.1.1 (2012-12-18)
-------------------

* fixed issue #339: DELETE /_api/cursor/cursor-identifier return incollect errorNum

  The fix for this has led to a signature change of the function actions.resultNotFound().
  The meaning of parameter #3 for This function has changed from the error message string
  to the error code. The error message string is now parameter #4.
  Any client code that uses this function in custom actions must be adjusted.

* fixed issue #321: Problem upgrading arangodb 1.0.4 to 1.1.0 with Homebrew (OSX 10.8.2)

* fixed issue #230: add navigation and search for online documentation

* fixed issue #315: Strange result in PATH

* fixed issue #323: Wrong function returned in error message of AQL CHAR_LENGTH()

* fixed some log errors on startup / shutdown due to pid file handling and changing
  of directories


v1.1.0 (2012-12-05)
-------------------

* WARNING:
  arangod now performs a database version check at startup. It will look for a file
  named "VERSION" in its database directory. If the file is not present, arangod will
  perform an automatic upgrade of the database directory. This should be the normal
  case when upgrading from ArangoDB 1.0 to ArangoDB 1.1.

  If the VERSION file is present but is from an older version of ArangoDB, arangod
  will refuse to start and ask the user to run a manual upgrade first. A manual upgrade
  can be performed by starting arangod with the option `--upgrade`.

  This upgrade procedure shall ensure that users have full control over when they
  perform any updates/upgrades of their data, and can plan backups accordingly. The
  procedure also guarantees that the server is not run without any required system
  collections or with in incompatible data state.

* added AQL function DOCUMENT() to retrieve a document by its _id value

* fixed issue #311: fixed segfault on unload

* fixed issue #309: renamed stub "import" button from web interface

* fixed issue #307: added WaitForSync column in collections list in in web interface

* fixed issue #306: naming in web interface

* fixed issue #304: do not clear AQL query text input when switching tabs in
  web interface

* fixed issue #303: added documentation about usage of var keyword in web interface

* fixed issue #301: PATCH does not work in web interface

# fixed issue #269: fix make distclean & clean

* fixed issue #296: system collections not usable from AQL

* fixed issue #295: deadlock on shutdown

* added collection type label to web interface

* fixed issue #290: the web interface now disallows creating non-edges in edge collections
  when creating collections via the web interface, the collection type must also be
  specified (default is document collection)

* fixed issue #289: tab-completion does not insert any spaces

* fixed issue #282: fix escaping in web interface

* made AQL function NOT_NULL take any number of arguments. Will now return its
  first argument that is not null, or null if all arguments are null. This is downwards
  compatible.

* changed misleading AQL function name NOT_LIST() to FIRST_LIST() and slightly changed
  the behavior. The function will now return its first argument that is a list, or null
  if none of the arguments are lists.
  This is mostly downwards-compatible. The only change to the previous implementation in
  1.1-beta will happen if two arguments were passed and the 1st and 2nd arguments were
  both no lists. In previous 1.1, the 2nd argument was returned as is, but now null
  will be returned.

* add AQL function FIRST_DOCUMENT(), with same behavior as FIRST_LIST(), but working
  with documents instead of lists.

* added UPGRADING help text

* fixed issue #284: fixed Javascript errors when adding edges/vertices without own
  attributes

* fixed issue #283: AQL LENGTH() now works on documents, too

* fixed issue #281: documentation for skip lists shows wrong example

* fixed AQL optimizer bug, related to OR-combined conditions that filtered on the
  same attribute but with different conditions

* fixed issue #277: allow usage of collection names when creating edges
  the fix of this issue also implies validation of collection names / ids passed to
  the REST edge create method. edges with invalid collection ids or names in the
  "from" or "to" values will be rejected and not saved


v1.1.beta2 (2012-11-13)
-----------------------

* fixed arangoirb compilation

* fixed doxygen


v1.1.beta1 (2012-10-24)
-----------------------

* fixed AQL optimizer bug

* WARNING:
  - the user has changed from "arango" to "arangodb", the start script has changed from
    "arangod" to "arangodb", the database directory has changed from "/var/arangodb" to
    "/var/lib/arangodb" to be compliant with various Linux policies

  - In 1.1, we have introduced types for collections: regular documents go into document
    collections, and edges go into edge collections. The prefixing (db.xxx vs. edges.xxx)
    works slightly different in 1.1: edges.xxx can still be used to access collections,
    however, it will not determine the type of existing collections anymore. To create an
    edge collection 1.1, you can use db._createEdgeCollection() or edges._create().
    And there's of course also db._createDocumentCollection().
    db._create() is also still there and will create a document collection by default,
    whereas edges._create() will create an edge collection.

  - the admin web interface that was previously available via the simple URL suffix /
    is now available via a dedicated URL suffix only: /_admin/html
    The reason for this is that routing and URLs are now subject to changes by the end user,
    and only URLs parts prefixed with underscores (e.g. /_admin or /_api) are reserved
    for ArangoDB's internal usage.

* the server now handles requests with invalid Content-Length header values as follows:
  - if Content-Length is negative, the server will respond instantly with HTTP 411
    (length required)

  - if Content-Length is positive but shorter than the supplied body, the server will
    respond with HTTP 400 (bad request)

  - if Content-Length is positive but longer than the supplied body, the server will
    wait for the client to send the missing bytes. The server allows 90 seconds for this
    and will close the connection if the client does not send the remaining data

  - if Content-Length is bigger than the maximum allowed size (512 MB), the server will
    fail with HTTP 413 (request entity too large).

  - if the length of the HTTP headers is greater than the maximum allowed size (1 MB),
    the server will fail with HTTP 431 (request header fields too large)

* issue #265: allow optional base64 encoding/decoding of action response data

* issue #252: create _modules collection using arango-upgrade (note: arango-upgrade was
  finally replaced by the `--upgrade` option for arangod)

* issue #251: allow passing arbitrary options to V8 engine using new command line option:
  --javascript.v8-options. Using this option, the Harmony features or other settings in
  v8 can be enabled if the end user requires them

* issue #248: allow AQL optimizer to pull out completely uncorrelated subqueries to the
  top level, resulting in less repeated evaluation of the subquery

* upgraded to Doxygen 1.8.0

* issue #247: added AQL function MERGE_RECURSIVE

* issue #246: added clear() function in arangosh

* issue #245: Documentation: Central place for naming rules/limits inside ArangoDB

* reduced size of hash index elements by 50 %, allowing more index elements to fit in
  memory

* issue #235: GUI Shell throws Error:ReferenceError: db is not defined

* issue #229: methods marked as "under construction"

* issue #228: remove unfinished APIs (/_admin/config/*)

* having the OpenSSL library installed is now a prerequisite to compiling ArangoDB
  Also removed the --enable-ssl configure option because ssl is always required.

* added AQL functions TO_LIST, NOT_LIST

* issue #224: add optional Content-Id for batch requests

* issue #221: more documentation on AQL explain functionality. Also added
  ArangoStatement.explain() client method

* added db._createStatement() method on server as well (was previously available
  on the client only)

* issue #219: continue in case of "document not found" error in PATHS() function

* issue #213: make waitForSync overridable on specific actions

* changed AQL optimizer to use indexes in more cases. Previously, indexes might
  not have been used when in a reference expression the inner collection was
  specified last. Example: FOR u1 IN users FOR u2 IN users FILTER u1._id == u2._id
  Previously, this only checked whether an index could be used for u2._id (not
  possible). It was not checked whether an index on u1._id could be used (possible).
  Now, for expressions that have references/attribute names on both sides of the
  above as above, indexes are checked for both sides.

* issue #204: extend the CSV import by TSV and by user configurable
  separator character(s)

* issue #180: added support for batch operations

* added startup option --server.backlog-size
  this allows setting the value of the backlog for the listen() system call.
  the default value is 10, the maximum value is platform-dependent

* introduced new configure option "--enable-maintainer-mode" for
  ArangoDB maintainers. this option replaces the previous compile switches
  --with-boost-test, --enable-bison, --enable-flex and --enable-errors-dependency
  the individual configure options have been removed. --enable-maintainer-mode
  turns them all on.

* removed potentially unused configure option --enable-memfail

* fixed issue #197: HTML web interface calls /_admin/user-manager/session

* fixed issue #195: VERSION file in database directory

* fixed issue #193: REST API HEAD request returns a message body on 404

* fixed issue #188: intermittent issues with 1.0.0
  (server-side cursors not cleaned up in all cases, pthreads deadlock issue)

* issue #189: key store should use ISO datetime format bug

* issue #187: run arango-upgrade on server start (note: arango-upgrade was finally
  replaced by the `--upgrade` option for arangod)n

* fixed issue #183: strange unittest error

* fixed issue #182: manual pages

* fixed issue #181: use getaddrinfo

* moved default database directory to "/var/lib/arangodb" in accordance with
  http://www.pathname.com/fhs/pub/fhs-2.3.html

* fixed issue #179: strange text in import manual

* fixed issue #178: test for aragoimp is missing

* fixed issue #177: a misleading error message was returned if unknown variables
  were used in certain positions in an AQL query.

* fixed issue #176: explain how to use AQL from the arangosh

* issue #175: re-added hidden (and deprecated) option --server.http-port. This
  option is only there to be downwards-compatible to Arango 1.0.

* fixed issue #174: missing Documentation for `within`

* fixed issue #170: add db.<coll_name>.all().toArray() to arangosh help screen

* fixed issue #169: missing argument in Simple Queries

* added program arango-upgrade. This program must be run after installing ArangoDB
  and after upgrading from a previous version of ArangoDB. The arango-upgrade script
  will ensure all system collections are created and present in the correct state.
  It will also perform any necessary data updates.
  Note: arango-upgrade was finally replaced by the `--upgrade` option for arangod.

* issue #153: edge collection should be a flag for a collection
  collections now have a type so that the distinction between document and edge
  collections can now be done at runtime using a collection's type value.
  A collection's type can be queried in Javascript using the <collection>.type() method.

  When new collections are created using db._create(), they will be document
  collections by default. When edge._create() is called, an edge collection will be created.
  To explicitly create a collection of a specific/different type, use the methods
  _createDocumentCollection() or _createEdgeCollection(), which are available for
  both the db and the edges object.
  The Javascript objects ArangoEdges and ArangoEdgesCollection have been removed
  completely.
  All internal and test code has been adjusted for this, and client code
  that uses edges.* should also still work because edges is still there and creates
  edge collections when _create() is called.

  INCOMPATIBLE CHANGE: Client code might still need to be changed in the following aspect:
  Previously, collections did not have a type so documents and edges could be inserted
  in the same collection. This is now disallowed. Edges can only be inserted into
  edge collections now. As there were no collection types in 1.0, ArangoDB will perform
  an automatic upgrade when migrating from 1.0 to 1.1.
  The automatic upgrade will check every collection and determine its type as follows:
  - if among the first 50 documents in the collection there are documents with
    attributes "_from" and "_to", the collection is typed as an edge collection
  - if among the first 50 documents in the collection there are no documents with
    attributes "_from" and "_to", the collection is made as a document collection

* issue #150: call V8 garbage collection on server periodically

* issue #110: added support for partial updates

  The REST API for documents now offers an HTTP PATCH method to partially update
  documents. Overwriting/replacing documents is still available via the HTTP PUT method
  as before. The Javascript API in the shell also offers a new update() method in extension to
  the previously existing replace() method.


v1.0.4 (2012-11-12)
-------------------

* issue #275: strange error message in arangosh 1.0.3 at startup


v1.0.3 (2012-11-08)
-------------------

* fixed AQL optimizer bug

* issue #273: fixed segfault in arangosh on HTTP 40x

* issue #265: allow optional base64 encoding/decoding of action response data

* issue #252: _modules collection not created automatically


v1.0.2 (2012-10-22)
-------------------

* repository CentOS-X.Y moved to CentOS-X, same for Debian

* bugfix for rollback from edges

* bugfix for hash indexes

* bugfix for StringBuffer::erase_front

* added autoload for modules

* added AQL function TO_LIST


v1.0.1 (2012-09-30)
-------------------

* draft for issue #165: front-end application howto

* updated mruby to cf8fdea4a6598aa470e698e8cbc9b9b492319d

* fix for issue #190: install doesn't create log directory

* fix for issue #194: potential race condition between creating and dropping collections

* fix for issue #193: REST API HEAD request returns a message body on 404

* fix for issue #188: intermittent issues with 1.0.0

* fix for issue #163: server cannot create collection because of abandoned files

* fix for issue #150: call V8 garbage collection on server periodically


v1.0.0 (2012-08-17)
-------------------

* fix for issue #157: check for readline and ncurses headers, not only libraries


v1.0.beta4 (2012-08-15)
-----------------------

* fix for issue #152: fix memleak for barriers


v1.0.beta3 (2012-08-10)
-----------------------

* fix for issue #151: Memleak, collection data not removed

* fix for issue #149: Inconsistent port for admin interface

* fix for issue #163: server cannot create collection because of abandoned files

* fix for issue #157: check for readline and ncurses headers, not only libraries

* fix for issue #108: db.<collection>.truncate() inefficient

* fix for issue #109: added startup note about cached collection names and how to
  refresh them

* fix for issue #156: fixed memleaks in /_api/import

* fix for issue #59: added tests for /_api/import

* modified return value for calls to /_api/import: now, the attribute "empty" is
  returned as well, stating the number of empty lines in the input. Also changed the
  return value of the error code attribute ("errorNum") from 1100 ("corrupted datafile")
  to 400 ("bad request") in case invalid/unexpected JSON data was sent to the server.
  This error code is more appropriate as no datafile is broken but just input data is
  incorrect.

* fix for issue #152: Memleak for barriers

* fix for issue #151: Memleak, collection data not removed

* value of --database.maximal-journal-size parameter is now validated on startup. If
  value is smaller than the minimum value (currently 1048576), an error is thrown and
  the server will not start. Before this change, the global value of maximal journal
  size was not validated at server start, but only on collection level

* increased sleep value in statistics creation loop from 10 to 500 microseconds. This
  reduces accuracy of statistics values somewhere after the decimal points but saves
  CPU time.

* avoid additional sync() calls when writing partial shape data (attribute name data)
  to disk. sync() will still be called when the shape marker (will be written after
  the attributes) is written to disk

* issue #147: added flag --database.force-sync-shapes to force synching of shape data
  to disk. The default value is true so it is the same behavior as in version 1.0.
  if set to false, shape data is synched to disk if waitForSync for the collection is
  set to true, otherwise, shape data is not synched.

* fix for issue #145: strange issue on Travis: added epsilon for numeric comparison in
  geo index

* fix for issue #136: adjusted message during indexing

* issue #131: added timeout for HTTP keep-alive connections. The default value is 300
  seconds. There is a startup parameter server.keep-alive-timeout to configure the value.
  Setting it to 0 will disable keep-alive entirely on the server.

* fix for issue #137: AQL optimizer should use indexes for ref accesses with
  2 named attributes


v1.0.beta2 (2012-08-03)
-----------------------

* fix for issue #134: improvements for centos RPM

* fixed problem with disable-admin-interface in config file


v1.0.beta1 (2012-07-29)
-----------------------

* fixed issue #118: We need a collection "debugger"

* fixed issue #126: Access-Shaper must be cached

* INCOMPATIBLE CHANGE: renamed parameters "connect-timeout" and "request-timeout"
  for arangosh and arangoimp to "--server.connect-timeout" and "--server.request-timeout"

* INCOMPATIBLE CHANGE: authorization is now required on the server side
  Clients sending requests without HTTP authorization will be rejected with HTTP 401
  To allow backwards compatibility, the server can be started with the option
  "--server.disable-authentication"

* added options "--server.username" and "--server.password" for arangosh and arangoimp
  These parameters must be used to specify the user and password to be used when
  connecting to the server. If no password is given on the command line, arangosh/
  arangoimp will interactively prompt for a password.
  If no user name is specified on the command line, the default user "root" will be
  used.

* added startup option "--server.ssl-cipher-list" to determine which ciphers to
  use in SSL context. also added SSL_OP_CIPHER_SERVER_PREFERENCE to SSL default
  options so ciphers are tried in server and not in client order

* changed default SSL protocol to TLSv1 instead of SSLv2

* changed log-level of SSL-related messages

* added SSL connections if server is compiled with OpenSSL support. Use --help-ssl

* INCOMPATIBLE CHANGE: removed startup option "--server.admin-port".
  The new endpoints feature (see --server.endpoint) allows opening multiple endpoints
  anyway, and the distinction between admin and "other" endpoints can be emulated
  later using privileges.

* INCOMPATIBLE CHANGE: removed startup options "--port", "--server.port", and
  "--server.http-port" for arangod.
  These options have been replaced by the new "--server.endpoint" parameter

* INCOMPATIBLE CHANGE: removed startup option "--server" for arangosh and arangoimp.
  These options have been replaced by the new "--server.endpoint" parameter

* Added "--server.endpoint" option to arangod, arangosh, and arangoimp.
  For arangod, this option allows specifying the bind endpoints for the server
  The server can be bound to one or multiple endpoints at once. For arangosh
  and arangoimp, the option specifies the server endpoint to connect to.
  The following endpoint syntax is currently supported:
  - tcp://host:port or http@tcp://host:port (HTTP over IPv4)
  - tcp://[host]:port or http@tcp://[host]:port (HTTP over IPv6)
  - ssl://host:port or http@tcp://host:port (HTTP over SSL-encrypted IPv4)
  - ssl://[host]:port or http@tcp://[host]:port (HTTP over SSL-encrypted IPv6)
  - unix:///path/to/socket or http@unix:///path/to/socket (HTTP over UNIX socket)

  If no port is specified, the default port of 8529 will be used.

* INCOMPATIBLE CHANGE: removed startup options "--server.require-keep-alive" and
  "--server.secure-require-keep-alive".
  The server will now behave as follows which should be more conforming to the
  HTTP standard:
  * if a client sends a "Connection: close" header, the server will close the
    connection
  * if a client sends a "Connection: keep-alive" header, the server will not
    close the connection
  * if a client does not send any "Connection" header, the server will assume
    "keep-alive" if the request was an HTTP/1.1 request, and "close" if the
    request was an HTTP/1.0 request

* (minimal) internal optimizations for HTTP request parsing and response header
  handling

* fixed Unicode unescaping bugs for \f and surrogate pairs in BasicsC/strings.c

* changed implementation of TRI_BlockCrc32 algorithm to use 8 bytes at a time

* fixed issue #122: arangod doesn't start if <log.file> cannot be created

* fixed issue #121: wrong collection size reported

* fixed issue #98: Unable to change journalSize

* fixed issue #88: fds not closed

* fixed escaping of document data in HTML admin front end

* added HTTP basic authentication, this is always turned on

* added server startup option --server.disable-admin-interface to turn off the
  HTML admin interface

* honor server startup option --database.maximal-journal-size when creating new
  collections without specific journalsize setting. Previously, these
  collections were always created with journal file sizes of 32 MB and the
  --database.maximal-journal-size setting was ignored

* added server startup option --database.wait-for-sync to control the default
  behavior

* renamed "--unit-tests" to "--javascript.unit-tests"


v1.0.alpha3 (2012-06-30)
------------------------

* fixed issue #116: createCollection=create option doesn't work

* fixed issue #115: Compilation issue under OSX 10.7 Lion & 10.8 Mountain Lion
  (homebrew)

* fixed issue #114: image not found

* fixed issue #111: crash during "make unittests"

* fixed issue #104: client.js -> ARANGO_QUIET is not defined


v1.0.alpha2 (2012-06-24)
------------------------

* fixed issue #112: do not accept document with duplicate attribute names

* fixed issue #103: Should we cleanup the directory structure

* fixed issue #100: "count" attribute exists in cursor response with "count:
  false"

* fixed issue #84 explain command

* added new MRuby version (2012-06-02)

* added --log.filter

* cleanup of command line options:
** --startup.directory => --javascript.startup-directory
** --quite => --quiet
** --gc.interval => --javascript.gc-interval
** --startup.modules-path => --javascript.modules-path
** --action.system-directory => --javascript.action-directory
** --javascript.action-threads => removed (is now the same pool as --server.threads)

* various bug-fixes

* support for import

* added option SKIP_RANGES=1 for make unittests

* fixed several range-related assertion failures in the AQL query optimizer

* fixed AQL query optimizations for some edge cases (e.g. nested subqueries with
  invalid constant filter expressions)


v1.0.alpha1 (2012-05-28)
------------------------

Alpha Release of ArangoDB 1.0<|MERGE_RESOLUTION|>--- conflicted
+++ resolved
@@ -1,10 +1,9 @@
 devel
 -----
 
-<<<<<<< HEAD
 * fixed issue #3395: AQL: cannot instantiate CollectBlock with undetermined 
   aggregation method
-=======
+
 * minimum number of V8 contexts in console mode must be 2, not 1. this is
   required to ensure the console gets one dedicated V8 context and all other
   operations have at least one extra context. This requirement was not enforced
@@ -17,7 +16,6 @@
   error message but omitted the details about which index caused the problem.
 
   This addresses https://stackoverflow.com/questions/46427126/arangodb-3-2-unique-constraint-violation-id-or-key
->>>>>>> 4174cd20
 
 * fix potential overflow in CRC marker check when a corrupted CRC marker 
   is found at the very beginning of an MMFiles datafile
