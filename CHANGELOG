devel
-----

<<<<<<< HEAD
* make AQL return a proper error message in case of a unique key constraint
  violation. previously it only returned the generic "unique constraint violated"
  error message but omitted the details about which index caused the problem.

  This addresses https://stackoverflow.com/questions/46427126/arangodb-3-2-unique-constraint-violation-id-or-key
=======
* usernames must not start with `:role:`, added new options:
    --server.authentication-timeout
    --ldap.roles-attribute-name
    --ldap.roles-transformation
    --ldap.roles-search
    --ldap.superuser-role
    --ldap.roles-include
    --ldap.roles-exclude

* performance improvements for full collection scans and a few other operations
  in MMFiles engine

* added `--rocksdb.encryption-key-generator` for enterprise

* Add statistics about the V8 context counts and number of available/active/busy
 threads we expose through the server statistics interface.
>>>>>>> f28bb69f

* increase the recommended value for `/proc/sys/vm/max_map_count` to a value
  eight times as high as the previous recommended value. Increasing the
  values helps to prevent an ArangoDB server from running out of memory mappings.

  The raised minimum recommended value may lead to ArangoDB showing some startup
  warnings as follows:

      WARNING {memory} maximum number of memory mappings per process is 65530, which seems too low. it is recommended to set it to at least 512000
      WARNING {memory} execute 'sudo sysctl -w "vm.max_map_count=512000"'



v3.2.4 (2017-XX-XX)
-------------------

* UI: added replicationFactor option during SmartGraph creation

* make the MMFiles compactor perform less writes during normal compaction
  operation

  This partially fixes issue #3144

* make the MMFiles compactor configurable

  The following options have been added:

* `--compaction.db-sleep-time`: sleep interval between two compaction runs
    (in s)
  * `--compaction.min-interval"`: minimum sleep time between two compaction
     runs (in s)
  * `--compaction.min-small-data-file-size`: minimal filesize threshold
    original datafiles have to be below for a compaction
  * `--compaction.dead-documents-threshold`: minimum unused count of documents
    in a datafile
  * `--compaction.dead-size-threshold`: how many bytes of the source data file
    are allowed to be unused at most
  * `--compaction.dead-size-percent-threshold`: how many percent of the source
    datafile should be unused at least
  * `--compaction.max-files`: Maximum number of files to merge to one file
  * `--compaction.max-result-file-size`: how large may the compaction result
    file become (in bytes)
  * `--compaction.max-file-size-factor`: how large the resulting file may
    be in comparison to the collection's `--database.maximal-journal-size' setting`

* fix downwards-incompatibility in /_api/explain REST handler

* fix Windows implementation for fs.getTempPath() to also create a
  sub-directory as we do on linux

* fixed a multi-threading issue in cluster-internal communication

* performance improvements for traversals and edge lookups

* removed internal memory zone handling code. the memory zones were a leftover
  from the early ArangoDB days and did not provide any value in the current
  implementation.

* (Enterprise only) added `skipInaccessibleCollections` option for AQL queries:
  if set, AQL queries (especially graph traversals) will treat collections to
  which a user has no access rights to as if these collections were empty.

* adjusted scheduler thread handling to start and stop less threads in
  normal operations

* leader-follower replication catchup code has been rewritten in C++

* early stage AQL optimization now also uses the C++ implementations of
  AQL functions if present. Previously it always referred to the JavaScript
  implementations and ignored the C++ implementations. This change gives
  more flexibility to the AQL optimizer.

* ArangoDB tty log output is now colored for log messages with levels
  FATAL, ERR and WARN.

* changed the return values of AQL functions `REGEX_TEST` and `REGEX_REPLACE`
  to `null` when the input regex is invalid. Previous versions of ArangoDB
  partly returned `false` for invalid regexes and partly `null`.

* added `--log.role` option for arangod

  When set to `true`, this option will make the ArangoDB logger print a single
  character with the server's role into each logged message. The roles are:

  - U: undefined/unclear (used at startup)
  - S: single server
  - C: coordinator
  - P: primary
  - A: agent

  The default value for this option is `false`, so no roles will be logged.


v3.2.3 (2017-09-07)
-------------------

* fixed issue #3106: orphan collections could not be registered in general-graph module

* fixed wrong selection of the database inside the internal cluster js api

* added startup option `--server.check-max-memory-mappings` to make arangod check
  the number of memory mappings currently used by the process and compare it with
  the maximum number of allowed mappings as determined by /proc/sys/vm/max_map_count

  The default value is `true`, so the checks will be performed. When the current
  number of mappings exceeds 90% of the maximum number of mappings, the creation
  of further V8 contexts will be deferred.

  Note that this option is effective on Linux systems only.

* arangoimp now has a `--remove-attribute` option

* added V8 context lifetime control options
  `--javascript.v8-contexts-max-invocations` and `--javascript.v8-contexts-max-age`

  These options allow specifying after how many invocations a used V8 context is
  disposed, or after what time a V8 context is disposed automatically after its
  creation. If either of the two thresholds is reached, an idl V8 context will be
  disposed.

  The default value of `--javascript.v8-contexts-max-invocations` is 0, meaning that
  the maximum number of invocations per context is unlimited. The default value
  for `--javascript.v8-contexts-max-age` is 60 seconds.

* fixed wrong UI cluster health information

* fixed issue #3070: Add index in _jobs collection

* fixed issue #3125: HTTP Foxx API JSON parsing

* fixed issue #3120: Foxx queue: job isn't running when server.authentication = true

* fixed supervision failure detection and handling, which happened with simultaneous
  agency leadership change


v3.2.2 (2017-08-23)
-------------------

* make "Rebalance shards" button work in selected database only, and not make
  it rebalance the shards of all databases

* fixed issue #2847: adjust the response of the DELETE `/_api/users/database/*` calls

* fixed issue #3075: Error when upgrading arangoDB on linux ubuntu 16.04

* fixed a buffer overrun in linenoise console input library for long input strings

* increase size of the linenoise input buffer to 8 KB

* abort compilation if the detected GCC or CLANG isn't in the range of compilers
  we support

* fixed spurious cluster hangups by always sending AQL-query related requests
  to the correct servers, even after failover or when a follower drops

  The problem with the previous shard-based approach was that responsibilities
  for shards may change from one server to another at runtime, after the query
  was already instanciated. The coordinator and other parts of the query then
  sent further requests for the query to the servers now responsible for the
  shards.
  However, an AQL query must send all further requests to the same servers on
  which the query was originally instanciated, even in case of failover.
  Otherwise this would potentially send requests to servers that do not know
  about the query, and would also send query shutdown requests to the wrong
  servers, leading to abandoned queries piling up and using resources until
  they automatically time out.

* fixed issue with RocksDB engine acquiring the collection count values too
  early, leading to the collection count values potentially being slightly off
  even in exclusive transactions (for which the exclusive access should provide
  an always-correct count value)

* fixed some issues in leader-follower catch-up code, specifically for the
  RocksDB engine

* make V8 log fatal errors to syslog before it terminates the process.
  This change is effective on Linux only.

* fixed issue with MMFiles engine creating superfluous collection journals
  on shutdown

* fixed issue #3067: Upgrade from 3.2 to 3.2.1 reset autoincrement keys

* fixed issue #3044: ArangoDB server shutdown unexpectedly

* fixed issue #3039: Incorrect filter interpretation

* fixed issue #3037: Foxx, internal server error when I try to add a new service

* improved MMFiles fulltext index document removal performance
  and fulltext index query performance for bigger result sets

* ui: fixed a display bug within the slow and running queries view

* ui: fixed a bug when success event triggers twice in a modal

* ui: fixed the appearance of the documents filter

* ui: graph vertex collections not restricted to 10 anymore

* fixed issue #2835: UI detection of JWT token in case of server restart or upgrade

* upgrade jemalloc version to 5.0.1

  This fixes problems with the memory allocator returing "out of memory" when
  calling munmap to free memory in order to return it to the OS.

  It seems that calling munmap on Linux can increase the number of mappings, at least
  when a region is partially unmapped. This can lead to the process exceeding its
  maximum number of mappings, and munmap and future calls to mmap returning errors.

  jemalloc version 5.0.1 does not have the `--enable-munmap` configure option anymore,
  so the problem is avoided. To return memory to the OS eventually, jemalloc 5's
  background purge threads are used on Linux.

* fixed issue #2978: log something more obvious when you log a Buffer

* fixed issue #2982: AQL parse error?

* fixed issue #3125: HTTP Foxx API Json parsing

v3.2.1 (2017-08-09)
-------------------

* added C++ implementations for AQL functions `LEFT()`, `RIGHT()` and `TRIM()`

* fixed docs for issue #2968: Collection _key autoincrement value increases on error

* fixed issue #3011: Optimizer rule reduce-extraction-to-projection breaks queries

* Now allowing to restore users in a sharded environment as well
  It is still not possible to restore collections that are sharded
  differently than by _key.

* fixed an issue with restoring of system collections and user rights.
  It was not possible to restore users into an authenticated server.

* fixed issue #2977: Documentation for db._createDatabase is wrong

* ui: added bind parameters to slow query history view

* fixed issue #1751: Slow Query API should provide bind parameters, webui should display them

* ui: fixed a bug when moving multiple documents was not possible

* fixed docs for issue #2968: Collection _key autoincrement value increases on error

* AQL CHAR_LENGTH(null) returns now 0. Since AQL TO_STRING(null) is '' (string of length 0)

* ui: now supports single js file upload for Foxx services in addition to zip files

* fixed a multi-threading issue in the agency when callElection was called
  while the Supervision was calling updateSnapshot

* added startup option `--query.tracking-with-bindvars`

  This option controls whether the list of currently running queries
  and the list of slow queries should contain the bind variables used
  in the queries or not.

  The option can be changed at runtime using the commands

      // enables tracking of bind variables
      // set to false to turn tracking of bind variables off
      var value = true;
      require("@arangodb/aql/queries").properties({
        trackBindVars: value
      });

* index selectivity estimates are now available in the cluster as well

* fixed issue #2943: loadIndexesIntoMemory not returning the same structure
  as the rest of the collection APIs

* fixed issue #2949: ArangoError 1208: illegal name

* fixed issue #2874: Collection properties do not return `isVolatile`
  attribute

* potential fix for issue #2939: Segmentation fault when starting
  coordinator node

* fixed issue #2810: out of memory error when running UPDATE/REPLACE
  on medium-size collection

* fix potential deadlock errors in collector thread

* disallow the usage of volatile collections in the RocksDB engine
  by throwing an error when a collection is created with attribute
  `isVolatile` set to `true`.
  Volatile collections are unsupported by the RocksDB engine, so
  creating them should not succeed and silently create a non-volatile
  collection

* prevent V8 from issuing SIGILL instructions when it runs out of memory

  Now arangod will attempt to log a FATAL error into its logfile in case V8
  runs out of memory. In case V8 runs out of memory, it will still terminate the
  entire process. But at least there should be something in the ArangoDB logs
  indicating what the problem was. Apart from that, the arangod process should
  now be exited with SIGABRT rather than SIGILL as it shouldn't return into the
  V8 code that aborted the process with `__builtin_trap`.

  this potentially fixes issue #2920: DBServer crashing automatically post upgrade to 3.2

* Foxx queues and tasks now ensure that the scripts in them run with the same
  permissions as the Foxx code who started the task / queue

* fixed issue #2928: Offset problems

* fixed issue #2876: wrong skiplist index usage in edge collection

* fixed issue #2868: cname missing from logger-follow results in rocksdb

* fixed issue #2889: Traversal query using incorrect collection id

* fixed issue #2884: AQL traversal uniqueness constraints "propagating" to other traversals? Weird results

* arangoexport: added `--query` option for passing an AQL query to export the result

* fixed issue #2879: No result when querying for the last record of a query

* ui: allows now to edit default access level for collections in database
  _system for all users except the root user.

* The _users collection is no longer accessible outside the arngod process, _queues is always read-only

* added new option "--rocksdb.max-background-jobs"

* removed options "--rocksdb.max-background-compactions", "--rocksdb.base-background-compactions" and "--rocksdb.max-background-flushes"

* option "--rocksdb.compaction-read-ahead-size" now defaults to 2MB

* change Windows build so that RocksDB doesn't enforce AVX optimizations by default
  This fixes startup crashes on servers that do not have AVX CPU extensions

* speed up RocksDB secondary index creation and dropping

* removed RocksDB note in Geo index docs


v3.2.0 (2017-07-20)
-------------------

* fixed UI issues

* fixed multi-threading issues in Pregel

* fixed Foxx resilience

* added command-line option `--javascript.allow-admin-execute`

  This option can be used to control whether user-defined JavaScript code
  is allowed to be executed on server by sending via HTTP to the API endpoint
  `/_admin/execute`  with an authenticated user account.
  The default value is `false`, which disables the execution of user-defined
  code. This is also the recommended setting for production. In test environments,
  it may be convenient to turn the option on in order to send arbitrary setup
  or teardown commands for execution on the server.


v3.2.beta6 (2017-07-18)
-----------------------

* various bugfixes


v3.2.beta5 (2017-07-16)
-----------------------

* numerous bugfixes


v3.2.beta4 (2017-07-04)
-----------------------

* ui: fixed document view _from and _to linking issue for special characters

* added function `db._parse(query)` for parsing an AQL query and returning information about it

* fixed one medium priority and two low priority security user interface
  issues found by owasp zap.

* ui: added index deduplicate options

* ui: fixed renaming of collections for the rocksdb storage engine

* documentation and js fixes for secondaries

* RocksDB storage format was changed, users of the previous beta/alpha versions
  must delete the database directory and re-import their data

* enabled permissions on database and collection level

* added and changed some user related REST APIs
    * added `PUT /_api/user/{user}/database/{database}/{collection}` to change collection permission
    * added `GET /_api/user/{user}/database/{database}/{collection}`
    * added optional `full` parameter to the `GET /_api/user/{user}/database/` REST call

* added user functions in the arangoshell `@arangodb/users` module
    * added `grantCollection` and `revokeCollection` functions
    * added `permission(user, database, collection)` to retrieve collection specific rights

* added "deduplicate" attribute for array indexes, which controls whether inserting
  duplicate index values from the same document into a unique array index will lead to
  an error or not:

      // with deduplicate = true, which is the default value:
      db._create("test");
      db.test.ensureIndex({ type: "hash", fields: ["tags[*]"], deduplicate: true });
      db.test.insert({ tags: ["a", "b"] });
      db.test.insert({ tags: ["c", "d", "c"] }); // will work, because deduplicate = true
      db.test.insert({ tags: ["a"] }); // will fail

      // with deduplicate = false
      db._create("test");
      db.test.ensureIndex({ type: "hash", fields: ["tags[*]"], deduplicate: false });
      db.test.insert({ tags: ["a", "b"] });
      db.test.insert({ tags: ["c", "d", "c"] }); // will not work, because deduplicate = false
      db.test.insert({ tags: ["a"] }); // will fail

  The "deduplicate" attribute is now also accepted by the index creation HTTP
  API endpoint POST /_api/index and is returned by GET /_api/index.

* added optimizer rule "remove-filters-covered-by-traversal"

* Debian/Ubuntu installer: make messages about future package upgrades more clear

* fix a hangup in VST

  The problem happened when the two first chunks of a VST message arrived
  together on a connection that was newly switched to VST.

* fix deletion of outdated WAL files in RocksDB engine

* make use of selectivity estimates in hash, skiplist and persistent indexes
  in RocksDB engine

* changed VM overcommit recommendation for user-friendliness

* fix a shutdown bug in the cluster: a destroyed query could still be active

* do not terminate the entire server process if a temp file cannot be created
  (Windows only)

* fix log output in the front-end, it stopped in case of too many messages


v3.2.beta3 (2017-06-27)
-----------------------

* numerous bugfixes


v3.2.beta2 (2017-06-20)
-----------------------

* potentially fixed issue #2559: Duplicate _key generated on insertion

* fix invalid results (too many) when a skipping LIMIT was used for a
  traversal. `LIMIT x` or `LIMIT 0, x` were not affected, but `LIMIT s, x`
  may have returned too many results

* fix races in SSL communication code

* fix invalid locking in JWT authentication cache, which could have
  crashed the server

* fix invalid first group results for sorted AQL COLLECT when LIMIT
  was used

* fix potential race, which could make arangod hang on startup

* removed `exception` field from transaction error result; users should throw
  explicit `Error` instances to return custom exceptions (addresses issue #2561)

* fixed issue #2613: Reduce log level when Foxx manager tries to self heal missing database

* add a read only mode for users and collection level authorization

* removed `exception` field from transaction error result; users should throw
  explicit `Error` instances to return custom exceptions (addresses issue #2561)

* fixed issue #2677: Foxx disabling development mode creates non-deterministic service bundle

* fixed issue #2684: Legacy service UI not working


v3.2.beta1 (2017-06-12)
-----------------------

* provide more context for index errors (addresses issue #342)

* arangod now validates several OS/environment settings on startup and warns if
  the settings are non-ideal. Most of the checks are executed on Linux systems only.

* fixed issue #2515: The replace-or-with-in optimization rule might prevent use of indexes

* added `REGEX_REPLACE` AQL function

* the RocksDB storage format was changed, users of the previous alpha versions
  must delete the database directory and re-import their data

* added server startup option `--query.fail-on-warning`

  setting this option to `true` will abort any AQL query with an exception if
  it causes a warning at runtime. The value can be overridden per query by
  setting the `failOnWarning` attribute in a query's options.

* added --rocksdb.num-uncompressed-levels to adjust number of non-compressed levels

* added checks for memory managment and warn (i. e. if hugepages are enabled)

* set default SSL cipher suite string to "HIGH:!EXPORT:!aNULL@STRENGTH"

* fixed issue #2469: Authentication = true does not protect foxx-routes

* fixed issue #2459: compile success but can not run with rocksdb

* `--server.maximal-queue-size` is now an absolute maximum. If the queue is
  full, then 503 is returned. Setting it to 0 means "no limit".

* (Enterprise only) added authentication against an LDAP server

* fixed issue #2083: Foxx services aren't distributed to all coordinators

* fixed issue #2384: new coordinators don't pick up existing Foxx services

* fixed issue #2408: Foxx service validation causes unintended side-effects

* extended HTTP API with routes for managing Foxx services

* added distinction between hasUser and authorized within Foxx
  (cluster internal requests are authorized requests but don't have a user)

* arangoimp now has a `--threads` option to enable parallel imports of data

* PR #2514: Foxx services that can't be fixed by self-healing now serve a 503 error

* added `time` function to `@arangodb` module


v3.2.alpha4 (2017-04-25)
------------------------

* fixed issue #2450: Bad optimization plan on simple query

* fixed issue #2448: ArangoDB Web UI takes no action when Delete button is clicked

* fixed issue #2442: Frontend shows already deleted databases during login

* added 'x-content-type-options: nosniff' to avoid MSIE bug

* set default value for `--ssl.protocol` from TLSv1 to TLSv1.2.

* AQL breaking change in cluster:
  The SHORTEST_PATH statement using edge-collection names instead
  of a graph name now requires to explicitly name the vertex-collection names
  within the AQL query in the cluster. It can be done by adding `WITH <name>`
  at the beginning of the query.

  Example:
  ```
  FOR v,e IN OUTBOUND SHORTEST_PATH @start TO @target edges [...]
  ```

  Now has to be:

  ```
  WITH vertices
  FOR v,e IN OUTBOUND SHORTEST_PATH @start TO @target edges [...]
  ```

  This change is due to avoid dead-lock sitations in clustered case.
  An error stating the above is included.

* add implicit use of geo indexes when using SORT/FILTER in AQL, without
  the need to use the special-purpose geo AQL functions `NEAR` or `WITHIN`.

  the special purpose `NEAR` AQL function can now be substituted with the
  following AQL (provided there is a geo index present on the `doc.latitude`
  and `doc.longitude` attributes):

      FOR doc in geoSort
        SORT DISTANCE(doc.latitude, doc.longitude, 0, 0)
        LIMIT 5
        RETURN doc

  `WITHIN` can be substituted with the following AQL:

      FOR doc in geoFilter
        FILTER DISTANCE(doc.latitude, doc.longitude, 0, 0) < 2000
        RETURN doc

  Compared to using the special purpose AQL functions this approach has the
  advantage that it is more composable, and will also honor any `LIMIT` values
  used in the AQL query.

* potential fix for shutdown hangs on OSX

* added KB, MB, GB prefix for integer parameters, % for integer parameters
  with a base value

* added JEMALLOC 4.5.0

* added `--vm.resident-limit` and `--vm.path` for file-backed memory mapping
  after reaching a configurable maximum RAM size

* try recommended limit for file descriptors in case of unlimited
  hard limit

* issue #2413: improve logging in case of lock timeout and deadlocks

* added log topic attribute to /_admin/log api

* removed internal build option `USE_DEV_TIMERS`

  Enabling this option activated some proprietary timers for only selected
  events in arangod. Instead better use `perf` to gather timings.


v3.2.alpha3 (2017-03-22)
------------------------

* increase default collection lock timeout from 30 to 900 seconds

* added function `db._engine()` for retrieval of storage engine information at
  server runtime

  There is also an HTTP REST handler at GET /_api/engine that returns engine
  information.

* require at least cmake 3.2 for building ArangoDB

* make arangod start with less V8 JavaScript contexts

  This speeds up the server start (a little bit) and makes it use less memory.
  Whenever a V8 context is needed by a Foxx action or some other operation and
  there is no usable V8 context, a new one will be created dynamically now.

  Up to `--javascript.v8-contexts` V8 contexts will be created, so this option
  will change its meaning. Previously as many V8 contexts as specified by this
  option were created at server start, and the number of V8 contexts did not
  change at runtime. Now up to this number of V8 contexts will be in use at the
  same time, but the actual number of V8 contexts is dynamic.

  The garbage collector thread will automatically delete unused V8 contexts after
  a while. The number of spare contexts will go down to as few as configured in
  the new option `--javascript.v8-contexts-minimum`. Actually that many V8 contexts
  are also created at server start.

  The first few requests in new V8 contexts will take longer than in contexts
  that have been there already. Performance may therefore suffer a bit for the
  initial requests sent to ArangoDB or when there are only few but performance-
  critical situations in which new V8 contexts will be created. If this is a
  concern, it can easily be fixed by setting `--javascipt.v8-contexts-minimum`
  and `--javascript.v8-contexts` to a relatively high value, which will guarantee
  that many number of V8 contexts to be created at startup and kept around even
  when unused.

  Waiting for an unused V8 context will now also abort if no V8 context can be
  acquired/created after 120 seconds.

* improved diagnostic messages written to logfiles by supervisor process

* fixed issue #2367

* added "bindVars" to attributes of currently running and slow queries

* added "jsonl" as input file type for arangoimp

* upgraded version of bundled zlib library from 1.2.8 to 1.2.11

* added input file type `auto` for arangoimp so it can automatically detect the
  type of the input file from the filename extension

* fixed variables parsing in GraphQL

* added `--translate` option for arangoimp to translate attribute names from
  the input files to attriubte names expected by ArangoDB

  The `--translate` option can be specified multiple times (once per translation
  to be executed). The following example renames the "id" column from the input
  file to "_key", and the "from" column to "_from", and the "to" column to "_to":

      arangoimp --type csv --file data.csv --translate "id=_key" --translate "from=_from" --translate "to=_to"

  `--translate` works for CSV and TSV inputs only.

* changed default value for `--server.max-packet-size` from 128 MB to 256 MB

* fixed issue #2350

* fixed issue #2349

* fixed issue #2346

* fixed issue #2342

* change default string truncation length from 80 characters to 256 characters for
  `print`/`printShell` functions in ArangoShell and arangod. This will emit longer
  prefixes of string values before truncating them with `...`, which is helpful
  for debugging.

* always validate incoming JSON HTTP requests for duplicate attribute names

  Incoming JSON data with duplicate attribute names will now be rejected as
  invalid. Previous versions of ArangoDB only validated the uniqueness of
  attribute names inside incoming JSON for some API endpoints, but not
  consistently for all APIs.

* don't let read-only transactions block the WAL collector

* allow passing own `graphql-sync` module instance to Foxx GraphQL router

* arangoexport can now export to csv format

* arangoimp: fixed issue #2214

* Foxx: automatically add CORS response headers

* added "OPTIONS" to CORS `access-control-allow-methods` header

* Foxx: Fix arangoUser sometimes not being set correctly

* fixed issue #1974


v3.2.alpha2 (2017-02-20)
------------------------

* ui: fixed issue #2065

* ui: fixed a dashboard related memory issue

* Internal javascript rest actions will now hide their stack traces to the client
  unless maintainer mode is activated. Instead they will always log to the logfile

* Removed undocumented internal HTTP API:
  * PUT _api/edges

  The documented GET _api/edges and the undocumented POST _api/edges remains unmodified.

* updated V8 version to 5.7.0.0

* change undocumented behaviour in case of invalid revision ids in
  If-Match and If-None-Match headers from 400 (BAD) to 412 (PRECONDITION
  FAILED).

* change undocumented behaviour in case of invalid revision ids in
  JavaScript document operations from 1239 ("illegal document revision")
  to 1200 ("conflict").

* added data export tool, arangoexport.

  arangoexport can be used to export collections to json, jsonl or xml
  and export a graph or collections to xgmml.

* fixed a race condition when closing a connection

* raised default hard limit on threads for very small to 64

* fixed negative counting of http connection in UI


v3.2.alpha1 (2017-02-05)
------------------------

* added figure `httpRequests` to AQL query statistics

* removed revisions cache intermediate layer implementation

* obsoleted startup options `--database.revision-cache-chunk-size` and
  `--database.revision-cache-target-size`

* fix potential port number over-/underruns

* added startup option `--log.shorten-filenames` for controlling whether filenames
  in log messages should be shortened to just the filename with the absolute path

* removed IndexThreadFeature, made `--database.index-threads` option obsolete

* changed index filling to make it more parallel, dispatch tasks to boost::asio

* more detailed stacktraces in Foxx apps

* generated Foxx services now use swagger tags


v3.1.24 (XXXX-XX-XX)
--------------------

* fixed one more LIMIT issue in traversals


v3.1.23 (2017-06-19)
--------------------

* potentially fixed issue #2559: Duplicate _key generated on insertion

* fix races in SSL communication code

* fix invalid results (too many) when a skipping LIMIT was used for a
  traversal. `LIMIT x` or `LIMIT 0, x` were not affected, but `LIMIT s, x`
  may have returned too many results

* fix invalid first group results for sorted AQL COLLECT when LIMIT
  was used

* fix invalid locking in JWT authentication cache, which could have
  crashed the server

* fix undefined behavior in traverser when traversals were used inside
  a FOR loop


v3.1.22 (2017-06-07)
--------------------

* fixed issue #2505: Problem with export + report of a bug

* documented changed behavior of WITH

* fixed ui glitch in aardvark

* avoid agency compaction bug

* fixed issue #2283: disabled proxy communication internally


v3.1.21 (2017-05-22)
--------------------

* fixed issue #2488:  AQL operator IN error when data use base64 chars

* more randomness in seeding RNG

v3.1.20 (2016-05-16)
--------------------

* fixed incorrect sorting for distributeShardsLike

* improve reliability of AgencyComm communication with Agency

* fixed shard numbering bug, where ids were erouneously incremented by 1

* remove an unnecessary precondition in createCollectionCoordinator

* funny fail rotation fix

* fix in SimpleHttpClient for correct advancement of readBufferOffset

* forward SIG_HUP in supervisor process to the server process to fix logrotaion
  You need to stop the remaining arangod server process manually for the upgrade to work.


v3.1.19 (2017-04-28)
--------------------

* Fixed a StackOverflow issue in Traversal and ShortestPath. Occured if many (>1000) input
  values in a row do not return any result. Fixes issue: #2445

* fixed issue #2448

* fixed issue #2442

* added 'x-content-type-options: nosniff' to avoid MSIE bug

* fixed issue #2441

* fixed issue #2440

* Fixed a StackOverflow issue in Traversal and ShortestPath. Occured if many (>1000) input
  values in a row do not return any result. Fixes issue: #2445

* fix occasional hanging shutdowns on OS X


v3.1.18 (2017-04-18)
--------------------

* fixed error in continuous synchronization of collections

* fixed spurious hangs on server shutdown

* better error messages during restore collection

* completely overhaul supervision. More detailed tests

* Fixed a dead-lock situation in cluster traversers, it could happen in
  rare cases if the computation on one DBServer could be completed much earlier
  than the other server. It could also be restricted to SmartGraphs only.

* (Enterprise only) Fixed a bug in SmartGraph DepthFirstSearch. In some
  more complicated queries, the maxDepth limit of 1 was not considered strictly
  enough, causing the traverser to do unlimited depth searches.

* fixed issue #2415

* fixed issue #2422

* fixed issue #1974


v3.1.17 (2017-04-04)
--------------------

* (Enterprise only) fixed a bug where replicationFactor was not correctly
  forwarded in SmartGraph creation.

* fixed issue #2404

* fixed issue #2397

* ui - fixed smart graph option not appearing

* fixed issue #2389

* fixed issue #2400


v3.1.16 (2017-03-27)
--------------------

* fixed issue #2392

* try to raise file descriptors to at least 8192, warn otherwise

* ui - aql editor improvements + updated ace editor version (memory leak)

* fixed lost HTTP requests

* ui - fixed some event issues

* avoid name resolution when given connection string is a valid ip address

* helps with issue #1842, bug in COLLECT statement in connection with LIMIT.

* fix locking bug in cluster traversals

* increase lock timeout defaults

* increase various cluster timeouts

* limit default target size for revision cache to 1GB, which is better for
  tight RAM situations (used to be 40% of (totalRAM - 1GB), use
  --database.revision-cache-target-size <VALUEINBYTES> to get back the
  old behaviour

* fixed a bug with restarted servers indicating status as "STARTUP"
  rather that "SERVING" in Nodes UI.


v3.1.15 (2017-03-20)
--------------------

* add logrotate configuration as requested in #2355

* fixed issue #2376

* ui - changed document api due a chrome bug

* ui - fixed a submenu bug

* added endpoint /_api/cluster/endpoints in cluster case to get all
  coordinator endpoints

* fix documentation of /_api/endpoint, declaring this API obsolete.

* Foxx response objects now have a `type` method for manipulating the content-type header

* Foxx tests now support `xunit` and `tap` reporters


v3.1.14 (2017-03-13)
--------------------

* ui - added feature request (multiple start nodes within graph viewer) #2317

* added missing locks to authentication cache methods

* ui - added feature request (multiple start nodes within graph viewer) #2317

* ui - fixed wrong merge of statistics information from different coordinators

* ui - fixed issue #2316

* ui - fixed wrong protocol usage within encrypted environment

* fixed compile error on Mac Yosemite

* minor UI fixes


v3.1.13 (2017-03-06)
--------------------

* fixed variables parsing in GraphQL

* fixed issue #2214

* fixed issue #2342

* changed thread handling to queue only user requests on coordinator

* use exponential backoff when waiting for collection locks

* repair short name server lookup in cluster in the case of a removed
  server


v3.1.12 (2017-02-28)
--------------------

* disable shell color escape sequences on Windows

* fixed issue #2326

* fixed issue #2320

* fixed issue #2315

* fixed a race condition when closing a connection

* raised default hard limit on threads for very small to 64

* fixed negative counting of http connection in UI

* fixed a race when renaming collections

* fixed a race when dropping databases


v3.1.11 (2017-02-17)
--------------------

* fixed a race between connection closing and sending out last chunks of data to clients
  when the "Connection: close" HTTP header was set in requests

* ui: optimized smart graph creation usability

* ui: fixed #2308

* fixed a race in async task cancellation via `require("@arangodb/tasks").unregisterTask()`

* fixed spuriously hanging threads in cluster AQL that could sit idle for a few minutes

* fixed potential numeric overflow for big index ids in index deletion API

* fixed sort issue in cluster, occurring when one of the local sort buffers of a
  GatherNode was empty

* reduce number of HTTP requests made for certain kinds of join queries in cluster,
  leading to speedup of some join queries

* supervision deals with demised coordinators correctly again

* implement a timeout in TraverserEngineRegistry

* agent communication reduced in large batches of append entries RPCs

* inception no longer estimates RAFT timings

* compaction in agents has been moved to a separate thread

* replicated logs hold local timestamps

* supervision jobs failed leader and failed follower revisited for
  function in precarious stability situations

* fixed bug in random number generator for 64bit int


v3.1.10 (2017-02-02)
--------------------

* updated versions of bundled node modules:
  - joi: from 8.4.2 to 9.2.0
  - joi-to-json-schema: from 2.2.0 to 2.3.0
  - sinon: from 1.17.4 to 1.17.6
  - lodash: from 4.13.1 to 4.16.6

* added shortcut for AQL ternary operator
  instead of `condition ? true-part : false-part` it is now possible to also use a
  shortcut variant `condition ? : false-part`, e.g.

      FOR doc IN docs RETURN doc.value ?: 'not present'

  instead of

      FOR doc IN docs RETURN doc.value ? doc.value : 'not present'

* fixed wrong sorting order in cluster, if an index was used to sort with many
  shards.

* added --replication-factor, --number-of-shards and --wait-for-sync to arangobench

* turn on UTF-8 string validation for VelocyPack values received via VST connections

* fixed issue #2257

* upgraded Boost version to 1.62.0

* added optional detail flag for db.<collection>.count()
  setting the flag to `true` will make the count operation returned the per-shard
  counts for the collection:

      db._create("test", { numberOfShards: 10 });
      for (i = 0; i < 1000; ++i) {
        db.test.insert({value: i});
      }
      db.test.count(true);

      {
        "s100058" : 99,
        "s100057" : 103,
        "s100056" : 100,
        "s100050" : 94,
        "s100055" : 90,
        "s100054" : 122,
        "s100051" : 109,
        "s100059" : 99,
        "s100053" : 95,
        "s100052" : 89
      }

* added optional memory limit for AQL queries:

      db._query("FOR i IN 1..100000 SORT i RETURN i", {}, { options: { memoryLimit: 100000 } });

  This option limits the default maximum amount of memory (in bytes) that a single
  AQL query can use.
  When a single AQL query reaches the specified limit value, the query will be
  aborted with a *resource limit exceeded* exception. In a cluster, the memory
  accounting is done per shard, so the limit value is effectively a memory limit per
  query per shard.

  The global limit value can be overriden per query by setting the *memoryLimit*
  option value for individual queries when running an AQL query.

* added server startup option `--query.memory-limit`

* added convenience function to create vertex-centric indexes.

  Usage: `db.collection.ensureVertexCentricIndex("label", {type: "hash", direction: "outbound"})`
  That will create an index that can be used on OUTBOUND with filtering on the
  edge attribute `label`.

* change default log output for tools to stdout (instead of stderr)

* added option -D to define a configuration file environment key=value

* changed encoding behavior for URLs encoded in the C++ code of ArangoDB:
  previously the special characters `-`, `_`, `~` and `.` were returned as-is
  after URL-encoding, now `.` will be encoded to be `%2e`.
  This also changes the behavior of how incoming URIs are processed: previously
  occurrences of `..` in incoming request URIs were collapsed (e.g. `a/../b/` was
  collapsed to a plain `b/`). Now `..` in incoming request URIs are not collapsed.

* Foxx request URL suffix is no longer unescaped

* @arangodb/request option json now defaults to `true` if the response body is not empty and encoding is not explicitly set to `null` (binary).
  The option can still be set to `false` to avoid unnecessary attempts at parsing the response as JSON.

* Foxx configuration values for unknown options will be discarded when saving the configuration in production mode using the web interface

* module.context.dependencies is now immutable

* process.stdout.isTTY now returns `true` in arangosh and when running arangod with the `--console` flag

* add support for Swagger tags in Foxx


v3.1.9 (XXXX-XX-XX)
-------------------

* macos CLI package: store databases and apps in the users home directory

* ui: fixed re-login issue within a non system db, when tab was closed

* fixed a race in the VelocyStream Commtask implementation

* fixed issue #2256


v3.1.8 (2017-01-09)
-------------------

* add Windows silent installer

* add handling of debug symbols during Linux & windows release builds.

* fixed issue #2181

* fixed issue #2248: reduce V8 max old space size from 3 GB to 1 GB on 32 bit systems

* upgraded Boost version to 1.62.0

* fixed issue #2238

* fixed issue #2234

* agents announce new endpoints in inception phase to leader

* agency leadership accepts updatet endpoints to given uuid

* unified endpoints replace localhost with 127.0.0.1

* fix several problems within an authenticated cluster


v3.1.7 (2016-12-29)
-------------------

* fixed one too many elections in RAFT

* new agency comm backported from devel


v3.1.6 (2016-12-20)
-------------------

* fixed issue #2227

* fixed issue #2220

* agency constituent/agent bug fixes in race conditions picking up
  leadership

* supervision does not need waking up anymore as it is running
  regardless

* agents challenge their leadership more rigorously


v3.1.5 (2016-12-16)
-------------------

* lowered default value of `--database.revision-cache-target-size` from 75% of
  RAM to less than 40% of RAM

* fixed issue #2218

* fixed issue #2217

* Foxx router.get/post/etc handler argument can no longer accidentally omitted

* fixed issue #2223


v3.1.4 (2016-12-08)
-------------------

* fixed issue #2211

* fixed issue #2204

* at cluster start, coordinators wait until at least one DBserver is there,
  and either at least two DBservers are there or 15s have passed, before they
  initiate the bootstrap of system collections.

* more robust agency startup from devel

* supervision's AddFollower adds many followers at once

* supervision has new FailedFollower job

* agency's Node has new method getArray

* agency RAFT timing estimates more conservative in waitForSync
  scenario

* agency RAFT timing estimates capped at maximum 2.0/10.0 for low/high


v3.1.3 (2016-12-02)
-------------------

* fix a traversal bug when using skiplist indexes:
  if we have a skiplist of ["a", "unused", "_from"] and a traversal like:
  FOR v,e,p IN OUTBOUND @start @@edges
    FILTER p.edges[0].a == 'foo'
    RETURN v
  And the above index applied on "a" is considered better than EdgeIndex, than
  the executor got into undefined behaviour.

* fix endless loop when trying to create a collection with replicationFactor: -1


v3.1.2 (2016-11-24)
-------------------

* added support for descriptions field in Foxx dependencies

* (Enterprise only) fixed a bug in the statistic report for SmartGraph traversals.
Now they state correctly how many documents were fetched from the index and how many
have been filtered.

* Prevent uniform shard distribution when replicationFactor == numServers

v3.1.1 (2016-11-15)
-------------------

* fixed issue #2176

* fixed issue #2168

* display index usage of traversals in AQL explainer output (previously missing)

* fixed issue #2163

* preserve last-used HLC value across server starts

* allow more control over handling of pre-3.1 _rev values

  this changes the server startup option `--database.check-30-revisions` from a boolean (true/false)
  parameter to a string parameter with the following possible values:

  - "fail":
    will validate _rev values of 3.0 collections on collection loading and throw an exception when invalid _rev values are found.
    in this case collections with invalid _rev values are marked as corrupted and cannot be used in the ArangoDB 3.1 instance.
    the fix procedure for such collections is to export the collections from 3.0 database with arangodump and restore them in 3.1 with arangorestore.
    collections that do not contain invalid _rev values are marked as ok and will not be re-checked on following loads.
    collections that contain invalid _rev values will be re-checked on following loads.

  - "true":
    will validate _rev values of 3.0 collections on collection loading and print a warning when invalid _rev values are found.
    in this case collections with invalid _rev values can be used in the ArangoDB 3.1 instance.
    however, subsequent operations on documents with invalid _rev values may silently fail or fail with explicit errors.
    the fix procedure for such collections is to export the collections from 3.0 database with arangodump and restore them in 3.1 with arangorestore.
    collections that do not contain invalid _rev values are marked as ok and will not be re-checked on following loads.
    collections that contain invalid _rev values will be re-checked on following loads.

  - "false":
    will not validate _rev values on collection loading and not print warnings.
    no hint is given when invalid _rev values are found.
    subsequent operations on documents with invalid _rev values may silently fail or fail with explicit errors.
    this setting does not affect whether collections are re-checked later.
    collections will be re-checked on following loads if `--database.check-30-revisions` is later set to either `true` or `fail`.

  The change also suppresses warnings that were printed when collections were restored using arangorestore, and the restore
  data contained invalid _rev values. Now these warnings are suppressed, and new HLC _rev values are generated for these documents
  as before.

* added missing functions to AQL syntax highlighter in web interface

* fixed display of `ANY` direction in traversal explainer output (direction `ANY` was shown as either
  `INBOUND` or `OUTBOUND`)

* changed behavior of toJSON() function when serializing an object before saving it in the database

  if an object provides a toJSON() function, this function is still called for serializing it.
  the change is that the result of toJSON() is not stringified anymore, but saved as is. previous
  versions of ArangoDB called toJSON() and after that additionally stringified its result.

  This change will affect the saving of JS Buffer objects, which will now be saved as arrays of
  bytes instead of a comma-separated string of the Buffer's byte contents.

* allow creating unique indexes on more attributes than present in shardKeys

  The following combinations of shardKeys and indexKeys are allowed/not allowed:

  shardKeys     indexKeys
      a             a        ok
      a             b    not ok
      a           a b        ok
    a b             a    not ok
    a b             b    not ok
    a b           a b        ok
    a b         a b c        ok
  a b c           a b    not ok
  a b c         a b c        ok

* fixed wrong version in web interface login screen (EE only)

* make web interface not display an exclamation mark next to ArangoDB version number 3.1

* fixed search for arbitrary document attributes in web interface in case multiple
  search values were used on different attribute names. in this case, the search always
  produced an empty result

* disallow updating `_from` and `_to` values of edges in Smart Graphs. Updating these
  attributes would lead to potential redistribution of edges to other shards, which must be
  avoided.

* fixed issue #2148

* updated graphql-sync dependency to 0.6.2

* fixed issue #2156

* fixed CRC4 assembly linkage


v3.1.0 (2016-10-29)
-------------------

* AQL breaking change in cluster:

  from ArangoDB 3.1 onwards `WITH` is required for traversals in a
  clustered environment in order to avoid deadlocks.

  Note that for queries that access only a single collection or that have all
  collection names specified somewhere else in the query string, there is no
  need to use *WITH*. *WITH* is only useful when the AQL query parser cannot
  automatically figure out which collections are going to be used by the query.
  *WITH* is only useful for queries that dynamically access collections, e.g.
  via traversals, shortest path operations or the *DOCUMENT()* function.

  more info can be found [here](https://github.com/arangodb/arangodb/blob/devel/Documentation/Books/AQL/Operations/With.md)

* added AQL function `DISTANCE` to calculate the distance between two arbitrary
  coordinates (haversine formula)

* fixed issue #2110

* added Auto-aptation of RAFT timings as calculations only


v3.1.rc2 (2016-10-10)
---------------------

* second release candidate


v3.1.rc1 (2016-09-30)
---------------------

* first release candidate


v3.1.alpha2 (2016-09-01)
------------------------

* added module.context.createDocumentationRouter to replace module.context.apiDocumentation

* bug in RAFT implementation of reads. dethroned leader still answered requests in isolation

* ui: added new graph viewer

* ui: aql-editor added tabular & graph display

* ui: aql-editor improved usability

* ui: aql-editor: query profiling support

* fixed issue #2109

* fixed issue #2111

* fixed issue #2075

* added AQL function `DISTANCE` to calculate the distance between two arbitrary
  coordinates (haversine formula)

* rewrote scheduler and dispatcher based on boost::asio

  parameters changed:
    `--scheduler.threads` and `--server.threads` are now merged into a single one: `--server.threads`

    hidden `--server.extra-threads` has been removed

    hidden `--server.aql-threads` has been removed

    hidden `--server.backend` has been removed

    hidden `--server.show-backends` has been removed

    hidden `--server.thread-affinity` has been removed

* fixed issue #2086

* fixed issue #2079

* fixed issue #2071

  make the AQL query optimizer inject filter condition expressions referred to
  by variables during filter condition aggregation.
  For example, in the following query

      FOR doc IN collection
        LET cond1 = (doc.value == 1)
        LET cond2 = (doc.value == 2)
        FILTER cond1 || cond2
        RETURN { doc, cond1, cond2 }

  the optimizer will now inject the conditions for `cond1` and `cond2` into the filter
  condition `cond1 || cond2`, expanding it to `(doc.value == 1) || (doc.value == 2)`
  and making these conditions available for index searching.

  Note that the optimizer previously already injected some conditions into other
  conditions, but only if the variable that defined the condition was not used
  elsewhere. For example, the filter condition in the query

      FOR doc IN collection
        LET cond = (doc.value == 1)
        FILTER cond
        RETURN { doc }

  already got optimized before because `cond` was only used once in the query and
  the optimizer decided to inject it into the place where it was used.

  This only worked for variables that were referred to once in the query.
  When a variable was used multiple times, the condition was not injected as
  in the following query:

      FOR doc IN collection
        LET cond = (doc.value == 1)
        FILTER cond
        RETURN { doc, cond }

  The fix for #2070 now will enable this optimization so that the query can
  use an index on `doc.value` if available.

* changed behavior of AQL array comparison operators for empty arrays:
  * `ALL` and `ANY` now always return `false` when the left-hand operand is an
    empty array. The behavior for non-empty arrays does not change:
    * `[] ALL == 1` will return `false`
    * `[1] ALL == 1` will return `true`
    * `[1, 2] ALL == 1` will return `false`
    * `[2, 2] ALL == 1` will return `false`
    * `[] ANY == 1` will return `false`
    * `[1] ANY == 1` will return `true`
    * `[1, 2] ANY == 1` will return `true`
    * `[2, 2] ANY == 1` will return `false`
  * `NONE` now always returns `true` when the left-hand operand is an empty array.
    The behavior for non-empty arrays does not change:
    * `[] NONE == 1` will return `true`
    * `[1] NONE == 1` will return `false`
    * `[1, 2] NONE == 1` will return `false`
    * `[2, 2] NONE == 1` will return `true`

* added experimental AQL functions `JSON_STRINGIFY` and `JSON_PARSE`

* added experimental support for incoming gzip-compressed requests

* added HTTP REST APIs for online loglevel adjustments:

  - GET `/_admin/log/level` returns the current loglevel settings
  - PUT `/_admin/log/level` modifies the current loglevel settings

* PATCH /_api/gharial/{graph-name}/vertex/{collection-name}/{vertex-key}
  - changed default value for keepNull to true

* PATCH /_api/gharial/{graph-name}/edge/{collection-name}/{edge-key}
  - changed default value for keepNull to true

* renamed `maximalSize` attribute in parameter.json files to `journalSize`

  The `maximalSize` attribute will still be picked up from collections that
  have not been adjusted. Responses from the replication API will now also use
  `journalSize` instead of `maximalSize`.

* added `--cluster.system-replication-factor` in order to adjust the
  replication factor for new system collections

* fixed issue #2012

* added a memory expection in case V8 memory gets too low

* added Optimizer Rule for other indexes in Traversals
  this allows AQL traversals to use other indexes than the edge index.
  So traversals with filters on edges can now make use of more specific
  indexes, e.g.

      FOR v, e, p IN 2 OUTBOUND @start @@edge FILTER p.edges[0].foo == "bar"

  will prefer a Hash Index on [_from, foo] above the EdgeIndex.

* fixed epoch computation in hybrid logical clock

* fixed thread affinity

* replaced require("internal").db by require("@arangodb").db

* added option `--skip-lines` for arangoimp
  this allows skipping the first few lines from the import file in case the
  CSV or TSV import are used

* fixed periodic jobs: there should be only one instance running - even if it
  runs longer than the period

* improved performance of primary index and edge index lookups

* optimizations for AQL `[*]` operator in case no filter, no projection and
  no offset/limit are used

* added AQL function `OUTERSECTION` to return the symmetric difference of its
  input arguments

* Foxx manifests of installed services are now saved to disk with indentation

* Foxx tests and scripts in development mode should now always respect updated
  files instead of loading stale modules

* When disabling Foxx development mode the setup script is now re-run

* Foxx now provides an easy way to directly serve GraphQL requests using the
  `@arangodb/foxx/graphql` module and the bundled `graphql-sync` dependency

* Foxx OAuth2 module now correctly passes the `access_token` to the OAuth2 server

* added iconv-lite and timezone modules

* web interface now allows installing GitHub and zip services in legacy mode

* added module.context.createDocumentationRouter to replace module.context.apiDocumentation

* bug in RAFT implementation of reads. dethroned leader still answered
  requests in isolation

* all lambdas in ClusterInfo might have been left with dangling references.

* Agency bug fix for handling of empty json objects as values.

* Foxx tests no longer support the Mocha QUnit interface as this resulted in weird
  inconsistencies in the BDD and TDD interfaces. This fixes the TDD interface
  as well as out-of-sequence problems when using the BDD before/after functions.

* updated bundled JavaScript modules to latest versions; joi has been updated from 8.4 to 9.2
  (see [joi 9.0.0 release notes](https://github.com/hapijs/joi/issues/920) for information on
  breaking changes and new features)

* fixed issue #2139

* updated graphql-sync dependency to 0.6.2

* fixed issue #2156


v3.0.13 (XXXX-XX-XX)
--------------------

* fixed issue #2315

* fixed issue #2210


v3.0.12 (2016-11-23)
--------------------

* fixed issue #2176

* fixed issue #2168

* fixed issues #2149, #2159

* fixed error reporting for issue #2158

* fixed assembly linkage bug in CRC4 module

* added support for descriptions field in Foxx dependencies


v3.0.11 (2016-11-08)
--------------------

* fixed issue #2140: supervisor dies instead of respawning child

* fixed issue #2131: use shard key value entered by user in web interface

* fixed issue #2129: cannot kill a long-run query

* fixed issue #2110

* fixed issue #2081

* fixed issue #2038

* changes to Foxx service configuration or dependencies should now be
  stored correctly when options are cleared or omitted

* Foxx tests no longer support the Mocha QUnit interface as this resulted in weird
  inconsistencies in the BDD and TDD interfaces. This fixes the TDD interface
  as well as out-of-sequence problems when using the BDD before/after functions.

* fixed issue #2148


v3.0.10 (2016-09-26)
--------------------

* fixed issue #2072

* fixed issue #2070

* fixed slow cluster starup issues. supervision will demonstrate more
  patience with db servers


v3.0.9 (2016-09-21)
-------------------

* fixed issue #2064

* fixed issue #2060

* speed up `collection.any()` and skiplist index creation

* fixed multiple issues where ClusterInfo bug hung agency in limbo
  timeouting on multiple collection and database callbacks


v3.0.8 (2016-09-14)
-------------------

* fixed issue #2052

* fixed issue #2005

* fixed issue #2039

* fixed multiple issues where ClusterInfo bug hung agency in limbo
  timeouting on multiple collection and database callbacks


v3.0.7 (2016-09-05)
-------------------

* new supervision job handles db server failure during collection creation.


v3.0.6 (2016-09-02)
-------------------

* fixed issue #2026

* slightly better error diagnostics for AQL query compilation and replication

* fixed issue #2018

* fixed issue #2015

* fixed issue #2012

* fixed wrong default value for arangoimp's `--on-duplicate` value

* fix execution of AQL traversal expressions when there are multiple
  conditions that refer to variables set outside the traversal

* properly return HTTP 503 in JS actions when backend is gone

* supervision creates new key in agency for failed servers

* new shards will not be allocated on failed or cleaned servers


v3.0.5 (2016-08-18)
-------------------

* execute AQL ternary operator via C++ if possible

* fixed issue #1977

* fixed extraction of _id attribute in AQL traversal conditions

* fix SSL agency endpoint

* Minimum RAFT timeout was one order of magnitude to short.

* Optimized RAFT RPCs from leader to followers for efficiency.

* Optimized RAFT RPC handling on followers with respect to compaction.

* Fixed bug in handling of duplicates and overlapping logs

* Fixed bug in supervision take over after leadership change.

v3.0.4 (2016-08-01)
-------------------

* added missing lock for periodic jobs access

* fix multiple foxx related cluster issues

* fix handling of empty AQL query strings

* fixed issue in `INTERSECTION` AQL function with duplicate elements
  in the source arrays

* fixed issue #1970

* fixed issue #1968

* fixed issue #1967

* fixed issue #1962

* fixed issue #1959

* replaced require("internal").db by require("@arangodb").db

* fixed issue #1954

* fixed issue #1953

* fixed issue #1950

* fixed issue #1949

* fixed issue #1943

* fixed segfault in V8, by backporting https://bugs.chromium.org/p/v8/issues/detail?id=5033

* Foxx OAuth2 module now correctly passes the `access_token` to the OAuth2 server

* fixed credentialed CORS requests properly respecting --http.trusted-origin

* fixed a crash in V8Periodic task (forgotten lock)

* fixed two bugs in synchronous replication (syncCollectionFinalize)


v3.0.3 (2016-07-17)
-------------------

* fixed issue #1942

* fixed issue #1941

* fixed array index batch insertion issues for hash indexes that caused problems when
  no elements remained for insertion

* fixed AQL MERGE() function with External objects originating from traversals

* fixed some logfile recovery errors with error message "document not found"

* fixed issue #1937

* fixed issue #1936

* improved performance of arangorestore in clusters with synchronous
  replication

* Foxx tests and scripts in development mode should now always respect updated
  files instead of loading stale modules

* When disabling Foxx development mode the setup script is now re-run

* Foxx manifests of installed services are now saved to disk with indentation


v3.0.2 (2016-07-09)
-------------------

* fixed assertion failure in case multiple remove operations were used in the same query

* fixed upsert behavior in case upsert was used in a loop with the same document example

* fixed issue #1930

* don't expose local file paths in Foxx error messages.

* fixed issue #1929

* make arangodump dump the attribute `isSystem` when dumping the structure
  of a collection, additionally make arangorestore not fail when the attribute
  is missing

* fixed "Could not extract custom attribute" issue when using COLLECT with
  MIN/MAX functions in some contexts

* honor presence of persistent index for sorting

* make AQL query optimizer not skip "use-indexes-rule", even if enough
  plans have been created already

* make AQL optimizer not skip "use-indexes-rule", even if enough execution plans
  have been created already

* fix double precision value loss in VelocyPack JSON parser

* added missing SSL support for arangorestore

* improved cluster import performance

* fix Foxx thumbnails on DC/OS

* fix Foxx configuration not being saved

* fix Foxx app access from within the frontend on DC/OS

* add option --default-replication-factor to arangorestore and simplify
  the control over the number of shards when restoring

* fix a bug in the VPack -> V8 conversion if special attributes _key,
  _id, _rev, _from and _to had non-string values, which is allowed
  below the top level

* fix malloc_usable_size for darwin


v3.0.1 (2016-06-30)
-------------------

* fixed periodic jobs: there should be only one instance running - even if it
  runs longer than the period

* increase max. number of collections in AQL queries from 32 to 256

* fixed issue #1916: header "authorization" is required" when opening
  services page

* fixed issue #1915: Explain: member out of range

* fixed issue #1914: fix unterminated buffer

* don't remove lockfile if we are the same (now stale) pid
  fixes docker setups (our pid will always be 1)

* do not use revision id comparisons in compaction for determining whether a
  revision is obsolete, but marker memory addresses
  this ensures revision ids don't matter when compacting documents

* escape Unicode characters in JSON HTTP responses
  this converts UTF-8 characters in HTTP responses of arangod into `\uXXXX`
  escape sequences. This makes the HTTP responses fit into the 7 bit ASCII
  character range, which speeds up HTTP response parsing for some clients,
  namely node.js/v8

* add write before read collections when starting a user transaction
  this allows specifying the same collection in both read and write mode without
  unintended side effects

* fixed buffer overrun that occurred when building very large result sets

* index lookup optimizations for primary index and edge index

* fixed "collection is a nullptr" issue when starting a traversal from a transaction

* enable /_api/import on coordinator servers


v3.0.0 (2016-06-22)
-------------------

* minor GUI fixxes

* fix for replication and nonces


v3.0.0-rc3 (2016-06-19)
-----------------------

* renamed various Foxx errors to no longer refer to Foxx services as apps

* adjusted various error messages in Foxx to be more informative

* specifying "files" in a Foxx manifest to be mounted at the service root
  no longer results in 404s when trying to access non-file routes

* undeclared path parameters in Foxx no longer break the service

* trusted reverse proxy support is now handled more consistently

* ArangoDB request compatibility and user are now exposed in Foxx

* all bundled NPM modules have been upgraded to their latest versions


v3.0.0-rc2 (2016-06-12)
-----------------------

* added option `--server.max-packet-size` for client tools

* renamed option `--server.ssl-protocol` to `--ssl.protocol` in client tools
  (was already done for arangod, but overlooked for client tools)

* fix handling of `--ssl.protocol` value 5 (TLS v1.2) in client tools, which
  claimed to support it but didn't

* config file can use '@include' to include a different config file as base


v3.0.0-rc1 (2016-06-10)
-----------------------

* the user management has changed: it now has users that are independent of
  databases. A user can have one or more database assigned to the user.

* forward ported V8 Comparator bugfix for inline heuristics from
  https://github.com/v8/v8/commit/5ff7901e24c2c6029114567de5a08ed0f1494c81

* changed to-string conversion for AQL objects and arrays, used by the AQL
  function `TO_STRING()` and implicit to-string casts in AQL

  - arrays are now converted into their JSON-stringify equivalents, e.g.

    - `[ ]` is now converted to `[]`
    - `[ 1, 2, 3 ]` is now converted to `[1,2,3]`
    - `[ "test", 1, 2 ] is now converted to `["test",1,2]`

    Previous versions of ArangoDB converted arrays with no members into the
    empty string, and non-empty arrays into a comma-separated list of member
    values, without the surrounding angular brackets. Additionally, string
    array members were not enclosed in quotes in the result string:

    - `[ ]` was converted to ``
    - `[ 1, 2, 3 ]` was converted to `1,2,3`
    - `[ "test", 1, 2 ] was converted to `test,1,2`

  - objects are now converted to their JSON-stringify equivalents, e.g.

    - `{ }` is converted to `{}`
    - `{ a: 1, b: 2 }` is converted to `{"a":1,"b":2}`
    - `{ "test" : "foobar" }` is converted to `{"test":"foobar"}`

    Previous versions of ArangoDB always converted objects into the string
    `[object Object]`

  This change affects also the AQL functions `CONCAT()` and `CONCAT_SEPARATOR()`
  which treated array values differently in previous versions. Previous versions
  of ArangoDB automatically flattened array values on the first level of the array,
  e.g. `CONCAT([1, 2, 3, [ 4, 5, 6 ]])` produced `1,2,3,4,5,6`. Now this will produce
  `[1,2,3,[4,5,6]]`. To flatten array members on the top level, you can now use
  the more explicit `CONCAT(FLATTEN([1, 2, 3, [4, 5, 6]], 1))`.

* added C++ implementations for AQL functions `SLICE()`, `CONTAINS()` and
  `RANDOM_TOKEN()`

* as a consequence of the upgrade to V8 version 5, the implementation of the
  JavaScript `Buffer` object had to be changed. JavaScript `Buffer` objects in
  ArangoDB now always store their data on the heap. There is no shared pool
  for small Buffer values, and no pointing into existing Buffer data when
  extracting slices. This change may increase the cost of creating Buffers with
  short contents or when peeking into existing Buffers, but was required for
  safer memory management and to prevent leaks.

* the `db` object's function `_listDatabases()` was renamed to just `_databases()`
  in order to make it more consistent with the existing `_collections()` function.
  Additionally the `db` object's `_listEndpoints()` function was renamed to just
  `_endpoints()`.

* changed default value of `--server.authentication` from `false` to `true` in
  configuration files etc/relative/arangod.conf and etc/arangodb/arangod.conf.in.
  This means the server will be started with authentication enabled by default,
  requiring all client connections to provide authentication data when connecting
  to ArangoDB. Authentication can still be turned off via setting the value of
  `--server.authentication` to `false` in ArangoDB's configuration files or by
  specifying the option on the command-line.

* Changed result format for querying all collections via the API GET `/_api/collection`.

  Previous versions of ArangoDB returned an object with an attribute named `collections`
  and an attribute named `names`. Both contained all available collections, but
  `collections` contained the collections as an array, and `names` contained the
  collections again, contained in an object in which the attribute names were the
  collection names, e.g.

  ```
  {
    "collections": [
      {"id":"5874437","name":"test","isSystem":false,"status":3,"type":2},
      {"id":"17343237","name":"something","isSystem":false,"status":3,"type":2},
      ...
    ],
    "names": {
      "test": {"id":"5874437","name":"test","isSystem":false,"status":3,"type":2},
      "something": {"id":"17343237","name":"something","isSystem":false,"status":3,"type":2},
      ...
    }
  }
  ```
  This result structure was redundant, and therefore has been simplified to just

  ```
  {
    "result": [
      {"id":"5874437","name":"test","isSystem":false,"status":3,"type":2},
      {"id":"17343237","name":"something","isSystem":false,"status":3,"type":2},
      ...
    ]
  }
  ```

  in ArangoDB 3.0.

* added AQL functions `TYPENAME()` and `HASH()`

* renamed arangob tool to arangobench

* added AQL string comparison operator `LIKE`

  The operator can be used to compare strings like this:

      value LIKE search

  The operator is currently implemented by calling the already existing AQL
  function `LIKE`.

  This change also makes `LIKE` an AQL keyword. Using `LIKE` in either case as
  an attribute or collection name in AQL thus requires quoting.

* make AQL optimizer rule "remove-unnecessary-calculations" fire in more cases

  The rule will now remove calculations that are used exactly once in other
  expressions (e.g. `LET a = doc RETURN a.value`) and calculations,
  or calculations that are just references (e.g. `LET a = b`).

* renamed AQL optimizer rule "merge-traversal-filter" to "optimize-traversals"
  Additionally, the optimizer rule will remove unused edge and path result variables
  from the traversal in case they are specified in the `FOR` section of the traversal,
  but not referenced later in the query. This saves constructing edges and paths
  results.

* added AQL optimizer rule "inline-subqueries"

  This rule can pull out certain subqueries that are used as an operand to a `FOR`
  loop one level higher, eliminating the subquery completely. For example, the query

      FOR i IN (FOR j IN [1,2,3] RETURN j) RETURN i

  will be transformed by the rule to:

      FOR i IN [1,2,3] RETURN i

  The query

      FOR name IN (FOR doc IN _users FILTER doc.status == 1 RETURN doc.name) LIMIT 2 RETURN name

  will be transformed into

      FOR tmp IN _users FILTER tmp.status == 1 LIMIT 2 RETURN tmp.name

  The rule will only fire when the subquery is used as an operand to a `FOR` loop, and
  if the subquery does not contain a `COLLECT` with an `INTO` variable.

* added new endpoint "srv://" for DNS service records

* The result order of the AQL functions VALUES and ATTRIBUTES has never been
  guaranteed and it only had the "correct" ordering by accident when iterating
  over objects that were not loaded from the database. This accidental behavior
  is now changed by introduction of VelocyPack. No ordering is guaranteed unless
  you specify the sort parameter.

* removed configure option `--enable-logger`

* added AQL array comparison operators

  All AQL comparison operators now also exist in an array variant. In the
  array variant, the operator is preceded with one of the keywords *ALL*, *ANY*
  or *NONE*. Using one of these keywords changes the operator behavior to
  execute the comparison operation for all, any, or none of its left hand
  argument values. It is therefore expected that the left hand argument
  of an array operator is an array.

  Examples:

      [ 1, 2, 3 ] ALL IN [ 2, 3, 4 ]   // false
      [ 1, 2, 3 ] ALL IN [ 1, 2, 3 ]   // true
      [ 1, 2, 3 ] NONE IN [ 3 ]        // false
      [ 1, 2, 3 ] NONE IN [ 23, 42 ]   // true
      [ 1, 2, 3 ] ANY IN [ 4, 5, 6 ]   // false
      [ 1, 2, 3 ] ANY IN [ 1, 42 ]     // true
      [ 1, 2, 3 ] ANY == 2             // true
      [ 1, 2, 3 ] ANY == 4             // false
      [ 1, 2, 3 ] ANY > 0              // true
      [ 1, 2, 3 ] ANY <= 1             // true
      [ 1, 2, 3 ] NONE < 99            // false
      [ 1, 2, 3 ] NONE > 10            // true
      [ 1, 2, 3 ] ALL > 2              // false
      [ 1, 2, 3 ] ALL > 0              // true
      [ 1, 2, 3 ] ALL >= 3             // false
      ["foo", "bar"] ALL != "moo"      // true
      ["foo", "bar"] NONE == "bar"     // false
      ["foo", "bar"] ANY == "foo"      // true

* improved AQL optimizer to remove unnecessary sort operations in more cases

* allow enclosing AQL identifiers in forward ticks in addition to using
  backward ticks

  This allows for convenient writing of AQL queries in JavaScript template strings
  (which are delimited with backticks themselves), e.g.

      var q = `FOR doc IN ´collection´ RETURN doc.´name´`;

* allow to set `print.limitString` to configure the number of characters
  to output before truncating

* make logging configurable per log "topic"

  `--log.level <level>` sets the global log level to <level>, e.g. `info`,
  `debug`, `trace`.

  `--log.level topic=<level>` sets the log level for a specific topic.
  Currently, the following topics exist: `collector`, `compactor`, `mmap`,
  `performance`, `queries`, and `requests`. `performance` and `requests` are
  set to FATAL by default. `queries` is set to info. All others are
  set to the global level by default.

  The new log option `--log.output <definition>` allows directing the global
  or per-topic log output to different outputs. The output definition
  "<definition>" can be one of

    "-" for stdin
    "+" for stderr
    "syslog://<syslog-facility>"
    "syslog://<syslog-facility>/<application-name>"
    "file://<relative-path>"

  The option can be specified multiple times in order to configure the output
  for different log topics. To set up a per-topic output configuration, use
  `--log.output <topic>=<definition>`, e.g.

    queries=file://queries.txt

  logs all queries to the file "queries.txt".

* the option `--log.requests-file` is now deprecated. Instead use

    `--log.level requests=info`
    `--log.output requests=file://requests.txt`

* the option `--log.facility` is now deprecated. Instead use

    `--log.output requests=syslog://facility`

* the option `--log.performance` is now deprecated. Instead use

    `--log.level performance=trace`

* removed option `--log.source-filter`

* removed configure option `--enable-logger`

* change collection directory names to include a random id component at the end

  The new pattern is `collection-<id>-<random>`, where `<id>` is the collection
  id and `<random>` is a random number. Previous versions of ArangoDB used a
  pattern `collection-<id>` without the random number.

  ArangoDB 3.0 understands both the old and name directory name patterns.

* removed mostly unused internal spin-lock implementation

* removed support for pre-Windows 7-style locks. This removes compatibility for
  Windows versions older than Windows 7 (e.g. Windows Vista, Windows XP) and
  Windows 2008R2 (e.g. Windows 2008).

* changed names of sub-threads started by arangod

* added option `--default-number-of-shards` to arangorestore, allowing creating
  collections with a specifiable number of shards from a non-cluster dump

* removed support for CoffeeScript source files

* removed undocumented SleepAndRequeue

* added WorkMonitor to inspect server threads

* when downloading a Foxx service from the web interface the suggested filename
  is now based on the service's mount path instead of simply "app.zip"

* the `@arangodb/request` response object now stores the parsed JSON response
  body in a property `json` instead of `body` when the request was made using the
  `json` option. The `body` instead contains the response body as a string.

* the Foxx API has changed significantly, 2.8 services are still supported
  using a backwards-compatible "legacy mode"


v2.8.12 (XXXX-XX-XX)
--------------------

* issue #2091: decrease connect timeout to 5 seconds on startup

* fixed issue #2072

* slightly better error diagnostics for some replication errors

* fixed issue #1977

* fixed issue in `INTERSECTION` AQL function with duplicate elements
  in the source arrays

* fixed issue #1962

* fixed issue #1959

* export aqlQuery template handler as require('org/arangodb').aql for forwards-compatibility


v2.8.11 (2016-07-13)
--------------------

* fixed array index batch insertion issues for hash indexes that caused problems when
  no elements remained for insertion

* fixed issue #1937


v2.8.10 (2016-07-01)
--------------------

* make sure next local _rev value used for a document is at least as high as the
  _rev value supplied by external sources such as replication

* make adding a collection in both read- and write-mode to a transaction behave as
  expected (write includes read). This prevents the `unregister collection used in
  transaction` error

* fixed sometimes invalid result for `byExample(...).count()` when an index plus
  post-filtering was used

* fixed "collection is a nullptr" issue when starting a traversal from a transaction

* honor the value of startup option `--database.wait-for-sync` (that is used to control
  whether new collections are created with `waitForSync` set to `true` by default) also
  when creating collections via the HTTP API (and thus the ArangoShell). When creating
  a collection via these mechanisms, the option was ignored so far, which was inconsistent.

* fixed issue #1826: arangosh --javascript.execute: internal error (geo index issue)

* fixed issue #1823: Arango crashed hard executing very simple query on windows


v2.8.9 (2016-05-13)
-------------------

* fixed escaping and quoting of extra parameters for executables in Mac OS X App

* added "waiting for" status variable to web interface collection figures view

* fixed undefined behavior in query cache invaldation

* fixed access to /_admin/statistics API in case statistics are disable via option
  `--server.disable-statistics`

* Foxx manager will no longer fail hard when Foxx store is unreachable unless installing
  a service from the Foxx store (e.g. when behind a firewall or GitHub is unreachable).


v2.8.8 (2016-04-19)
-------------------

* fixed issue #1805: Query: internal error (location: arangod/Aql/AqlValue.cpp:182).
  Please report this error to arangodb.com (while executing)

* allow specifying collection name prefixes for `_from` and `_to` in arangoimp:

  To avoid specifying complete document ids (consisting of collection names and document
  keys) for *_from* and *_to* values when importing edges with arangoimp, there are now
  the options *--from-collection-prefix* and *--to-collection-prefix*.

  If specified, these values will be automatically prepended to each value in *_from*
  (or *_to* resp.). This allows specifying only document keys inside *_from* and/or *_to*.

  *Example*

      > arangoimp --from-collection-prefix users --to-collection-prefix products ...

  Importing the following document will then create an edge between *users/1234* and
  *products/4321*:

  ```js
  { "_from" : "1234", "_to" : "4321", "desc" : "users/1234 is connected to products/4321" }
  ```

* requests made with the interactive system API documentation in the web interface
  (Swagger) will now respect the active database instead of always using `_system`


v2.8.7 (2016-04-07)
-------------------

* optimized primary=>secondary failover

* fix to-boolean conversion for documents in AQL

* expose the User-Agent HTTP header from the ArangoShell since Github seems to
  require it now, and we use the ArangoShell for fetching Foxx repositories from Github

* work with http servers that only send

* fixed potential race condition between compactor and collector threads

* fix removal of temporary directories on arangosh exit

* javadoc-style comments in Foxx services are no longer interpreted as
  Foxx comments outside of controller/script/exports files (#1748)

* removed remaining references to class syntax for Foxx Model and Repository
  from the documentation

* added a safe-guard for corrupted master-pointer


v2.8.6 (2016-03-23)
-------------------

* arangosh can now execute JavaScript script files that contain a shebang
  in the first line of the file. This allows executing script files directly.

  Provided there is a script file `/path/to/script.js` with the shebang
  `#!arangosh --javascript.execute`:

      > cat /path/to/script.js
      #!arangosh --javascript.execute
      print("hello from script.js");

  If the script file is made executable

      > chmod a+x /path/to/script.js

  it can be invoked on the shell directly and use arangosh for its execution:

      > /path/to/script.js
      hello from script.js

  This did not work in previous versions of ArangoDB, as the whole script contents
  (including the shebang) were treated as JavaScript code.
  Now shebangs in script files will now be ignored for all files passed to arangosh's
  `--javascript.execute` parameter.

  The alternative way of executing a JavaScript file with arangosh still works:

      > arangosh --javascript.execute /path/to/script.js
      hello from script.js

* added missing reset of traversal state for nested traversals.
  The state of nested traversals (a traversal in an AQL query that was
  located in a repeatedly executed subquery or inside another FOR loop)
  was not reset properly, so that multiple invocations of the same nested
  traversal with different start vertices led to the nested traversal
  always using the start vertex provided on the first invocation.

* fixed issue #1781: ArangoDB startup time increased tremendously

* fixed issue #1783: SIGHUP should rotate the log


v2.8.5 (2016-03-11)
-------------------

* Add OpenSSL handler for TLS V1.2 as sugested by kurtkincaid in #1771

* fixed issue #1765 (The webinterface should display the correct query time)
  and #1770 (Display ACTUAL query time in aardvark's AQL editor)

* Windows: the unhandled exception handler now calls the windows logging
  facilities directly without locks.
  This fixes lockups on crashes from the logging framework.

* improve nullptr handling in logger.

* added new endpoint "srv://" for DNS service records

* `org/arangodb/request` no longer sets the content-type header to the
  string "undefined" when no content-type header should be sent (issue #1776)


v2.8.4 (2016-03-01)
-------------------

* global modules are no longer incorrectly resolved outside the ArangoDB
  JavaScript directory or the Foxx service's root directory (issue #1577)

* improved error messages from Foxx and JavaScript (issues #1564, #1565, #1744)


v2.8.3 (2016-02-22)
-------------------

* fixed AQL filter condition collapsing for deeply-nested cases, potentially
  enabling usage of indexes in some dedicated cases

* added parentheses in AQL explain command output to correctly display precedence
  of logical and arithmetic operators

* Foxx Model event listeners defined on the model are now correctly invoked by
  the Repository methods (issue #1665)

* Deleting a Foxx service in the frontend should now always succeed even if the
  files no longer exist on the file system (issue #1358)

* Routing actions loaded from the database no longer throw exceptions when
  trying to load other modules using "require"

* The `org/arangodb/request` response object now sets a property `json` to the
  parsed JSON response body in addition to overwriting the `body` property when
  the request was made using the `json` option.

* Improved Windows stability

* Fixed a bug in the interactive API documentation that would escape slashes
  in document-handle fields. Document handles are now provided as separate
  fields for collection name and document key.


v2.8.2 (2016-02-09)
-------------------

* the continuous replication applier will now prevent the master's WAL logfiles
  from being removed if they are still needed by the applier on the slave. This
  should help slaves that suffered from masters garbage collection WAL logfiles
  which would have been needed by the slave later.

  The initial synchronization will block removal of still needed WAL logfiles
  on the master for 10 minutes initially, and will extend this period when further
  requests are made to the master. Initial synchronization hands over its handle
  for blocking logfile removal to the continuous replication when started via
  the *setupReplication* function. In this case, continuous replication will
  extend the logfile removal blocking period for the required WAL logfiles when
  the slave makes additional requests.

  All handles that block logfile removal will time out automatically after at
  most 5 minutes should a master not be contacted by the slave anymore (e.g. in
  case the slave's replication is turned off, the slaves loses the connection
  to the master or the slave goes down).

* added all-in-one function *setupReplication* to synchronize data from master
  to slave and start the continuous replication:

      require("@arangodb/replication").setupReplication(configuration);

  The command will return when the initial synchronization is finished and the
  continuous replication has been started, or in case the initial synchronization
  has failed.

  If the initial synchronization is successful, the command will store the given
  configuration on the slave. It also configures the continuous replication to start
  automatically if the slave is restarted, i.e. *autoStart* is set to *true*.

  If the command is run while the slave's replication applier is already running,
  it will first stop the running applier, drop its configuration and do a
  resynchronization of data with the master. It will then use the provided configration,
  overwriting any previously existing replication configuration on the slave.

  The following example demonstrates how to use the command for setting up replication
  for the *_system* database. Note that it should be run on the slave and not the
  master:

      db._useDatabase("_system");
      require("@arangodb/replication").setupReplication({
        endpoint: "tcp://master.domain.org:8529",
        username: "myuser",
        password: "mypasswd",
        verbose: false,
        includeSystem: false,
        incremental: true,
        autoResync: true
      });

* the *sync* and *syncCollection* functions now always start the data synchronization
  as an asynchronous server job. The call to *sync* or *syncCollection* will block
  until synchronization is either complete or has failed with an error. The functions
  will automatically poll the slave periodically for status updates.

  The main benefit is that the connection to the slave does not need to stay open
  permanently and is thus not affected by timeout issues. Additionally the caller does
  not need to query the synchronization status from the slave manually as this is
  now performed automatically by these functions.

* fixed undefined behavior when explaining some types of AQL traversals, fixed
  display of some types of traversals in AQL explain output


v2.8.1 (2016-01-29)
-------------------

* Improved AQL Pattern matching by allowing to specify a different traversal
  direction for one or many of the edge collections.

      FOR v, e, p IN OUTBOUND @start @@ec1, INBOUND @@ec2, @@ec3

  will traverse *ec1* and *ec3* in the OUTBOUND direction and for *ec2* it will use
  the INBOUND direction. These directions can be combined in arbitrary ways, the
  direction defined after *IN [steps]* will we used as default direction and can
  be overriden for specific collections.
  This feature is only available for collection lists, it is not possible to
  combine it with graph names.

* detect more types of transaction deadlocks early

* fixed display of relational operators in traversal explain output

* fixed undefined behavior in AQL function `PARSE_IDENTIFIER`

* added "engines" field to Foxx services generated in the admin interface

* added AQL function `IS_SAME_COLLECTION`:

  *IS_SAME_COLLECTION(collection, document)*: Return true if *document* has the same
  collection id as the collection specified in *collection*. *document* can either be
  a [document handle](../Glossary/README.md#document-handle) string, or a document with
  an *_id* attribute. The function does not validate whether the collection actually
  contains the specified document, but only compares the name of the specified collection
  with the collection name part of the specified document.
  If *document* is neither an object with an *id* attribute nor a *string* value,
  the function will return *null* and raise a warning.

      /* true */
      IS_SAME_COLLECTION('_users', '_users/my-user')
      IS_SAME_COLLECTION('_users', { _id: '_users/my-user' })

      /* false */
      IS_SAME_COLLECTION('_users', 'foobar/baz')
      IS_SAME_COLLECTION('_users', { _id: 'something/else' })


v2.8.0 (2016-01-25)
-------------------

* avoid recursive locking


v2.8.0-beta8 (2016-01-19)
-------------------------

* improved internal datafile statistics for compaction and compaction triggering
  conditions, preventing excessive growth of collection datafiles under some
  workloads. This should also fix issue #1596.

* renamed AQL optimizer rule `remove-collect-into` to `remove-collect-variables`

* fixed primary and edge index lookups prematurely aborting searches when the
  specified id search value contained a different collection than the collection
  the index was created for


v2.8.0-beta7 (2016-01-06)
-------------------------

* added vm.runInThisContext

* added AQL keyword `AGGREGATE` for use in AQL `COLLECT` statement

  Using `AGGREGATE` allows more efficient aggregation (incrementally while building
  the groups) than previous versions of AQL, which built group aggregates afterwards
  from the total of all group values.

  `AGGREGATE` can be used inside a `COLLECT` statement only. If used, it must follow
  the declaration of grouping keys:

      FOR doc IN collection
        COLLECT gender = doc.gender AGGREGATE minAge = MIN(doc.age), maxAge = MAX(doc.age)
        RETURN { gender, minAge, maxAge }

  or, if no grouping keys are used, it can follow the `COLLECT` keyword:

      FOR doc IN collection
        COLLECT AGGREGATE minAge = MIN(doc.age), maxAge = MAX(doc.age)
        RETURN {
  minAge, maxAge
}

  Only specific expressions are allowed on the right-hand side of each `AGGREGATE`
  assignment:

  - on the top level the expression must be a call to one of the supported aggregation
    functions `LENGTH`, `MIN`, `MAX`, `SUM`, `AVERAGE`, `STDDEV_POPULATION`, `STDDEV_SAMPLE`,
    `VARIANCE_POPULATION`, or `VARIANCE_SAMPLE`

  - the expression must not refer to variables introduced in the `COLLECT` itself

* Foxx: mocha test paths with wildcard characters (asterisks) now work on Windows

* reserved AQL keyword `NONE` for future use

* web interface: fixed a graph display bug concerning dashboard view

* web interface: fixed several bugs during the dashboard initialize process

* web interface: included several bugfixes: #1597, #1611, #1623

* AQL query optimizer now converts `LENGTH(collection-name)` to an optimized
  expression that returns the number of documents in a collection

* adjusted the behavior of the expansion (`[*]`) operator in AQL for non-array values

  In ArangoDB 2.8, calling the expansion operator on a non-array value will always
  return an empty array. Previous versions of ArangoDB expanded non-array values by
  calling the `TO_ARRAY()` function for the value, which for example returned an
  array with a single value for boolean, numeric and string input values, and an array
  with the object's values for an object input value. This behavior was inconsistent
  with how the expansion operator works for the array indexes in 2.8, so the behavior
  is now unified:

  - if the left-hand side operand of `[*]` is an array, the array will be returned as
    is when calling `[*]` on it
  - if the left-hand side operand of `[*]` is not an array, an empty array will be
    returned by `[*]`

  AQL queries that rely on the old behavior can be changed by either calling `TO_ARRAY`
  explicitly or by using the `[*]` at the correct position.

  The following example query will change its result in 2.8 compared to 2.7:

      LET values = "foo" RETURN values[*]

  In 2.7 the query has returned the array `[ "foo" ]`, but in 2.8 it will return an
  empty array `[ ]`. To make it return the array `[ "foo" ]` again, an explicit
  `TO_ARRAY` function call is needed in 2.8 (which in this case allows the removal
  of the `[*]` operator altogether). This also works in 2.7:

      LET values = "foo" RETURN TO_ARRAY(values)

  Another example:

      LET values = [ { name: "foo" }, { name: "bar" } ]
      RETURN values[*].name[*]

  The above returned `[ [ "foo" ], [ "bar" ] ] in 2.7. In 2.8 it will return
  `[ [ ], [ ] ]`, because the value of `name` is not an array. To change the results
  to the 2.7 style, the query can be changed to

      LET values = [ { name: "foo" }, { name: "bar" } ]
      RETURN values[* RETURN TO_ARRAY(CURRENT.name)]

  The above also works in 2.7.
  The following types of queries won't change:

      LET values = [ 1, 2, 3 ] RETURN values[*]
      LET values = [ { name: "foo" }, { name: "bar" } ] RETURN values[*].name
      LET values = [ { names: [ "foo", "bar" ] }, { names: [ "baz" ] } ] RETURN values[*].names[*]
      LET values = [ { names: [ "foo", "bar" ] }, { names: [ "baz" ] } ] RETURN values[*].names[**]

* slightly adjusted V8 garbage collection strategy so that collection eventually
  happens in all contexts that hold V8 external references to documents and
  collections.

  also adjusted default value of `--javascript.gc-frequency` from 10 seconds to
  15 seconds, as less internal operations are carried out in JavaScript.

* fixes for AQL optimizer and traversal

* added `--create-collection-type` option to arangoimp

  This allows specifying the type of the collection to be created when
  `--create-collection` is set to `true`.

* Foxx export cache should no longer break if a broken app is loaded in the
  web admin interface.


v2.8.0-beta2 (2015-12-16)
-------------------------

* added AQL query optimizer rule "sort-in-values"

  This rule pre-sorts the right-hand side operand of the `IN` and `NOT IN`
  operators so the operation can use a binary search with logarithmic complexity
  instead of a linear search. The rule is applied when the right-hand side
  operand of an `IN` or `NOT IN` operator in a filter condition is a variable that
  is defined in a different loop/scope than the operator itself. Additionally,
  the filter condition must consist of solely the `IN` or `NOT IN` operation
  in order to avoid any side-effects.

* changed collection status terminology in web interface for collections for
  which an unload request has been issued from `in the process of being unloaded`
  to `will be unloaded`.

* unloading a collection via the web interface will now trigger garbage collection
  in all v8 contexts and force a WAL flush. This increases the chances of perfoming
  the unload faster.

* added the following attributes to the result of `collection.figures()` and the
  corresponding HTTP API at `PUT /_api/collection/<name>/figures`:

  - `documentReferences`: The number of references to documents in datafiles
    that JavaScript code currently holds. This information can be used for
    debugging compaction and unload issues.
  - `waitingFor`: An optional string value that contains information about
    which object type is at the head of the collection's cleanup queue. This
    information can be used for debugging compaction and unload issues.
  - `compactionStatus.time`: The point in time the compaction for the collection
    was last executed. This information can be used for debugging compaction
    issues.
  - `compactionStatus.message`: The action that was performed when the compaction
    was last run for the collection. This information can be used for debugging
    compaction issues.

  Note: `waitingFor` and `compactionStatus` may be empty when called on a coordinator
  in a cluster.

* the compaction will now provide queryable status info that can be used to track
  its progress. The compaction status is displayed in the web interface, too.

* better error reporting for arangodump and arangorestore

* arangodump will now fail by default when trying to dump edges that
  refer to already dropped collections. This can be circumvented by
  specifying the option `--force true` when invoking arangodump

* fixed cluster upgrade procedure

* the AQL functions `NEAR` and `WITHIN` now have stricter validations
  for their input parameters `limit`, `radius` and `distance`. They may now throw
  exceptions when invalid parameters are passed that may have not led
  to exceptions in previous versions.

* deprecation warnings now log stack traces

* Foxx: improved backwards compatibility with 2.5 and 2.6

  - reverted Model and Repository back to non-ES6 "classes" because of
    compatibility issues when using the extend method with a constructor

  - removed deprecation warnings for extend and controller.del

  - restored deprecated method Model.toJSONSchema

  - restored deprecated `type`, `jwt` and `sessionStorageApp` options
    in Controller#activateSessions

* Fixed a deadlock problem in the cluster


v2.8.0-beta1 (2015-12-06)
-------------------------

* added AQL function `IS_DATESTRING(value)`

  Returns true if *value* is a string that can be used in a date function.
  This includes partial dates such as *2015* or *2015-10* and strings containing
  invalid dates such as *2015-02-31*. The function will return false for all
  non-string values, even if some of them may be usable in date functions.


v2.8.0-alpha1 (2015-12-03)
--------------------------

* added AQL keywords `GRAPH`, `OUTBOUND`, `INBOUND` and `ANY` for use in graph
  traversals, reserved AQL keyword `ALL` for future use

  Usage of these keywords as collection names, variable names or attribute names
  in AQL queries will not be possible without quoting. For example, the following
  AQL query will still work as it uses a quoted collection name and a quoted
  attribute name:

      FOR doc IN `OUTBOUND`
        RETURN doc.`any`

* issue #1593: added AQL `POW` function for exponentation

* added cluster execution site info in explain output for AQL queries

* replication improvements:

  - added `autoResync` configuration parameter for continuous replication.

    When set to `true`, a replication slave will automatically trigger a full data
    re-synchronization with the master when the master cannot provide the log data
    the slave had asked for. Note that `autoResync` will only work when the option
    `requireFromPresent` is also set to `true` for the continuous replication, or
    when the continuous syncer is started and detects that no start tick is present.

    Automatic re-synchronization may transfer a lot of data from the master to the
    slave and may be expensive. It is therefore turned off by default.
    When turned off, the slave will never perform an automatic re-synchronization
    with the master.

  - added `idleMinWaitTime` and `idleMaxWaitTime` configuration parameters for
    continuous replication.

    These parameters can be used to control the minimum and maximum wait time the
    slave will (intentionally) idle and not poll for master log changes in case the
    master had sent the full logs already.
    The `idleMaxWaitTime` value will only be used when `adapativePolling` is set
    to `true`. When `adaptivePolling` is disable, only `idleMinWaitTime` will be
    used as a constant time span in which the slave will not poll the master for
    further changes. The default values are 0.5 seconds for `idleMinWaitTime` and
    2.5 seconds for `idleMaxWaitTime`, which correspond to the hard-coded values
    used in previous versions of ArangoDB.

  - added `initialSyncMaxWaitTime` configuration parameter for initial and continuous
    replication

    This option controls the maximum wait time (in seconds) that the initial
    synchronization will wait for a response from the master when fetching initial
    collection data. If no response is received within this time period, the initial
    synchronization will give up and fail. This option is also relevant for
    continuous replication in case *autoResync* is set to *true*, as then the
    continuous replication may trigger a full data re-synchronization in case
    the master cannot the log data the slave had asked for.

  - HTTP requests sent from the slave to the master during initial synchronization
    will now be retried if they fail with connection problems.

  - the initial synchronization now logs its progress so it can be queried using
    the regular replication status check APIs.

  - added `async` attribute for `sync` and `syncCollection` operations called from
    the ArangoShell. Setthing this attribute to `true` will make the synchronization
    job on the server go into the background, so that the shell does not block. The
    status of the started asynchronous synchronization job can be queried from the
    ArangoShell like this:

        /* starts initial synchronization */
        var replication = require("@arangodb/replication");
        var id = replication.sync({
          endpoint: "tcp://master.domain.org:8529",
          username: "myuser",
          password: "mypasswd",
          async: true
       });

       /* now query the id of the returned async job and print the status */
       print(replication.getSyncResult(id));

    The result of `getSyncResult()` will be `false` while the server-side job
    has not completed, and different to `false` if it has completed. When it has
    completed, all job result details will be returned by the call to `getSyncResult()`.


* fixed non-deterministic query results in some cluster queries

* fixed issue #1589

* return HTTP status code 410 (gone) instead of HTTP 408 (request timeout) for
  server-side operations that are canceled / killed. Sending 410 instead of 408
  prevents clients from re-starting the same (canceled) operation. Google Chrome
  for example sends the HTTP request again in case it is responded with an HTTP
  408, and this is exactly the opposite of the desired behavior when an operation
  is canceled / killed by the user.

* web interface: queries in AQL editor now cancelable

* web interface: dashboard - added replication information

* web interface: AQL editor now supports bind parameters

* added startup option `--server.hide-product-header` to make the server not send
  the HTTP response header `"Server: ArangoDB"` in its HTTP responses. By default,
  the option is turned off so the header is still sent as usual.

* added new AQL function `UNSET_RECURSIVE` to recursively unset attritutes from
  objects/documents

* switched command-line editor in ArangoShell and arangod to linenoise-ng

* added automatic deadlock detection for transactions

  In case a deadlock is detected, a multi-collection operation may be rolled back
  automatically and fail with error 29 (`deadlock detected`). Client code for
  operations containing more than one collection should be aware of this potential
  error and handle it accordingly, either by giving up or retrying the transaction.

* Added C++ implementations for the AQL arithmetic operations and the following
  AQL functions:
  - ABS
  - APPEND
  - COLLECTIONS
  - CURRENT_DATABASE
  - DOCUMENT
  - EDGES
  - FIRST
  - FIRST_DOCUMENT
  - FIRST_LIST
  - FLATTEN
  - FLOOR
  - FULLTEXT
  - LAST
  - MEDIAN
  - MERGE_RECURSIVE
  - MINUS
  - NEAR
  - NOT_NULL
  - NTH
  - PARSE_IDENTIFIER
  - PERCENTILE
  - POP
  - POSITION
  - PUSH
  - RAND
  - RANGE
  - REMOVE_NTH
  - REMOVE_VALUE
  - REMOVE_VALUES
  - ROUND
  - SHIFT
  - SQRT
  - STDDEV_POPULATION
  - STDDEV_SAMPLE
  - UNSHIFT
  - VARIANCE_POPULATION
  - VARIANCE_SAMPLE
  - WITHIN
  - ZIP

* improved performance of skipping over many documents in an AQL query when no
  indexes and no filters are used, e.g.

      FOR doc IN collection
        LIMIT 1000000, 10
        RETURN doc

* Added array indexes

  Hash indexes and skiplist indexes can now optionally be defined for array values
  so they index individual array members.

  To define an index for array values, the attribute name is extended with the
  expansion operator `[*]` in the index definition:

      arangosh> db.colName.ensureHashIndex("tags[*]");

  When given the following document

      { tags: [ "AQL", "ArangoDB", "Index" ] }

  the index will now contain the individual values `"AQL"`, `"ArangoDB"` and `"Index"`.

  Now the index can be used for finding all documents having `"ArangoDB"` somewhere in their
  tags array using the following AQL query:

      FOR doc IN colName
        FILTER "ArangoDB" IN doc.tags[*]
        RETURN doc

* rewrote AQL query optimizer rule `use-index-range` and renamed it to `use-indexes`.
  The name change affects rule names in the optimizer's output.

* rewrote AQL execution node `IndexRangeNode` and renamed it to `IndexNode`. The name
  change affects node names in the optimizer's explain output.

* added convenience function `db._explain(query)` for human-readable explanation
  of AQL queries

* module resolution as used by `require` now behaves more like in node.js

* the `org/arangodb/request` module now returns response bodies for error responses
  by default. The old behavior of not returning bodies for error responses can be
  re-enabled by explicitly setting the option `returnBodyOnError` to `false` (#1437)


v2.7.6 (2016-01-30)
-------------------

* detect more types of transaction deadlocks early


v2.7.5 (2016-01-22)
-------------------

* backported added automatic deadlock detection for transactions

  In case a deadlock is detected, a multi-collection operation may be rolled back
  automatically and fail with error 29 (`deadlock detected`). Client code for
  operations containing more than one collection should be aware of this potential
  error and handle it accordingly, either by giving up or retrying the transaction.

* improved internal datafile statistics for compaction and compaction triggering
  conditions, preventing excessive growth of collection datafiles under some
  workloads. This should also fix issue #1596.

* Foxx export cache should no longer break if a broken app is loaded in the
  web admin interface.

* Foxx: removed some incorrect deprecation warnings.

* Foxx: mocha test paths with wildcard characters (asterisks) now work on Windows


v2.7.4 (2015-12-21)
-------------------

* slightly adjusted V8 garbage collection strategy so that collection eventually
  happens in all contexts that hold V8 external references to documents and
  collections.

* added the following attributes to the result of `collection.figures()` and the
  corresponding HTTP API at `PUT /_api/collection/<name>/figures`:

  - `documentReferences`: The number of references to documents in datafiles
    that JavaScript code currently holds. This information can be used for
    debugging compaction and unload issues.
  - `waitingFor`: An optional string value that contains information about
    which object type is at the head of the collection's cleanup queue. This
    information can be used for debugging compaction and unload issues.
  - `compactionStatus.time`: The point in time the compaction for the collection
    was last executed. This information can be used for debugging compaction
    issues.
  - `compactionStatus.message`: The action that was performed when the compaction
    was last run for the collection. This information can be used for debugging
    compaction issues.

  Note: `waitingFor` and `compactionStatus` may be empty when called on a coordinator
  in a cluster.

* the compaction will now provide queryable status info that can be used to track
  its progress. The compaction status is displayed in the web interface, too.


v2.7.3 (2015-12-17)
-------------------

* fixed some replication value conversion issues when replication applier properties
  were set via ArangoShell

* fixed disappearing of documents for collections transferred via `sync` or
  `syncCollection` if the collection was dropped right before synchronization
  and drop and (re-)create collection markers were located in the same WAL file


* fixed an issue where overwriting the system sessions collection would break
  the web interface when authentication is enabled

v2.7.2 (2015-12-01)
-------------------

* replication improvements:

  - added `autoResync` configuration parameter for continuous replication.

    When set to `true`, a replication slave will automatically trigger a full data
    re-synchronization with the master when the master cannot provide the log data
    the slave had asked for. Note that `autoResync` will only work when the option
    `requireFromPresent` is also set to `true` for the continuous replication, or
    when the continuous syncer is started and detects that no start tick is present.

    Automatic re-synchronization may transfer a lot of data from the master to the
    slave and may be expensive. It is therefore turned off by default.
    When turned off, the slave will never perform an automatic re-synchronization
    with the master.

  - added `idleMinWaitTime` and `idleMaxWaitTime` configuration parameters for
    continuous replication.

    These parameters can be used to control the minimum and maximum wait time the
    slave will (intentionally) idle and not poll for master log changes in case the
    master had sent the full logs already.
    The `idleMaxWaitTime` value will only be used when `adapativePolling` is set
    to `true`. When `adaptivePolling` is disable, only `idleMinWaitTime` will be
    used as a constant time span in which the slave will not poll the master for
    further changes. The default values are 0.5 seconds for `idleMinWaitTime` and
    2.5 seconds for `idleMaxWaitTime`, which correspond to the hard-coded values
    used in previous versions of ArangoDB.

  - added `initialSyncMaxWaitTime` configuration parameter for initial and continuous
    replication

    This option controls the maximum wait time (in seconds) that the initial
    synchronization will wait for a response from the master when fetching initial
    collection data. If no response is received within this time period, the initial
    synchronization will give up and fail. This option is also relevant for
    continuous replication in case *autoResync* is set to *true*, as then the
    continuous replication may trigger a full data re-synchronization in case
    the master cannot the log data the slave had asked for.

  - HTTP requests sent from the slave to the master during initial synchronization
    will now be retried if they fail with connection problems.

  - the initial synchronization now logs its progress so it can be queried using
    the regular replication status check APIs.

* fixed non-deterministic query results in some cluster queries

* added missing lock instruction for primary index in compactor size calculation

* fixed issue #1589

* fixed issue #1583

* fixed undefined behavior when accessing the top level of a document with the `[*]`
  operator

* fixed potentially invalid pointer access in shaper when the currently accessed
  document got re-located by the WAL collector at the very same time

* Foxx: optional configuration options no longer log validation errors when assigned
  empty values (#1495)

* Foxx: constructors provided to Repository and Model sub-classes via extend are
  now correctly called (#1592)


v2.7.1 (2015-11-07)
-------------------

* switch to linenoise next generation

* exclude `_apps` collection from replication

  The slave has its own `_apps` collection which it populates on server start.
  When replicating data from the master to the slave, the data from the master may
  clash with the slave's own data in the `_apps` collection. Excluding the `_apps`
  collection from replication avoids this.

* disable replication appliers when starting in modes `--upgrade`, `--no-server`
  and `--check-upgrade`

* more detailed output in arango-dfdb

* fixed "no start tick" issue in replication applier

  This error could occur after restarting a slave server after a shutdown
  when no data was ever transferred from the master to the slave via the
  continuous replication

* fixed problem during SSL client connection abort that led to scheduler thread
  staying at 100% CPU saturation

* fixed potential segfault in AQL `NEIGHBORS` function implementation when C++ function
  variant was used and collection names were passed as strings

* removed duplicate target for some frontend JavaScript files from the Makefile

* make AQL function `MERGE()` work on a single array parameter, too.
  This allows combining the attributes of multiple objects from an array into
  a single object, e.g.

      RETURN MERGE([
        { foo: 'bar' },
        { quux: 'quetzalcoatl', ruled: true },
        { bar: 'baz', foo: 'done' }
      ])

  will now return:

      {
        "foo": "done",
        "quux": "quetzalcoatl",
        "ruled": true,
        "bar": "baz"
      }

* fixed potential deadlock in collection status changing on Windows

* fixed hard-coded `incremental` parameter in shell implementation of
  `syncCollection` function in replication module

* fix for GCC5: added check for '-stdlib' option


v2.7.0 (2015-10-09)
-------------------

* fixed request statistics aggregation
  When arangod was started in supervisor mode, the request statistics always showed
  0 requests, as the statistics aggregation thread did not run then.

* read server configuration files before dropping privileges. this ensures that
  the SSL keyfile specified in the configuration can be read with the server's start
  privileges (i.e. root when using a standard ArangoDB package).

* fixed replication with a 2.6 replication configuration and issues with a 2.6 master

* raised default value of `--server.descriptors-minimum` to 1024

* allow Foxx apps to be installed underneath URL path `/_open/`, so they can be
  (intentionally) accessed without authentication.

* added *allowImplicit* sub-attribute in collections declaration of transactions.
  The *allowImplicit* attributes allows making transactions fail should they
  read-access a collection that was not explicitly declared in the *collections*
  array of the transaction.

* added "special" password ARANGODB_DEFAULT_ROOT_PASSWORD. If you pass
  ARANGODB_DEFAULT_ROOT_PASSWORD as password, it will read the password
  from the environment variable ARANGODB_DEFAULT_ROOT_PASSWORD


v2.7.0-rc2 (2015-09-22)
-----------------------

* fix over-eager datafile compaction

  This should reduce the need to compact directly after loading a collection when a
  collection datafile contained many insertions and updates for the same documents. It
  should also prevent from re-compacting already merged datafiles in case not many
  changes were made. Compaction will also make fewer index lookups than before.

* added `syncCollection()` function in module `org/arangodb/replication`

  This allows synchronizing the data of a single collection from a master to a slave
  server. Synchronization can either restore the whole collection by transferring all
  documents from the master to the slave, or incrementally by only transferring documents
  that differ. This is done by partitioning the collection's entire key space into smaller
  chunks and comparing the data chunk-wise between master and slave. Only chunks that are
  different will be re-transferred.

  The `syncCollection()` function can be used as follows:

      require("org/arangodb/replication").syncCollection(collectionName, options);

  e.g.

      require("org/arangodb/replication").syncCollection("myCollection", {
        endpoint: "tcp://127.0.0.1:8529",  /* master */
        username: "root",                  /* username for master */
        password: "secret",                /* password for master */
        incremental: true                  /* use incremental mode */
      });


* additionally allow the following characters in document keys:

  `(` `)` `+` `,` `=` `;` `$` `!` `*` `'` `%`


v2.7.0-rc1 (2015-09-17)
-----------------------

* removed undocumented server-side-only collection functions:
  * collection.OFFSET()
  * collection.NTH()
  * collection.NTH2()
  * collection.NTH3()

* upgraded Swagger to version 2.0 for the Documentation

  This gives the user better prepared test request structures.
  More conversions will follow so finally client libraries can be auto-generated.

* added extra AQL functions for date and time calculation and manipulation.
  These functions were contributed by GitHub users @CoDEmanX and @friday.
  A big thanks for their work!

  The following extra date functions are available from 2.7 on:

  * `DATE_DAYOFYEAR(date)`: Returns the day of year number of *date*.
    The return values range from 1 to 365, or 366 in a leap year respectively.

  * `DATE_ISOWEEK(date)`: Returns the ISO week date of *date*.
    The return values range from 1 to 53. Monday is considered the first day of the week.
    There are no fractional weeks, thus the last days in December may belong to the first
    week of the next year, and the first days in January may be part of the previous year's
    last week.

  * `DATE_LEAPYEAR(date)`: Returns whether the year of *date* is a leap year.

  * `DATE_QUARTER(date)`: Returns the quarter of the given date (1-based):
    * 1: January, February, March
    * 2: April, May, June
    * 3: July, August, September
    * 4: October, November, December

  - *DATE_DAYS_IN_MONTH(date)*: Returns the number of days in *date*'s month (28..31).

  * `DATE_ADD(date, amount, unit)`: Adds *amount* given in *unit* to *date* and
    returns the calculated date.

    *unit* can be either of the following to specify the time unit to add or
    subtract (case-insensitive):
    - y, year, years
    - m, month, months
    - w, week, weeks
    - d, day, days
    - h, hour, hours
    - i, minute, minutes
    - s, second, seconds
    - f, millisecond, milliseconds

    *amount* is the number of *unit*s to add (positive value) or subtract
    (negative value).

  * `DATE_SUBTRACT(date, amount, unit)`: Subtracts *amount* given in *unit* from
    *date* and returns the calculated date.

    It works the same as `DATE_ADD()`, except that it subtracts. It is equivalent
    to calling `DATE_ADD()` with a negative amount, except that `DATE_SUBTRACT()`
    can also subtract ISO durations. Note that negative ISO durations are not
    supported (i.e. starting with `-P`, like `-P1Y`).

  * `DATE_DIFF(date1, date2, unit, asFloat)`: Calculate the difference
    between two dates in given time *unit*, optionally with decimal places.
    Returns a negative value if *date1* is greater than *date2*.

  * `DATE_COMPARE(date1, date2, unitRangeStart, unitRangeEnd)`: Compare two
    partial dates and return true if they match, false otherwise. The parts to
    compare are defined by a range of time units.

    The full range is: years, months, days, hours, minutes, seconds, milliseconds.
    Pass the unit to start from as *unitRangeStart*, and the unit to end with as
    *unitRangeEnd*. All units in between will be compared. Leave out *unitRangeEnd*
    to only compare *unitRangeStart*.

  * `DATE_FORMAT(date, format)`: Format a date according to the given format string.
    It supports the following placeholders (case-insensitive):
    - %t: timestamp, in milliseconds since midnight 1970-01-01
    - %z: ISO date (0000-00-00T00:00:00.000Z)
    - %w: day of week (0..6)
    - %y: year (0..9999)
    - %yy: year (00..99), abbreviated (last two digits)
    - %yyyy: year (0000..9999), padded to length of 4
    - %yyyyyy: year (-009999 .. +009999), with sign prefix and padded to length of 6
    - %m: month (1..12)
    - %mm: month (01..12), padded to length of 2
    - %d: day (1..31)
    - %dd: day (01..31), padded to length of 2
    - %h: hour (0..23)
    - %hh: hour (00..23), padded to length of 2
    - %i: minute (0..59)
    - %ii: minute (00..59), padded to length of 2
    - %s: second (0..59)
    - %ss: second (00..59), padded to length of 2
    - %f: millisecond (0..999)
    - %fff: millisecond (000..999), padded to length of 3
    - %x: day of year (1..366)
    - %xxx: day of year (001..366), padded to length of 3
    - %k: ISO week date (1..53)
    - %kk: ISO week date (01..53), padded to length of 2
    - %l: leap year (0 or 1)
    - %q: quarter (1..4)
    - %a: days in month (28..31)
    - %mmm: abbreviated English name of month (Jan..Dec)
    - %mmmm: English name of month (January..December)
    - %www: abbreviated English name of weekday (Sun..Sat)
    - %wwww: English name of weekday (Sunday..Saturday)
    - %&: special escape sequence for rare occasions
    - %%: literal %
    - %: ignored

* new WAL logfiles and datafiles are now created non-sparse

  This prevents SIGBUS signals being raised when memory of a sparse datafile is accessed
  and the disk is full and the accessed file part is not actually disk-backed. In
  this case the mapped memory region is not necessarily backed by physical memory, and
  accessing the memory may raise SIGBUS and crash arangod.

* the `internal.download()` function and the module `org/arangodb/request` used some
  internal library function that handled the sending of HTTP requests from inside of
  ArangoDB. This library unconditionally set an HTTP header `Accept-Encoding: gzip`
  in all outgoing HTTP requests.

  This has been fixed in 2.7, so `Accept-Encoding: gzip` is not set automatically anymore.
  Additionally, the header `User-Agent: ArangoDB` is not set automatically either. If
  client applications desire to send these headers, they are free to add it when
  constructing the requests using the `download` function or the request module.

* fixed issue #1436: org/arangodb/request advertises deflate without supporting it

* added template string generator function `aqlQuery` for generating AQL queries

  This can be used to generate safe AQL queries with JavaScript parameter
  variables or expressions easily:

      var name = 'test';
      var attributeName = '_key';
      var query = aqlQuery`FOR u IN users FILTER u.name == ${name} RETURN u.${attributeName}`;
      db._query(query);

* report memory usage for document header data (revision id, pointer to data etc.)
  in `db.collection.figures()`. The memory used for document headers will now
  show up in the already existing attribute `indexes.size`. Due to that, the index
  sizes reported by `figures()` in 2.7 will be higher than those reported by 2.6,
  but the 2.7 values are more accurate.

* IMPORTANT CHANGE: the filenames in dumps created by arangodump now contain
  not only the name of the dumped collection, but also an additional 32-digit hash
  value. This is done to prevent overwriting dump files in case-insensitive file
  systems when there exist multiple collections with the same name (but with
  different cases).

  For example, if a database has two collections: `test` and `Test`, previous
  versions of ArangoDB created the files

  * `test.structure.json` and `test.data.json` for collection `test`
  * `Test.structure.json` and `Test.data.json` for collection `Test`

  This did not work for case-insensitive filesystems, because the files for the
  second collection would have overwritten the files of the first. arangodump in
  2.7 will create the following filenames instead:

  * `test_098f6bcd4621d373cade4e832627b4f6.structure.json` and `test_098f6bcd4621d373cade4e832627b4f6.data.json`
  * `Test_0cbc6611f5540bd0809a388dc95a615b.structure.json` and `Test_0cbc6611f5540bd0809a388dc95a615b.data.json`

  These filenames will be unambiguous even in case-insensitive filesystems.

* IMPORTANT CHANGE: make arangod actually close lingering client connections
  when idle for at least the duration specified via `--server.keep-alive-timeout`.
  In previous versions of ArangoDB, connections were not closed by the server
  when the timeout was reached and the client was still connected. Now the
  connection is properly closed by the server in case of timeout. Client
  applications relying on the old behavior may now need to reconnect to the
  server when their idle connections time out and get closed (note: connections
  being idle for a long time may be closed by the OS or firewalls anyway -
  client applications should be aware of that and try to reconnect).

* IMPORTANT CHANGE: when starting arangod, the server will drop the process
  privileges to the specified values in options `--server.uid` and `--server.gid`
  instantly after parsing the startup options.

  That means when either `--server.uid` or `--server.gid` are set, the privilege
  change will happen earlier. This may prevent binding the server to an endpoint
  with a port number lower than 1024 if the arangodb user has no privileges
  for that. Previous versions of ArangoDB changed the privileges later, so some
  startup actions were still carried out under the invoking user (i.e. likely
  *root* when started via init.d or system scripts) and especially binding to
  low port numbers was still possible there.

  The default privileges for user *arangodb* will not be sufficient for binding
  to port numbers lower than 1024. To have an ArangoDB 2.7 bind to a port number
  lower than 1024, it needs to be started with either a different privileged user,
  or the privileges of the *arangodb* user have to raised manually beforehand.

* added AQL optimizer rule `patch-update-statements`

* Linux startup scripts and systemd configuration for arangod now try to
  adjust the NOFILE (number of open files) limits for the process. The limit
  value is set to 131072 (128k) when ArangoDB is started via start/stop
  commands

* When ArangoDB is started/stopped manually via the start/stop commands, the
  main process will wait for up to 10 seconds after it forks the supervisor
  and arangod child processes. If the startup fails within that period, the
  start/stop script will fail with an exit code other than zero. If the
  startup of the supervisor or arangod is still ongoing after 10 seconds,
  the main program will still return with exit code 0. The limit of 10 seconds
  is arbitrary because the time required for a startup is not known in advance.

* added startup option `--database.throw-collection-not-loaded-error`

  Accessing a not-yet loaded collection will automatically load a collection
  on first access. This flag controls what happens in case an operation
  would need to wait for another thread to finalize loading a collection. If
  set to *true*, then the first operation that accesses an unloaded collection
  will load it. Further threads that try to access the same collection while
  it is still loading immediately fail with an error (1238, *collection not loaded*).
  This is to prevent all server threads from being blocked while waiting on the
  same collection to finish loading. When the first thread has completed loading
  the collection, the collection becomes regularly available, and all operations
  from that point on can be carried out normally, and error 1238 will not be
  thrown anymore for that collection.

  If set to *false*, the first thread that accesses a not-yet loaded collection
  will still load it. Other threads that try to access the collection while
  loading will not fail with error 1238 but instead block until the collection
  is fully loaded. This configuration might lead to all server threads being
  blocked because they are all waiting for the same collection to complete
  loading. Setting the option to *true* will prevent this from happening, but
  requires clients to catch error 1238 and react on it (maybe by scheduling
  a retry for later).

  The default value is *false*.

* added better control-C support in arangosh

  When CTRL-C is pressed in arangosh, it will now print a `^C` first. Pressing
  CTRL-C again will reset the prompt if something was entered before, or quit
  arangosh if no command was entered directly before.

  This affects the arangosh version build with Readline-support only (Linux
  and MacOS).

  The MacOS version of ArangoDB for Homebrew now depends on Readline, too. The
  Homebrew formula has been changed accordingly.
  When self-compiling ArangoDB on MacOS without Homebrew, Readline now is a
  prerequisite.

* increased default value for collection-specific `indexBuckets` value from 1 to 8

  Collections created from 2.7 on will use the new default value of `8` if not
  overridden on collection creation or later using
  `collection.properties({ indexBuckets: ... })`.

  The `indexBuckets` value determines the number of buckets to use for indexes of
  type `primary`, `hash` and `edge`. Having multiple index buckets allows splitting
  an index into smaller components, which can be filled in parallel when a collection
  is loading. Additionally, resizing and reallocation of indexes are faster and
  less intrusive if the index uses multiple buckets, because resize and reallocation
  will affect only data in a single bucket instead of all index values.

  The index buckets will be filled in parallel when loading a collection if the collection
  has an `indexBuckets` value greater than 1 and the collection contains a significant
  amount of documents/edges (the current threshold is 256K documents but this value
  may change in future versions of ArangoDB).

* changed HTTP client to use poll instead of select on Linux and MacOS

  This affects the ArangoShell and user-defined JavaScript code running inside
  arangod that initiates its own HTTP calls.

  Using poll instead of select allows using arbitrary high file descriptors
  (bigger than the compiled in FD_SETSIZE). Server connections are still handled using
  epoll, which has never been affected by FD_SETSIZE.

* implemented AQL `LIKE` function using ICU regexes

* added `RETURN DISTINCT` for AQL queries to return unique results:

      FOR doc IN collection
        RETURN DISTINCT doc.status

  This change also introduces `DISTINCT` as an AQL keyword.

* removed `createNamedQueue()` and `addJob()` functions from org/arangodb/tasks

* use less locks and more atomic variables in the internal dispatcher
  and V8 context handling implementations. This leads to improved throughput in
  some ArangoDB internals and allows for higher HTTP request throughput for
  many operations.

  A short overview of the improvements can be found here:

  https://www.arangodb.com/2015/08/throughput-enhancements/

* added shorthand notation for attribute names in AQL object literals:

      LET name = "Peter"
      LET age = 42
      RETURN { name, age }

  The above is the shorthand equivalent of the generic form

      LET name = "Peter"
      LET age = 42
      RETURN { name : name, age : age }

* removed configure option `--enable-timings`

  This option did not have any effect.

* removed configure option `--enable-figures`

  This option previously controlled whether HTTP request statistics code was
  compiled into ArangoDB or not. The previous default value was `true` so
  statistics code was available in official packages. Setting the option to
  `false` led to compile errors so it is doubtful the default value was
  ever changed. By removing the option some internal statistics code was also
  simplified.

* removed run-time manipulation methods for server endpoints:

  * `db._removeEndpoint()`
  * `db._configureEndpoint()`
  * HTTP POST `/_api/endpoint`
  * HTTP DELETE `/_api/endpoint`

* AQL query result cache

  The query result cache can optionally cache the complete results of all or selected AQL queries.
  It can be operated in the following modes:

  * `off`: the cache is disabled. No query results will be stored
  * `on`: the cache will store the results of all AQL queries unless their `cache`
    attribute flag is set to `false`
  * `demand`: the cache will store the results of AQL queries that have their
    `cache` attribute set to `true`, but will ignore all others

  The mode can be set at server startup using the `--database.query-cache-mode` configuration
  option and later changed at runtime.

  The following HTTP REST APIs have been added for controlling the query cache:

  * HTTP GET `/_api/query-cache/properties`: returns the global query cache configuration
  * HTTP PUT `/_api/query-cache/properties`: modifies the global query cache configuration
  * HTTP DELETE `/_api/query-cache`: invalidates all results in the query cache

  The following JavaScript functions have been added for controlling the query cache:

  * `require("org/arangodb/aql/cache").properties()`: returns the global query cache configuration
  * `require("org/arangodb/aql/cache").properties(properties)`: modifies the global query cache configuration
  * `require("org/arangodb/aql/cache").clear()`: invalidates all results in the query cache

* do not link arangoimp against V8

* AQL function call arguments optimization

  This will lead to arguments in function calls inside AQL queries not being copied but passed
  by reference. This may speed up calls to functions with bigger argument values or queries that
  call functions a lot of times.

* upgraded V8 version to 4.3.61

* removed deprecated AQL `SKIPLIST` function.

  This function was introduced in older versions of ArangoDB with a less powerful query optimizer to
  retrieve data from a skiplist index using a `LIMIT` clause. It was marked as deprecated in ArangoDB
  2.6.

  Since ArangoDB 2.3 the behavior of the `SKIPLIST` function can be emulated using regular AQL
  constructs, e.g.

      FOR doc IN @@collection
        FILTER doc.value >= @value
        SORT doc.value DESC
        LIMIT 1
        RETURN doc

* the `skip()` function for simple queries does not accept negative input any longer.
  This feature was deprecated in 2.6.0.

* fix exception handling

  In some cases JavaScript exceptions would re-throw without information of the original problem.
  Now the original exception is logged for failure analysis.

* based REST API method PUT `/_api/simple/all` on the cursor API and make it use AQL internally.

  The change speeds up this REST API method and will lead to additional query information being
  returned by the REST API. Clients can use this extra information or ignore it.

* Foxx Queue job success/failure handlers arguments have changed from `(jobId, jobData, result, jobFailures)` to `(result, jobData, job)`.

* added Foxx Queue job options `repeatTimes`, `repeatUntil` and `repeatDelay` to automatically re-schedule jobs when they are completed.

* added Foxx manifest configuration type `password` to mask values in the web interface.

* fixed default values in Foxx manifest configurations sometimes not being used as defaults.

* fixed optional parameters in Foxx manifest configurations sometimes not being cleared correctly.

* Foxx dependencies can now be marked as optional using a slightly more verbose syntax in your manifest file.

* converted Foxx constructors to ES6 classes so you can extend them using class syntax.

* updated aqb to 2.0.

* updated chai to 3.0.

* Use more madvise calls to speed up things when memory is tight, in particular
  at load time but also for random accesses later.

* Overhauled web interface

  The web interface now has a new design.

  The API documentation for ArangoDB has been moved from "Tools" to "Links" in the web interface.

  The "Applications" tab in the web interfaces has been renamed to "Services".


v2.6.12 (2015-12-02)
--------------------

* fixed disappearing of documents for collections transferred via `sync` if the
  the collection was dropped right before synchronization and drop and (re-)create
  collection markers were located in the same WAL file

* added missing lock instruction for primary index in compactor size calculation

* fixed issue #1589

* fixed issue #1583

* Foxx: optional configuration options no longer log validation errors when assigned
  empty values (#1495)


v2.6.11 (2015-11-18)
--------------------

* fixed potentially invalid pointer access in shaper when the currently accessed
  document got re-located by the WAL collector at the very same time


v2.6.10 (2015-11-10)
--------------------

* disable replication appliers when starting in modes `--upgrade`, `--no-server`
  and `--check-upgrade`

* more detailed output in arango-dfdb

* fixed potential deadlock in collection status changing on Windows

* issue #1521: Can't dump/restore with user and password


v2.6.9 (2015-09-29)
-------------------

* added "special" password ARANGODB_DEFAULT_ROOT_PASSWORD. If you pass
  ARANGODB_DEFAULT_ROOT_PASSWORD as password, it will read the password
  from the environment variable ARANGODB_DEFAULT_ROOT_PASSWORD

* fixed failing AQL skiplist, sort and limit combination

  When using a Skiplist index on an attribute (say "a") and then using sort
  and skip on this attribute caused the result to be empty e.g.:

    require("internal").db.test.ensureSkiplist("a");
    require("internal").db._query("FOR x IN test SORT x.a LIMIT 10, 10");

  Was always empty no matter how many documents are stored in test.
  This is now fixed.

v2.6.8 (2015-09-09)
-------------------

* ARM only:

  The ArangoDB packages for ARM require the kernel to allow unaligned memory access.
  How the kernel handles unaligned memory access is configurable at runtime by
  checking and adjusting the contents `/proc/cpu/alignment`.

  In order to operate on ARM, ArangoDB requires the bit 1 to be set. This will
  make the kernel trap and adjust unaligned memory accesses. If this bit is not
  set, the kernel may send a SIGBUS signal to ArangoDB and terminate it.

  To set bit 1 in `/proc/cpu/alignment` use the following command as a privileged
  user (e.g. root):

      echo "2" > /proc/cpu/alignment

  Note that this setting affects all user processes and not just ArangoDB. Setting
  the alignment with the above command will also not make the setting permanent,
  so it will be lost after a restart of the system. In order to make the setting
  permanent, it should be executed during system startup or before starting arangod.

  The ArangoDB start/stop scripts do not adjust the alignment setting, but rely on
  the environment to have the correct alignment setting already. The reason for this
  is that the alignment settings also affect all other user processes (which ArangoDB
  is not aware of) and thus may have side-effects outside of ArangoDB. It is therefore
  more reasonable to have the system administrator carry out the change.


v2.6.7 (2015-08-25)
-------------------

* improved AssocMulti index performance when resizing.

  This makes the edge index perform less I/O when under memory pressure.


v2.6.6 (2015-08-23)
-------------------

* added startup option `--server.additional-threads` to create separate queues
  for slow requests.


v2.6.5 (2015-08-17)
-------------------

* added startup option `--database.throw-collection-not-loaded-error`

  Accessing a not-yet loaded collection will automatically load a collection
  on first access. This flag controls what happens in case an operation
  would need to wait for another thread to finalize loading a collection. If
  set to *true*, then the first operation that accesses an unloaded collection
  will load it. Further threads that try to access the same collection while
  it is still loading immediately fail with an error (1238, *collection not loaded*).
  This is to prevent all server threads from being blocked while waiting on the
  same collection to finish loading. When the first thread has completed loading
  the collection, the collection becomes regularly available, and all operations
  from that point on can be carried out normally, and error 1238 will not be
  thrown anymore for that collection.

  If set to *false*, the first thread that accesses a not-yet loaded collection
  will still load it. Other threads that try to access the collection while
  loading will not fail with error 1238 but instead block until the collection
  is fully loaded. This configuration might lead to all server threads being
  blocked because they are all waiting for the same collection to complete
  loading. Setting the option to *true* will prevent this from happening, but
  requires clients to catch error 1238 and react on it (maybe by scheduling
  a retry for later).

  The default value is *false*.

* fixed busy wait loop in scheduler threads that sometimes consumed 100% CPU while
  waiting for events on connections closed unexpectedly by the client side

* handle attribute `indexBuckets` when restoring collections via arangorestore.
  Previously the `indexBuckets` attribute value from the dump was ignored, and the
   server default value for `indexBuckets` was used when restoring a collection.

* fixed "EscapeValue already set error" crash in V8 actions that might have occurred when
  canceling V8-based operations.


v2.6.4 (2015-08-01)
-------------------

* V8: Upgrade to version 4.1.0.27 - this is intended to be the stable V8 version.

* fixed issue #1424: Arango shell should not processing arrows pushing on keyboard


v2.6.3 (2015-07-21)
-------------------

* issue #1409: Document values with null character truncated


v2.6.2 (2015-07-04)
-------------------

* fixed issue #1383: bindVars for HTTP API doesn't work with empty string

* fixed handling of default values in Foxx manifest configurations

* fixed handling of optional parameters in Foxx manifest configurations

* fixed a reference error being thrown in Foxx queues when a function-based job type is used that is not available and no options object is passed to queue.push


v2.6.1 (2015-06-24)
-------------------

* Add missing swagger files to cmake build. fixes #1368

* fixed documentation errors


v2.6.0 (2015-06-20)
-------------------

* using negative values for `SimpleQuery.skip()` is deprecated.
  This functionality will be removed in future versions of ArangoDB.

* The following simple query functions are now deprecated:

  * collection.near
  * collection.within
  * collection.geo
  * collection.fulltext
  * collection.range
  * collection.closedRange

  This also lead to the following REST API methods being deprecated from now on:

  * PUT /_api/simple/near
  * PUT /_api/simple/within
  * PUT /_api/simple/fulltext
  * PUT /_api/simple/range

  It is recommended to replace calls to these functions or APIs with equivalent AQL queries,
  which are more flexible because they can be combined with other operations:

      FOR doc IN NEAR(@@collection, @latitude, @longitude, @limit)
        RETURN doc

      FOR doc IN WITHIN(@@collection, @latitude, @longitude, @radius, @distanceAttributeName)
        RETURN doc

      FOR doc IN FULLTEXT(@@collection, @attributeName, @queryString, @limit)
        RETURN doc

      FOR doc IN @@collection
        FILTER doc.value >= @left && doc.value < @right
        LIMIT @skip, @limit
        RETURN doc`

  The above simple query functions and REST API methods may be removed in future versions
  of ArangoDB.

* deprecated now-obsolete AQL `SKIPLIST` function

  The function was introduced in older versions of ArangoDB with a less powerful query optimizer to
  retrieve data from a skiplist index using a `LIMIT` clause.

  Since 2.3 the same goal can be achieved by using regular AQL constructs, e.g.

      FOR doc IN collection FILTER doc.value >= @value SORT doc.value DESC LIMIT 1 RETURN doc

* fixed issues when switching the database inside tasks and during shutdown of database cursors

  These features were added during 2.6 alpha stage so the fixes affect devel/2.6-alpha builds only

* issue #1360: improved foxx-manager help

* added `--enable-tcmalloc` configure option.

  When this option is set, arangod and the client tools will be linked against tcmalloc, which replaces
  the system allocator. When the option is set, a tcmalloc library must be present on the system under
  one of the names `libtcmalloc`, `libtcmalloc_minimal` or `libtcmalloc_debug`.

  As this is a configure option, it is supported for manual builds on Linux-like systems only. tcmalloc
  support is currently experimental.

* issue #1353: Windows: HTTP API - incorrect path in errorMessage

* issue #1347: added option `--create-database` for arangorestore.

  Setting this option to `true` will now create the target database if it does not exist. When creating
  the target database, the username and passwords passed to arangorestore will be used to create an
  initial user for the new database.

* issue #1345: advanced debug information for User Functions

* issue #1341: Can't use bindvars in UPSERT

* fixed vulnerability in JWT implementation.

* changed default value of option `--database.ignore-datafile-errors` from `true` to `false`

  If the new default value of `false` is used, then arangod will refuse loading collections that contain
  datafiles with CRC mismatches or other errors. A collection with datafile errors will then become
  unavailable. This prevents follow up errors from happening.

  The only way to access such collection is to use the datafile debugger (arango-dfdb) and try to repair
  or truncate the datafile with it.

  If `--database.ignore-datafile-errors` is set to `true`, then collections will become available
  even if parts of their data cannot be loaded. This helps availability, but may cause (partial) data
  loss and follow up errors.

* added server startup option `--server.session-timeout` for controlling the timeout of user sessions
  in the web interface

* add sessions and cookie authentication for ArangoDB's web interface

  ArangoDB's built-in web interface now uses sessions. Session information ids are stored in cookies,
  so clients using the web interface must accept cookies in order to use it

* web interface: display query execution time in AQL editor

* web interface: renamed AQL query *submit* button to *execute*

* web interface: added query explain feature in AQL editor

* web interface: demo page added. only working if demo data is available, hidden otherwise

* web interface: added support for custom app scripts with optional arguments and results

* web interface: mounted apps that need to be configured are now indicated in the app overview

* web interface: added button for running tests to app details

* web interface: added button for configuring app dependencies to app details

* web interface: upgraded API documentation to use Swagger 2

* INCOMPATIBLE CHANGE

  removed startup option `--log.severity`

  The docs for `--log.severity` mentioned lots of severities (e.g. `exception`, `technical`, `functional`, `development`)
  but only a few severities (e.g. `all`, `human`) were actually used, with `human` being the default and `all` enabling the
  additional logging of requests. So the option pretended to control a lot of things which it actually didn't. Additionally,
  the option `--log.requests-file` was around for a long time already, also controlling request logging.

  Because the `--log.severity` option effectively did not control that much, it was removed. A side effect of removing the
  option is that 2.5 installations which used `--log.severity all` will not log requests after the upgrade to 2.6. This can
  be adjusted by setting the `--log.requests-file` option.

* add backtrace to fatal log events

* added optional `limit` parameter for AQL function `FULLTEXT`

* make fulltext index also index text values contained in direct sub-objects of the indexed
  attribute.

  Previous versions of ArangoDB only indexed the attribute value if it was a string. Sub-attributes
  of the index attribute were ignored when fulltext indexing.

  Now, if the index attribute value is an object, the object's values will each be included in the
  fulltext index if they are strings. If the index attribute value is an array, the array's values
  will each be included in the fulltext index if they are strings.

  For example, with a fulltext index present on the `translations` attribute, the following text
  values will now be indexed:

      var c = db._create("example");
      c.ensureFulltextIndex("translations");
      c.insert({ translations: { en: "fox", de: "Fuchs", fr: "renard", ru: "лиса" } });
      c.insert({ translations: "Fox is the English translation of the German word Fuchs" });
      c.insert({ translations: [ "ArangoDB", "document", "database", "Foxx" ] });

      c.fulltext("translations", "лиса").toArray();       // returns only first document
      c.fulltext("translations", "Fox").toArray();        // returns first and second documents
      c.fulltext("translations", "prefix:Fox").toArray(); // returns all three documents

* added batch document removal and lookup commands:

      collection.lookupByKeys(keys)
      collection.removeByKeys(keys)

  These commands can be used to perform multi-document lookup and removal operations efficiently
  from the ArangoShell. The argument to these operations is an array of document keys.

  Also added HTTP APIs for batch document commands:

  * PUT /_api/simple/lookup-by-keys
  * PUT /_api/simple/remove-by-keys

* properly prefix document address URLs with the current database name for calls to the REST
  API method GET `/_api/document?collection=...` (that method will return partial URLs to all
  documents in the collection).

  Previous versions of ArangoDB returned the URLs starting with `/_api/` but without the current
  database name, e.g. `/_api/document/mycollection/mykey`. Starting with 2.6, the response URLs
  will include the database name as well, e.g. `/_db/_system/_api/document/mycollection/mykey`.

* added dedicated collection export HTTP REST API

  ArangoDB now provides a dedicated collection export API, which can take snapshots of entire
  collections more efficiently than the general-purpose cursor API. The export API is useful
  to transfer the contents of an entire collection to a client application. It provides optional
  filtering on specific attributes.

  The export API is available at endpoint `POST /_api/export?collection=...`. The API has the
  same return value structure as the already established cursor API (`POST /_api/cursor`).

  An introduction to the export API is given in this blog post:
  http://jsteemann.github.io/blog/2015/04/04/more-efficient-data-exports/

* subquery optimizations for AQL queries

  This optimization avoids copying intermediate results into subqueries that are not required
  by the subquery.

  A brief description can be found here:
  http://jsteemann.github.io/blog/2015/05/04/subquery-optimizations/

* return value optimization for AQL queries

  This optimization avoids copying the final query result inside the query's main `ReturnNode`.

  A brief description can be found here:
  http://jsteemann.github.io/blog/2015/05/04/return-value-optimization-for-aql/

* speed up AQL queries containing big `IN` lists for index lookups

  `IN` lists used for index lookups had performance issues in previous versions of ArangoDB.
  These issues have been addressed in 2.6 so using bigger `IN` lists for filtering is much
  faster.

  A brief description can be found here:
  http://jsteemann.github.io/blog/2015/05/07/in-list-improvements/

* allow `@` and `.` characters in document keys, too

  This change also leads to document keys being URL-encoded when returned in HTTP `location`
  response headers.

* added alternative implementation for AQL COLLECT

  The alternative method uses a hash table for grouping and does not require its input elements
  to be sorted. It will be taken into account by the optimizer for `COLLECT` statements that do
  not use an `INTO` clause.

  In case a `COLLECT` statement can use the hash table variant, the optimizer will create an extra
  plan for it at the beginning of the planning phase. In this plan, no extra `SORT` node will be
  added in front of the `COLLECT` because the hash table variant of `COLLECT` does not require
  sorted input. Instead, a `SORT` node will be added after it to sort its output. This `SORT` node
  may be optimized away again in later stages. If the sort order of the result is irrelevant to
  the user, adding an extra `SORT null` after a hash `COLLECT` operation will allow the optimizer to
  remove the sorts altogether.

  In addition to the hash table variant of `COLLECT`, the optimizer will modify the original plan
  to use the regular `COLLECT` implementation. As this implementation requires sorted input, the
  optimizer will insert a `SORT` node in front of the `COLLECT`. This `SORT` node may be optimized
  away in later stages.

  The created plans will then be shipped through the regular optimization pipeline. In the end,
  the optimizer will pick the plan with the lowest estimated total cost as usual. The hash table
  variant does not require an up-front sort of the input, and will thus be preferred over the
  regular `COLLECT` if the optimizer estimates many input elements for the `COLLECT` node and
  cannot use an index to sort them.

  The optimizer can be explicitly told to use the regular *sorted* variant of `COLLECT` by
  suffixing a `COLLECT` statement with `OPTIONS { "method" : "sorted" }`. This will override the
  optimizer guesswork and only produce the *sorted* variant of `COLLECT`.

  A blog post on the new `COLLECT` implementation can be found here:
  http://jsteemann.github.io/blog/2015/04/22/collecting-with-a-hash-table/

* refactored HTTP REST API for cursors

  The HTTP REST API for cursors (`/_api/cursor`) has been refactored to improve its performance
  and use less memory.

  A post showing some of the performance improvements can be found here:
  http://jsteemann.github.io/blog/2015/04/01/improvements-for-the-cursor-api/

* simplified return value syntax for data-modification AQL queries

  ArangoDB 2.4 since version allows to return results from data-modification AQL queries. The
  syntax for this was quite limited and verbose:

      FOR i IN 1..10
        INSERT { value: i } IN test
        LET inserted = NEW
        RETURN inserted

  The `LET inserted = NEW RETURN inserted` was required literally to return the inserted
  documents. No calculations could be made using the inserted documents.

  This is now more flexible. After a data-modification clause (e.g. `INSERT`, `UPDATE`, `REPLACE`,
  `REMOVE`, `UPSERT`) there can follow any number of `LET` calculations. These calculations can
  refer to the pseudo-values `OLD` and `NEW` that are created by the data-modification statements.

  This allows returning projections of inserted or updated documents, e.g.:

      FOR i IN 1..10
        INSERT { value: i } IN test
        RETURN { _key: NEW._key, value: i }

  Still not every construct is allowed after a data-modification clause. For example, no functions
  can be called that may access documents.

  More information can be found here:
  http://jsteemann.github.io/blog/2015/03/27/improvements-for-data-modification-queries/

* added AQL `UPSERT` statement

  This adds an `UPSERT` statement to AQL that is a combination of both `INSERT` and `UPDATE` /
  `REPLACE`. The `UPSERT` will search for a matching document using a user-provided example.
  If no document matches the example, the *insert* part of the `UPSERT` statement will be
  executed. If there is a match, the *update* / *replace* part will be carried out:

      UPSERT { page: 'index.html' }                 /* search example */
        INSERT { page: 'index.html', pageViews: 1 } /* insert part */
        UPDATE { pageViews: OLD.pageViews + 1 }     /* update part */
        IN pageViews

  `UPSERT` can be used with an `UPDATE` or `REPLACE` clause. The `UPDATE` clause will perform
  a partial update of the found document, whereas the `REPLACE` clause will replace the found
  document entirely. The `UPDATE` or `REPLACE` parts can refer to the pseudo-value `OLD`, which
  contains all attributes of the found document.

  `UPSERT` statements can optionally return values. In the following query, the return
  attribute `found` will return the found document before the `UPDATE` was applied. If no
  document was found, `found` will contain a value of `null`. The `updated` result attribute will
  contain the inserted / updated document:

      UPSERT { page: 'index.html' }                 /* search example */
        INSERT { page: 'index.html', pageViews: 1 } /* insert part */
        UPDATE { pageViews: OLD.pageViews + 1 }     /* update part */
        IN pageViews
        RETURN { found: OLD, updated: NEW }

  A more detailed description of `UPSERT` can be found here:
  http://jsteemann.github.io/blog/2015/03/27/preview-of-the-upsert-command/

* adjusted default configuration value for `--server.backlog-size` from 10 to 64.

* issue #1231: bug xor feature in AQL: LENGTH(null) == 4

  This changes the behavior of the AQL `LENGTH` function as follows:

  - if the single argument to `LENGTH()` is `null`, then the result will now be `0`. In previous
    versions of ArangoDB, the result of `LENGTH(null)` was `4`.

  - if the single argument to `LENGTH()` is `true`, then the result will now be `1`. In previous
    versions of ArangoDB, the result of `LENGTH(true)` was `4`.

  - if the single argument to `LENGTH()` is `false`, then the result will now be `0`. In previous
    versions of ArangoDB, the result of `LENGTH(false)` was `5`.

  The results of `LENGTH()` with string, numeric, array object argument values do not change.

* issue #1298: Bulk import if data already exists (#1298)

  This change extends the HTTP REST API for bulk imports as follows:

  When documents are imported and the `_key` attribute is specified for them, the import can be
  used for inserting and updating/replacing documents. Previously, the import could be used for
  inserting new documents only, and re-inserting a document with an existing key would have failed
  with a *unique key constraint violated* error.

  The above behavior is still the default. However, the API now allows controlling the behavior
  in case of a unique key constraint error via the optional URL parameter `onDuplicate`.

  This parameter can have one of the following values:

  - `error`: when a unique key constraint error occurs, do not import or update the document but
    report an error. This is the default.

  - `update`: when a unique key constraint error occurs, try to (partially) update the existing
    document with the data specified in the import. This may still fail if the document would
    violate secondary unique indexes. Only the attributes present in the import data will be
    updated and other attributes already present will be preserved. The number of updated documents
    will be reported in the `updated` attribute of the HTTP API result.

  - `replace`: when a unique key constraint error occurs, try to fully replace the existing
    document with the data specified in the import. This may still fail if the document would
    violate secondary unique indexes. The number of replaced documents will be reported in the
    `updated` attribute of the HTTP API result.

  - `ignore`: when a unique key constraint error occurs, ignore this error. There will be no
    insert, update or replace for the particular document. Ignored documents will be reported
    separately in the `ignored` attribute of the HTTP API result.

  The result of the HTTP import API will now contain the attributes `ignored` and `updated`, which
  contain the number of ignored and updated documents respectively. These attributes will contain a
  value of zero unless the `onDuplicate` URL parameter is set to either `update` or `replace`
  (in this case the `updated` attribute may contain non-zero values) or `ignore` (in this case the
  `ignored` attribute may contain a non-zero value).

  To support the feature, arangoimp also has a new command line option `--on-duplicate` which can
  have one of the values `error`, `update`, `replace`, `ignore`. The default value is `error`.

  A few examples for using arangoimp with the `--on-duplicate` option can be found here:
  http://jsteemann.github.io/blog/2015/04/14/updating-documents-with-arangoimp/

* changed behavior of `db._query()` in the ArangoShell:

  if the command's result is printed in the shell, the first 10 results will be printed. Previously
  only a basic description of the underlying query result cursor was printed. Additionally, if the
  cursor result contains more than 10 results, the cursor is assigned to a global variable `more`,
  which can be used to iterate over the cursor result.

  Example:

      arangosh [_system]> db._query("FOR i IN 1..15 RETURN i")
      [object ArangoQueryCursor, count: 15, hasMore: true]

      [
        1,
        2,
        3,
        4,
        5,
        6,
        7,
        8,
        9,
        10
      ]

      type 'more' to show more documents


      arangosh [_system]> more
      [object ArangoQueryCursor, count: 15, hasMore: false]

      [
        11,
        12,
        13,
        14,
        15
      ]

* Disallow batchSize value 0 in HTTP `POST /_api/cursor`:

  The HTTP REST API `POST /_api/cursor` does not accept a `batchSize` parameter value of
  `0` any longer. A batch size of 0 never made much sense, but previous versions of ArangoDB
  did not check for this value. Now creating a cursor using a `batchSize` value 0 will
  result in an HTTP 400 error response

* REST Server: fix memory leaks when failing to add jobs

* 'EDGES' AQL Function

  The AQL function `EDGES` got a new fifth option parameter.
  Right now only one option is available: 'includeVertices'. This is a boolean parameter
  that allows to modify the result of the `EDGES` function.
  Default is 'includeVertices: false' which does not have any effect.
  'includeVertices: true' modifies the result, such that
  {vertex: <vertexDocument>, edge: <edgeDocument>} is returned.

* INCOMPATIBLE CHANGE:

  The result format of the AQL function `NEIGHBORS` has been changed.
  Before it has returned an array of objects containing 'vertex' and 'edge'.
  Now it will only contain the vertex directly.
  Also an additional option 'includeData' has been added.
  This is used to define if only the 'vertex._id' value should be returned (false, default),
  or if the vertex should be looked up in the collection and the complete JSON should be returned
  (true).
  Using only the id values can lead to significantly improved performance if this is the only information
  required.

  In order to get the old result format prior to ArangoDB 2.6, please use the function EDGES instead.
  Edges allows for a new option 'includeVertices' which, set to true, returns exactly the format of NEIGHBORS.
  Example:

      NEIGHBORS(<vertexCollection>, <edgeCollection>, <vertex>, <direction>, <example>)

  This can now be achieved by:

      EDGES(<edgeCollection>, <vertex>, <direction>, <example>, {includeVertices: true})

  If you are nesting several NEIGHBORS steps you can speed up their performance in the following way:

  Old Example:

  FOR va IN NEIGHBORS(Users, relations, 'Users/123', 'outbound') FOR vc IN NEIGHBORS(Products, relations, va.vertex._id, 'outbound') RETURN vc

  This can now be achieved by:

  FOR va IN NEIGHBORS(Users, relations, 'Users/123', 'outbound') FOR vc IN NEIGHBORS(Products, relations, va, 'outbound', null, {includeData: true}) RETURN vc
                                                                                                          ^^^^                  ^^^^^^^^^^^^^^^^^^^
                                                                                                  Use intermediate directly     include Data for final

* INCOMPATIBLE CHANGE:

  The AQL function `GRAPH_NEIGHBORS` now provides an additional option `includeData`.
  This option allows controlling whether the function should return the complete vertices
  or just their IDs. Returning only the IDs instead of the full vertices can lead to
  improved performance .

  If provided, `includeData` is set to `true`, all vertices in the result will be returned
  with all their attributes. The default value of `includeData` is `false`.
  This makes the default function results incompatible with previous versions of ArangoDB.

  To get the old result style in ArangoDB 2.6, please set the options as follows in calls
  to `GRAPH_NEIGHBORS`:

      GRAPH_NEIGHBORS(<graph>, <vertex>, { includeData: true })

* INCOMPATIBLE CHANGE:

  The AQL function `GRAPH_COMMON_NEIGHBORS` now provides an additional option `includeData`.
  This option allows controlling whether the function should return the complete vertices
  or just their IDs. Returning only the IDs instead of the full vertices can lead to
  improved performance .

  If provided, `includeData` is set to `true`, all vertices in the result will be returned
  with all their attributes. The default value of `includeData` is `false`.
  This makes the default function results incompatible with previous versions of ArangoDB.

  To get the old result style in ArangoDB 2.6, please set the options as follows in calls
  to `GRAPH_COMMON_NEIGHBORS`:

      GRAPH_COMMON_NEIGHBORS(<graph>, <vertexExamples1>, <vertexExamples2>, { includeData: true }, { includeData: true })

* INCOMPATIBLE CHANGE:

  The AQL function `GRAPH_SHORTEST_PATH` now provides an additional option `includeData`.
  This option allows controlling whether the function should return the complete vertices
  and edges or just their IDs. Returning only the IDs instead of full vertices and edges
  can lead to improved performance .

  If provided, `includeData` is set to `true`, all vertices and edges in the result will
  be returned with all their attributes. There is also an optional parameter `includePath` of
  type object.
  It has two optional sub-attributes `vertices` and `edges`, both of type boolean.
  Both can be set individually and the result will include all vertices on the path if
  `includePath.vertices == true` and all edges if `includePath.edges == true` respectively.

  The default value of `includeData` is `false`, and paths are now excluded by default.
  This makes the default function results incompatible with previous versions of ArangoDB.

  To get the old result style in ArangoDB 2.6, please set the options as follows in calls
  to `GRAPH_SHORTEST_PATH`:

      GRAPH_SHORTEST_PATH(<graph>, <source>, <target>, { includeData: true, includePath: { edges: true, vertices: true } })

  The attributes `startVertex` and `vertex` that were present in the results of `GRAPH_SHORTEST_PATH`
  in previous versions of ArangoDB will not be produced in 2.6. To calculate these attributes in 2.6,
  please extract the first and last elements from the `vertices` result attribute.

* INCOMPATIBLE CHANGE:

  The AQL function `GRAPH_DISTANCE_TO` will now return only the id the destination vertex
  in the `vertex` attribute, and not the full vertex data with all vertex attributes.

* INCOMPATIBLE CHANGE:

  All graph measurements functions in JavaScript module `general-graph` that calculated a
  single figure previously returned an array containing just the figure. Now these functions
  will return the figure directly and not put it inside an array.

  The affected functions are:

  * `graph._absoluteEccentricity`
  * `graph._eccentricity`
  * `graph._absoluteCloseness`
  * `graph._closeness`
  * `graph._absoluteBetweenness`
  * `graph._betweenness`
  * `graph._radius`
  * `graph._diameter`

* Create the `_graphs` collection in new databases with `waitForSync` attribute set to `false`

  The previous `waitForSync` value was `true`, so default the behavior when creating and dropping
  graphs via the HTTP REST API changes as follows if the new settings are in effect:

  * `POST /_api/graph` by default returns `HTTP 202` instead of `HTTP 201`
  * `DELETE /_api/graph/graph-name` by default returns `HTTP 202` instead of `HTTP 201`

  If the `_graphs` collection still has its `waitForSync` value set to `true`, then the HTTP status
  code will not change.

* Upgraded ICU to version 54; this increases performance in many places.
  based on https://code.google.com/p/chromium/issues/detail?id=428145

* added support for HTTP push aka chunked encoding

* issue #1051: add info whether server is running in service or user mode?

  This will add a "mode" attribute to the result of the result of HTTP GET `/_api/version?details=true`

  "mode" can have the following values:

  - `standalone`: server was started manually (e.g. on command-line)
  - `service`: service is running as Windows service, in daemon mode or under the supervisor

* improve system error messages in Windows port

* increased default value of `--server.request-timeout` from 300 to 1200 seconds for client tools
  (arangosh, arangoimp, arangodump, arangorestore)

* increased default value of `--server.connect-timeout` from 3 to 5 seconds for client tools
  (arangosh, arangoimp, arangodump, arangorestore)

* added startup option `--server.foxx-queues-poll-interval`

  This startup option controls the frequency with which the Foxx queues manager is checking
  the queue (or queues) for jobs to be executed.

  The default value is `1` second. Lowering this value will result in the queue manager waking
  up and checking the queues more frequently, which may increase CPU usage of the server.
  When not using Foxx queues, this value can be raised to save some CPU time.

* added startup option `--server.foxx-queues`

  This startup option controls whether the Foxx queue manager will check queue and job entries.
  Disabling this option can reduce server load but will prevent jobs added to Foxx queues from
  being processed at all.

  The default value is `true`, enabling the Foxx queues feature.

* make Foxx queues really database-specific.

  Foxx queues were and are stored in a database-specific collection `_queues`. However, a global
  cache variable for the queues led to the queue names being treated database-independently, which
  was wrong.

  Since 2.6, Foxx queues names are truly database-specific, so the same queue name can be used in
  two different databases for two different queues. Until then, it is advisable to think of queues
  as already being database-specific, and using the database name as a queue name prefix to be
  avoid name conflicts, e.g.:

      var queueName = "myQueue";
      var Foxx = require("org/arangodb/foxx");
      Foxx.queues.create(db._name() + ":" + queueName);

* added support for Foxx queue job types defined as app scripts.

  The old job types introduced in 2.4 are still supported but are known to cause issues in 2.5
  and later when the server is restarted or the job types are not defined in every thread.

  The new job types avoid this issue by storing an explicit mount path and script name rather
  than an assuming the job type is defined globally. It is strongly recommended to convert your
  job types to the new script-based system.

* renamed Foxx sessions option "sessionStorageApp" to "sessionStorage". The option now also accepts session storages directly.

* Added the following JavaScript methods for file access:
  * fs.copyFile() to copy single files
  * fs.copyRecursive() to copy directory trees
  * fs.chmod() to set the file permissions (non-Windows only)

* Added process.env for accessing the process environment from JavaScript code

* Cluster: kickstarter shutdown routines will more precisely follow the shutdown of its nodes.

* Cluster: don't delete agency connection objects that are currently in use.

* Cluster: improve passing along of HTTP errors

* fixed issue #1247: debian init script problems

* multi-threaded index creation on collection load

  When a collection contains more than one secondary index, they can be built in memory in
  parallel when the collection is loaded. How many threads are used for parallel index creation
  is determined by the new configuration parameter `--database.index-threads`. If this is set
  to 0, indexes are built by the opening thread only and sequentially. This is equivalent to
  the behavior in 2.5 and before.

* speed up building up primary index when loading collections

* added `count` attribute to `parameters.json` files of collections. This attribute indicates
  the number of live documents in the collection on unload. It is read when the collection is
  (re)loaded to determine the initial size for the collection's primary index

* removed remainders of MRuby integration, removed arangoirb

* simplified `controllers` property in Foxx manifests. You can now specify a filename directly
  if you only want to use a single file mounted at the base URL of your Foxx app.

* simplified `exports` property in Foxx manifests. You can now specify a filename directly if
  you only want to export variables from a single file in your Foxx app.

* added support for node.js-style exports in Foxx exports. Your Foxx exports file can now export
  arbitrary values using the `module.exports` property instead of adding properties to the
  `exports` object.

* added `scripts` property to Foxx manifests. You should now specify the `setup` and `teardown`
  files as properties of the `scripts` object in your manifests and can define custom,
  app-specific scripts that can be executed from the web interface or the CLI.

* added `tests` property to Foxx manifests. You can now define test cases using the `mocha`
  framework which can then be executed inside ArangoDB.

* updated `joi` package to 6.0.8.

* added `extendible` package.

* added Foxx model lifecycle events to repositories. See #1257.

* speed up resizing of edge index.

* allow to split an edge index into buckets which are resized individually.
  This is controlled by the `indexBuckets` attribute in the `properties`
  of the collection.

* fix a cluster deadlock bug in larger clusters by marking a thread waiting
  for a lock on a DBserver as blocked


v2.5.7 (2015-08-02)
-------------------

* V8: Upgrade to version 4.1.0.27 - this is intended to be the stable V8 version.


v2.5.6 (2015-07-21)
-------------------

* alter Windows build infrastructure so we can properly store pdb files.

* potentially fixed issue #1313: Wrong metric calculation at dashboard

  Escape whitespace in process name when scanning /proc/pid/stats

  This fixes statistics values read from that file

* Fixed variable naming in AQL `COLLECT INTO` results in case the COLLECT is placed
  in a subquery which itself is followed by other constructs that require variables


v2.5.5 (2015-05-29)
-------------------

* fixed vulnerability in JWT implementation.

* fixed format string for reading /proc/pid/stat

* take into account barriers used in different V8 contexts


v2.5.4 (2015-05-14)
-------------------

* added startup option `--log.performance`: specifying this option at startup will log
  performance-related info messages, mainly timings via the regular logging mechanisms

* cluster fixes

* fix for recursive copy under Windows


v2.5.3 (2015-04-29)
-------------------

* Fix fs.move to work across filesystem borders; Fixes Foxx app installation problems;
  issue #1292.

* Fix Foxx app install when installed on a different drive on Windows

* issue #1322: strange AQL result

* issue #1318: Inconsistent db._create() syntax

* issue #1315: queries to a collection fail with an empty response if the
  collection contains specific JSON data

* issue #1300: Make arangodump not fail if target directory exists but is empty

* allow specifying higher values than SOMAXCONN for `--server.backlog-size`

  Previously, arangod would not start when a `--server.backlog-size` value was
  specified that was higher than the platform's SOMAXCONN header value.

  Now, arangod will use the user-provided value for `--server.backlog-size` and
  pass it to the listen system call even if the value is higher than SOMAXCONN.
  If the user-provided value is higher than SOMAXCONN, arangod will log a warning
  on startup.

* Fixed a cluster deadlock bug. Mark a thread that is in a RemoteBlock as
  blocked to allow for additional dispatcher threads to be started.

* Fix locking in cluster by using another ReadWriteLock class for collections.

* Add a second DispatcherQueue for AQL in the cluster. This fixes a
  cluster-AQL thread explosion bug.


v2.5.2 (2015-04-11)
-------------------

* modules stored in _modules are automatically flushed when changed

* added missing query-id parameter in documentation of HTTP DELETE `/_api/query` endpoint

* added iterator for edge index in AQL queries

  this change may lead to less edges being read when used together with a LIMIT clause

* make graph viewer in web interface issue less expensive queries for determining
  a random vertex from the graph, and for determining vertex attributes

* issue #1285: syntax error, unexpected $undefined near '@_to RETURN obj

  this allows AQL bind parameter names to also start with underscores

* moved /_api/query to C++

* issue #1289: Foxx models created from database documents expose an internal method

* added `Foxx.Repository#exists`

* parallelize initialization of V8 context in multiple threads

* fixed a possible crash when the debug-level was TRACE

* cluster: do not initialize statistics collection on each
  coordinator, this fixes a race condition at startup

* cluster: fix a startup race w.r.t. the _configuration collection

* search for db:// JavaScript modules only after all local files have been
  considered, this speeds up the require command in a cluster considerably

* general cluster speedup in certain areas


v2.5.1 (2015-03-19)
-------------------

* fixed bug that caused undefined behavior when an AQL query was killed inside
  a calculation block

* fixed memleaks in AQL query cleanup in case out-of-memory errors are thrown

* by default, Debian and RedHat packages are built with debug symbols

* added option `--database.ignore-logfile-errors`

  This option controls how collection datafiles with a CRC mismatch are treated.

  If set to `false`, CRC mismatch errors in collection datafiles will lead
  to a collection not being loaded at all. If a collection needs to be loaded
  during WAL recovery, the WAL recovery will also abort (if not forced with
  `--wal.ignore-recovery-errors true`). Setting this flag to `false` protects
  users from unintentionally using a collection with corrupted datafiles, from
  which only a subset of the original data can be recovered.

  If set to `true`, CRC mismatch errors in collection datafiles will lead to
  the datafile being partially loaded. All data up to until the mismatch will
  be loaded. This will enable users to continue with collection datafiles
  that are corrupted, but will result in only a partial load of the data.
  The WAL recovery will still abort when encountering a collection with a
  corrupted datafile, at least if `--wal.ignore-recovery-errors` is not set to
  `true`.

  The default value is *true*, so for collections with corrupted datafiles
  there might be partial data loads once the WAL recovery has finished. If
  the WAL recovery will need to load a collection with a corrupted datafile,
  it will still stop when using the default values.

* INCOMPATIBLE CHANGE:

  make the arangod server refuse to start if during startup it finds a non-readable
  `parameter.json` file for a database or a collection.

  Stopping the startup process in this case requires manual intervention (fixing
  the unreadable files), but prevents follow-up errors due to ignored databases or
  collections from happening.

* datafiles and `parameter.json` files written by arangod are now created with read and write
  privileges for the arangod process user, and with read and write privileges for the arangod
  process group.

  Previously, these files were created with user read and write permissions only.

* INCOMPATIBLE CHANGE:

  abort WAL recovery if one of the collection's datafiles cannot be opened

* INCOMPATIBLE CHANGE:

  never try to raise the privileges after dropping them, this can lead to a race condition while
  running the recovery

  If you require to run ArangoDB on a port lower than 1024, you must run ArangoDB as root.

* fixed inefficiencies in `remove` methods of general-graph module

* added option `--database.slow-query-threshold` for controlling the default AQL slow query
  threshold value on server start

* add system error strings for Windows on many places

* rework service startup so we announce 'RUNNING' only when we're finished starting.

* use the Windows eventlog for FATAL and ERROR - log messages

* fix service handling in NSIS Windows installer, specify human readable name

* add the ICU_DATA environment variable to the fatal error messages

* fixed issue #1265: arangod crashed with SIGSEGV

* fixed issue #1241: Wildcards in examples


v2.5.0 (2015-03-09)
-------------------

* installer fixes for Windows

* fix for downloading Foxx

* fixed issue #1258: http pipelining not working?


v2.5.0-beta4 (2015-03-05)
-------------------------

* fixed issue #1247: debian init script problems


v2.5.0-beta3 (2015-02-27)
-------------------------

* fix Windows install path calculation in arango

* fix Windows logging of long strings

* fix possible undefinedness of const strings in Windows


v2.5.0-beta2 (2015-02-23)
-------------------------

* fixed issue #1256: agency binary not found #1256

* fixed issue #1230: API: document/col-name/_key and cursor return different floats

* front-end: dashboard tries not to (re)load statistics if user has no access

* V8: Upgrade to version 3.31.74.1

* etcd: Upgrade to version 2.0 - This requires go 1.3 to compile at least.

* refuse to startup if ICU wasn't initialized, this will i.e. prevent errors from being printed,
  and libraries from being loaded.

* front-end: unwanted removal of index table header after creating new index

* fixed issue #1248: chrome: applications filtering not working

* fixed issue #1198: queries remain in aql editor (front-end) if you navigate through different tabs

* Simplify usage of Foxx

  Thanks to our user feedback we learned that Foxx is a powerful, yet rather complicated concept.
  With this release we tried to make it less complicated while keeping all its strength.
  That includes a rewrite of the documentation as well as some code changes as listed below:

  * Moved Foxx applications to a different folder.

    The naming convention now is: <app-path>/_db/<dbname>/<mountpoint>/APP
    Before it was: <app-path>/databases/<dbname>/<appname>:<appversion>
    This caused some trouble as apps where cached based on name and version and updates did not apply.
    Hence the path on filesystem and the app's access URL had no relation to one another.
    Now the path on filesystem is identical to the URL (except for slashes and the appended APP)

  * Rewrite of Foxx routing

    The routing of Foxx has been exposed to major internal changes we adjusted because of user feedback.
    This allows us to set the development mode per mountpoint without having to change paths and hold
    apps at separate locations.

  * Foxx Development mode

    The development mode used until 2.4 is gone. It has been replaced by a much more mature version.
    This includes the deprecation of the javascript.dev-app-path parameter, which is useless since 2.5.
    Instead of having two separate app directories for production and development, apps now reside in
    one place, which is used for production as well as for development.
    Apps can still be put into development mode, changing their behavior compared to production mode.
    Development mode apps are still reread from disk at every request, and still they ship more debug
    output.

    This change has also made the startup options `--javascript.frontend-development-mode` and
    `--javascript.dev-app-path` obsolete. The former option will not have any effect when set, and the
    latter option is only read and used during the upgrade to 2.5 and does not have any effects later.

  * Foxx install process

    Installing Foxx apps has been a two step process: import them into ArangoDB and mount them at a
    specific mountpoint. These operations have been joined together. You can install an app at one
    mountpoint, that's it. No fetch, mount, unmount, purge cycle anymore. The commands have been
    simplified to just:

    * install: get your Foxx app up and running
    * uninstall: shut it down and erase it from disk

  * Foxx error output

    Until 2.4 the errors produced by Foxx were not optimal. Often, the error message was just
    `unable to parse manifest` and contained only an internal stack trace.
    In 2.5 we made major improvements there, including a much more fine-grained error output that
    helps you debug your Foxx apps. The error message printed is now much closer to its source and
    should help you track it down.

    Also we added the default handlers for unhandled errors in Foxx apps:

    * You will get a nice internal error page whenever your Foxx app is called but was not installed
      due to any error
    * You will get a proper error message when having an uncaught error appears in any app route

    In production mode the messages above will NOT contain any information about your Foxx internals
    and are safe to be exposed to third party users.
    In development mode the messages above will contain the stacktrace (if available), making it easier for
    your in-house devs to track down errors in the application.

* added `console` object to Foxx apps. All Foxx apps now have a console object implementing
  the familiar Console API in their global scope, which can be used to log diagnostic
  messages to the database.

* added `org/arangodb/request` module, which provides a simple API for making HTTP requests
  to external services.

* added optimizer rule `propagate-constant-attributes`

  This rule will look inside `FILTER` conditions for constant value equality comparisons,
  and insert the constant values in other places in `FILTER`s. For example, the rule will
  insert `42` instead of `i.value` in the second `FILTER` of the following query:

      FOR i IN c1 FOR j IN c2 FILTER i.value == 42 FILTER j.value == i.value RETURN 1

* added `filtered` value to AQL query execution statistics

  This value indicates how many documents were filtered by `FilterNode`s in the AQL query.
  Note that `IndexRangeNode`s can also filter documents by selecting only the required ranges
  from the index. The `filtered` value will not include the work done by `IndexRangeNode`s,
  but only the work performed by `FilterNode`s.

* added support for sparse hash and skiplist indexes

  Hash and skiplist indexes can optionally be made sparse. Sparse indexes exclude documents
  in which at least one of the index attributes is either not set or has a value of `null`.

  As such documents are excluded from sparse indexes, they may contain fewer documents than
  their non-sparse counterparts. This enables faster indexing and can lead to reduced memory
  usage in case the indexed attribute does occur only in some, but not all documents of the
  collection. Sparse indexes will also reduce the number of collisions in non-unique hash
  indexes in case non-existing or optional attributes are indexed.

  In order to create a sparse index, an object with the attribute `sparse` can be added to
  the index creation commands:

      db.collection.ensureHashIndex(attributeName, { sparse: true });
      db.collection.ensureHashIndex(attributeName1, attributeName2, { sparse: true });
      db.collection.ensureUniqueConstraint(attributeName, { sparse: true });
      db.collection.ensureUniqueConstraint(attributeName1, attributeName2, { sparse: true });

      db.collection.ensureSkiplist(attributeName, { sparse: true });
      db.collection.ensureSkiplist(attributeName1, attributeName2, { sparse: true });
      db.collection.ensureUniqueSkiplist(attributeName, { sparse: true });
      db.collection.ensureUniqueSkiplist(attributeName1, attributeName2, { sparse: true });

  Note that in place of the above specialized index creation commands, it is recommended to use
  the more general index creation command `ensureIndex`:

  ```js
  db.collection.ensureIndex({ type: "hash", sparse: true, unique: true, fields: [ attributeName ] });
  db.collection.ensureIndex({ type: "skiplist", sparse: false, unique: false, fields: [ "a", "b" ] });
  ```

  When not explicitly set, the `sparse` attribute defaults to `false` for new indexes.

  This causes a change in behavior when creating a unique hash index without specifying the
  sparse flag: in 2.4, unique hash indexes were implicitly sparse, always excluding `null` values.
  There was no option to control this behavior, and sparsity was neither supported for non-unique
  hash indexes nor skiplists in 2.4. This implicit sparsity of unique hash indexes was considered
  an inconsistency, and therefore the behavior was cleaned up in 2.5. As of 2.5, indexes will
  only be created sparse if sparsity is explicitly requested. Existing unique hash indexes from 2.4
  or before will automatically be migrated so they are still sparse after the upgrade to 2.5.

  Geo indexes are implicitly sparse, meaning documents without the indexed location attribute or
  containing invalid location coordinate values will be excluded from the index automatically. This
  is also a change when compared to pre-2.5 behavior, when documents with missing or invalid
  coordinate values may have caused errors on insertion when the geo index' `unique` flag was set
  and its `ignoreNull` flag was not.

  This was confusing and has been rectified in 2.5. The method `ensureGeoConstaint()` now does the
  same as `ensureGeoIndex()`. Furthermore, the attributes `constraint`, `unique`, `ignoreNull` and
  `sparse` flags are now completely ignored when creating geo indexes.

  The same is true for fulltext indexes. There is no need to specify non-uniqueness or sparsity for
  geo or fulltext indexes. They will always be non-unique and sparse.

  As sparse indexes may exclude some documents, they cannot be used for every type of query.
  Sparse hash indexes cannot be used to find documents for which at least one of the indexed
  attributes has a value of `null`. For example, the following AQL query cannot use a sparse
  index, even if one was created on attribute `attr`:

      FOR doc In collection
        FILTER doc.attr == null
        RETURN doc

  If the lookup value is non-constant, a sparse index may or may not be used, depending on
  the other types of conditions in the query. If the optimizer can safely determine that
  the lookup value cannot be `null`, a sparse index may be used. When uncertain, the optimizer
  will not make use of a sparse index in a query in order to produce correct results.

  For example, the following queries cannot use a sparse index on `attr` because the optimizer
  will not know beforehand whether the comparison values for `doc.attr` will include `null`:

      FOR doc In collection
        FILTER doc.attr == SOME_FUNCTION(...)
        RETURN doc

      FOR other IN otherCollection
        FOR doc In collection
          FILTER doc.attr == other.attr
          RETURN doc

  Sparse skiplist indexes can be used for sorting if the optimizer can safely detect that the
  index range does not include `null` for any of the index attributes.

* inspection of AQL data-modification queries will now detect if the data-modification part
  of the query can run in lockstep with the data retrieval part of the query, or if the data
  retrieval part must be executed before the data modification can start.

  Executing the two in lockstep allows using much smaller buffers for intermediate results
  and starts the actual data-modification operations much earlier than if the two phases
  were executed separately.

* Allow dynamic attribute names in AQL object literals

  This allows using arbitrary expressions to construct attribute names in object
  literals specified in AQL queries. To disambiguate expressions and other unquoted
  attribute names, dynamic attribute names need to be enclosed in brackets (`[` and `]`).
  Example:

      FOR i IN 1..100
        RETURN { [ CONCAT('value-of-', i) ] : i }

* make AQL optimizer rule "use-index-for-sort" remove sort also in case a non-sorted
  index (e.g. a hash index) is used for only equality lookups and all sort attributes
  are covered by the index.

  Example that does not require an extra sort (needs hash index on `value`):

      FOR doc IN collection FILTER doc.value == 1 SORT doc.value RETURN doc

  Another example that does not require an extra sort (with hash index on `value1`, `value2`):

      FOR doc IN collection FILTER doc.value1 == 1 && doc.value2 == 2 SORT doc.value1, doc.value2 RETURN doc

* make AQL optimizer rule "use-index-for-sort" remove sort also in case the sort criteria
  excludes the left-most index attributes, but the left-most index attributes are used
  by the index for equality-only lookups.

  Example that can use the index for sorting (needs skiplist index on `value1`, `value2`):

      FOR doc IN collection FILTER doc.value1 == 1 SORT doc.value2 RETURN doc

* added selectivity estimates for primary index, edge index, and hash index

  The selectivity estimates are returned by the `GET /_api/index` REST API method
  in a sub-attribute `selectivityEstimate` for each index that supports it. This
  attribute will be omitted for indexes that do not provide selectivity estimates.
  If provided, the selectivity estimate will be a numeric value between 0 and 1.

  Selectivity estimates will also be reported in the result of `collection.getIndexes()`
  for all indexes that support this. If no selectivity estimate can be determined for
  an index, the attribute `selectivityEstimate` will be omitted here, too.

  The web interface also shows selectivity estimates for each index that supports this.

  Currently the following index types can provide selectivity estimates:
  - primary index
  - edge index
  - hash index (unique and non-unique)

  No selectivity estimates will be provided when running in cluster mode.

* fixed issue #1226: arangod log issues

* added additional logger if arangod is started in foreground mode on a tty

* added AQL optimizer rule "move-calculations-down"

* use exclusive native SRWLocks on Windows instead of native mutexes

* added AQL functions `MD5`, `SHA1`, and `RANDOM_TOKEN`.

* reduced number of string allocations when parsing certain AQL queries

  parsing numbers (integers or doubles) does not require a string allocation
  per number anymore

* RequestContext#bodyParam now accepts arbitrary joi schemas and rejects invalid (but well-formed) request bodies.

* enforce that AQL user functions are wrapped inside JavaScript function () declarations

  AQL user functions were always expected to be wrapped inside a JavaScript function, but previously
  this was not enforced when registering a user function. Enforcing the AQL user functions to be contained
  inside functions prevents functions from doing some unexpected things that may have led to undefined
  behavior.

* Windows service uninstalling: only remove service if it points to the currently running binary,
  or --force was specified.

* Windows (debug only): print stacktraces on crash and run minidump

* Windows (cygwin): if you run arangosh in a cygwin shell or via ssh we will detect this and use
  the appropriate output functions.

* Windows: improve process management

* fix IPv6 reverse ip lookups - so far we only did IPv4 addresses.

* improve join documentation, add outer join example

* run jslint for unit tests too, to prevent "memory leaks" by global js objects with native code.

* fix error logging for exceptions - we wouldn't log the exception message itself so far.

* improve error reporting in the http client (Windows & *nix)

* improve error reports in cluster

* Standard errors can now contain custom messages.


v2.4.7 (XXXX-XX-XX)
-------------------

* fixed issue #1282: Geo WITHIN_RECTANGLE for nested lat/lng


v2.4.6 (2015-03-18)
-------------------

* added option `--database.ignore-logfile-errors`

  This option controls how collection datafiles with a CRC mismatch are treated.

  If set to `false`, CRC mismatch errors in collection datafiles will lead
  to a collection not being loaded at all. If a collection needs to be loaded
  during WAL recovery, the WAL recovery will also abort (if not forced with
  `--wal.ignore-recovery-errors true`). Setting this flag to `false` protects
  users from unintentionally using a collection with corrupted datafiles, from
  which only a subset of the original data can be recovered.

  If set to `true`, CRC mismatch errors in collection datafiles will lead to
  the datafile being partially loaded. All data up to until the mismatch will
  be loaded. This will enable users to continue with a collection datafiles
  that are corrupted, but will result in only a partial load of the data.
  The WAL recovery will still abort when encountering a collection with a
  corrupted datafile, at least if `--wal.ignore-recovery-errors` is not set to
  `true`.

  The default value is *true*, so for collections with corrupted datafiles
  there might be partial data loads once the WAL recovery has finished. If
  the WAL recovery will need to load a collection with a corrupted datafile,
  it will still stop when using the default values.

* INCOMPATIBLE CHANGE:

  make the arangod server refuse to start if during startup it finds a non-readable
  `parameter.json` file for a database or a collection.

  Stopping the startup process in this case requires manual intervention (fixing
  the unreadable files), but prevents follow-up errors due to ignored databases or
  collections from happening.

* datafiles and `parameter.json` files written by arangod are now created with read and write
  privileges for the arangod process user, and with read and write privileges for the arangod
  process group.

  Previously, these files were created with user read and write permissions only.

* INCOMPATIBLE CHANGE:

  abort WAL recovery if one of the collection's datafiles cannot be opened

* INCOMPATIBLE CHANGE:

  never try to raise the privileges after dropping them, this can lead to a race condition while
  running the recovery

  If you require to run ArangoDB on a port lower than 1024, you must run ArangoDB as root.

* fixed inefficiencies in `remove` methods of general-graph module

* added option `--database.slow-query-threshold` for controlling the default AQL slow query
  threshold value on server start


v2.4.5 (2015-03-16)
-------------------

* added elapsed time to HTTP request logging output (`--log.requests-file`)

* added AQL current and slow query tracking, killing of AQL queries

  This change enables retrieving the list of currently running AQL queries inside the selected database.
  AQL queries with an execution time beyond a certain threshold can be moved to a "slow query" facility
  and retrieved from there. Queries can also be killed by specifying the query id.

  This change adds the following HTTP REST APIs:

  - `GET /_api/query/current`: for retrieving the list of currently running queries
  - `GET /_api/query/slow`: for retrieving the list of slow queries
  - `DELETE /_api/query/slow`: for clearing the list of slow queries
  - `GET /_api/query/properties`: for retrieving the properties for query tracking
  - `PUT /_api/query/properties`: for adjusting the properties for query tracking
  - `DELETE /_api/query/<id>`: for killing an AQL query

  The following JavaScript APIs have been added:

  - require("org/arangodb/aql/queries").current();
  - require("org/arangodb/aql/queries").slow();
  - require("org/arangodb/aql/queries").clearSlow();
  - require("org/arangodb/aql/queries").properties();
  - require("org/arangodb/aql/queries").kill();

* fixed issue #1265: arangod crashed with SIGSEGV

* fixed issue #1241: Wildcards in examples

* fixed comment parsing in Foxx controllers


v2.4.4 (2015-02-24)
-------------------

* fixed the generation template for foxx apps. It now does not create deprecated functions anymore

* add custom visitor functionality for `GRAPH_NEIGHBORS` function, too

* increased default value of traversal option *maxIterations* to 100 times of its previous
  default value


v2.4.3 (2015-02-06)
-------------------

* fix multi-threading with openssl when running under Windows

* fix timeout on socket operations when running under Windows

* Fixed an error in Foxx routing which caused some apps that worked in 2.4.1 to fail with status 500: `undefined is not a function` errors in 2.4.2
  This error was occurring due to seldom internal rerouting introduced by the malformed application handler.


v2.4.2 (2015-01-30)
-------------------

* added custom visitor functionality for AQL traversals

  This allows more complex result processing in traversals triggered by AQL. A few examples
  are shown in [this article](http://jsteemann.github.io/blog/2015/01/28/using-custom-visitors-in-aql-graph-traversals/).

* improved number of results estimated for nodes of type EnumerateListNode and SubqueryNode
  in AQL explain output

* added AQL explain helper to explain arbitrary AQL queries

  The helper function prints the query execution plan and the indexes to be used in the
  query. It can be invoked from the ArangoShell or the web interface as follows:

      require("org/arangodb/aql/explainer").explain(query);

* enable use of indexes for certain AQL conditions with non-equality predicates, in
  case the condition(s) also refer to indexed attributes

  The following queries will now be able to use indexes:

      FILTER a.indexed == ... && a.indexed != ...
      FILTER a.indexed == ... && a.nonIndexed != ...
      FILTER a.indexed == ... && ! (a.indexed == ...)
      FILTER a.indexed == ... && ! (a.nonIndexed == ...)
      FILTER a.indexed == ... && ! (a.indexed != ...)
      FILTER a.indexed == ... && ! (a.nonIndexed != ...)
      FILTER (a.indexed == ... && a.nonIndexed == ...) || (a.indexed == ... && a.nonIndexed == ...)
      FILTER (a.indexed == ... && a.nonIndexed != ...) || (a.indexed == ... && a.nonIndexed != ...)

* Fixed spuriously occurring "collection not found" errors when running queries on local
  collections on a cluster DB server

* Fixed upload of Foxx applications to the server for apps exceeding approx. 1 MB zipped.

* Malformed Foxx applications will now return a more useful error when any route is requested.

  In Production a Foxx app mounted on /app will display an html page on /app/* stating a 503 Service temporarily not available.
  It will not state any information about your Application.
  Before it was a 404 Not Found without any information and not distinguishable from a correct not found on your route.

  In Development Mode the html page also contains information about the error occurred.

* Unhandled errors thrown in Foxx routes are now handled by the Foxx framework itself.

  In Production the route will return a status 500 with a body {error: "Error statement"}.
  In Development the route will return a status 500 with a body {error: "Error statement", stack: "..."}

  Before, it was status 500 with a plain text stack including ArangoDB internal routing information.

* The Applications tab in web interface will now request development apps more often.
  So if you have a fixed a syntax error in your app it should always be visible after reload.


v2.4.1 (2015-01-19)
-------------------

* improved WAL recovery output

* fixed certain OR optimizations in AQL optimizer

* better diagnostics for arangoimp

* fixed invalid result of HTTP REST API method `/_admin/foxx/rescan`

* fixed possible segmentation fault when passing a Buffer object into a V8 function
  as a parameter

* updated AQB module to 1.8.0.


v2.4.0 (2015-01-13)
-------------------

* updated AQB module to 1.7.0.

* fixed V8 integration-related crashes

* make `fs.move(src, dest)` also fail when both `src` and `dest` are
  existing directories. This ensures the same behavior of the move operation
  on different platforms.

* fixed AQL insert operation for multi-shard collections in cluster

* added optional return value for AQL data-modification queries.
  This allows returning the documents inserted, removed or updated with the query, e.g.

      FOR doc IN docs REMOVE doc._key IN docs LET removed = OLD RETURN removed
      FOR doc IN docs INSERT { } IN docs LET inserted = NEW RETURN inserted
      FOR doc IN docs UPDATE doc._key WITH { } IN docs LET previous = OLD RETURN previous
      FOR doc IN docs UPDATE doc._key WITH { } IN docs LET updated = NEW RETURN updated

  The variables `OLD` and `NEW` are automatically available when a `REMOVE`, `INSERT`,
  `UPDATE` or `REPLACE` statement is immediately followed by a `LET` statement.
  Note that the `LET` and `RETURN` statements in data-modification queries are not as
  flexible as the general versions of `LET` and `RETURN`. When returning documents from
  data-modification operations, only a single variable can be assigned using `LET`, and
  the assignment can only be either `OLD` or `NEW`, but not an arbitrary expression. The
  `RETURN` statement also allows using the just-created variable only, and no arbitrary
  expressions.


v2.4.0-beta1 (2014-12-26)
--------------------------

* fixed superstates in FoxxGenerator

* fixed issue #1065: Aardvark: added creation of documents and edges with _key property

* fixed issue #1198: Aardvark: current AQL editor query is now cached

* Upgraded V8 version from 3.16.14 to 3.29.59

  The built-in version of V8 has been upgraded from 3.16.14 to 3.29.59.
  This activates several ES6 (also dubbed *Harmony* or *ES.next*) features in
  ArangoDB, both in the ArangoShell and the ArangoDB server. They can be
  used for scripting and in server-side actions such as Foxx routes, traversals
  etc.

  The following ES6 features are available in ArangoDB 2.4 by default:

  * iterators
  * the `of` operator
  * symbols
  * predefined collections types (Map, Set etc.)
  * typed arrays

  Many other ES6 features are disabled by default, but can be made available by
  starting arangod or arangosh with the appropriate options:

  * arrow functions
  * proxies
  * generators
  * String, Array, and Number enhancements
  * constants
  * enhanced object and numeric literals

  To activate all these ES6 features in arangod or arangosh, start it with
  the following options:

      arangosh --javascript.v8-options="--harmony --harmony_generators"

  More details on the available ES6 features can be found in
  [this blog](https://jsteemann.github.io/blog/2014/12/19/using-es6-features-in-arangodb/).

* Added Foxx generator for building Hypermedia APIs

  A more detailed description is [here](https://www.arangodb.com/2014/12/08/building-hypermedia-apis-foxxgenerator)

* New `Applications` tab in web interface:

  The `applications` tab got a complete redesign.
  It will now only show applications that are currently running on ArangoDB.
  For a selected application, a new detailed view has been created.
  This view provides a better overview of the app:
  * author
  * license
  * version
  * contributors
  * download links
  * API documentation

  To install a new application, a new dialog is now available.
  It provides the features already available in the console application `foxx-manager` plus some more:
  * install an application from Github
  * install an application from a zip file
  * install an application from ArangoDB's application store
  * create a new application from scratch: this feature uses a generator to
    create a Foxx application with pre-defined CRUD methods for a given list
    of collections. The generated Foxx app can either be downloaded as a zip file or
    be installed on the server. Starting with a new Foxx app has never been easier.

* fixed issue #1102: Aardvark: Layout bug in documents overview

  The documents overview was entirely destroyed in some situations on Firefox.
  We replaced the plugin we used there.

* fixed issue #1168: Aardvark: pagination buttons jumping

* fixed issue #1161: Aardvark: Click on Import JSON imports previously uploaded file

* removed configure options `--enable-all-in-one-v8`, `--enable-all-in-one-icu`,
  and `--enable-all-in-one-libev`.

* global internal rename to fix naming incompatibilities with JSON:

  Internal functions with names containing `array` have been renamed to `object`,
  internal functions with names containing `list` have been renamed to `array`.
  The renaming was mainly done in the C++ parts. The documentation has also been
  adjusted so that the correct JSON type names are used in most places.

  The change also led to the addition of a few function aliases in AQL:

  * `TO_LIST` now is an alias of the new `TO_ARRAY`
  * `IS_LIST` now is an alias of the new `IS_ARRAY`
  * `IS_DOCUMENT` now is an alias of the new `IS_OBJECT`

  The changed also renamed the option `mergeArrays` to `mergeObjects` for AQL
  data-modification query options and HTTP document modification API

* AQL: added optimizer rule "remove-filter-covered-by-index"

  This rule removes FilterNodes and CalculationNodes from an execution plan if the
  filter is already covered by a previous IndexRangeNode. Removing the CalculationNode
  and the FilterNode will speed up query execution because the query requires less
  computation.

* AQL: added optimizer rule "remove-sort-rand"

  This rule removes a `SORT RAND()` expression from a query and moves the random
  iteration into the appropriate `EnumerateCollectionNode`. This is more efficient
  than individually enumerating and then sorting randomly.

* AQL: range optimizations for IN and OR

  This change enables usage of indexes for several additional cases. Filters containing
  the `IN` operator can now make use of indexes, and multiple OR- or AND-combined filter
  conditions can now also use indexes if the filters are accessing the same indexed
  attribute.

  Here are a few examples of queries that can now use indexes but couldn't before:

    FOR doc IN collection
      FILTER doc.indexedAttribute == 1 || doc.indexedAttribute > 99
      RETURN doc

    FOR doc IN collection
      FILTER doc.indexedAttribute IN [ 3, 42 ] || doc.indexedAttribute > 99
      RETURN doc

    FOR doc IN collection
      FILTER (doc.indexedAttribute > 2 && doc.indexedAttribute < 10) ||
             (doc.indexedAttribute > 23 && doc.indexedAttribute < 42)
      RETURN doc

* fixed issue #500: AQL parentheses issue

  This change allows passing subqueries as AQL function parameters without using
  duplicate brackets (e.g. `FUNC(query)` instead of `FUNC((query))`

* added optional `COUNT` clause to AQL `COLLECT`

  This allows more efficient group count calculation queries, e.g.

      FOR doc IN collection
        COLLECT age = doc.age WITH COUNT INTO length
        RETURN { age: age, count: length }

  A count-only query is also possible:

      FOR doc IN collection
        COLLECT WITH COUNT INTO length
        RETURN length

* fixed missing makeDirectory when fetching a Foxx application from a zip file

* fixed issue #1134: Change the default endpoint to localhost

  This change will modify the IP address ArangoDB listens on to 127.0.0.1 by default.
  This will make new ArangoDB installations unaccessible from clients other than
  localhost unless changed. This is a security feature.

  To make ArangoDB accessible from any client, change the server's configuration
  (`--server.endpoint`) to either `tcp://0.0.0.0:8529` or the server's publicly
  visible IP address.

* deprecated `Repository#modelPrototype`. Use `Repository#model` instead.

* IMPORTANT CHANGE: by default, system collections are included in replication and all
  replication API return values. This will lead to user accounts and credentials
  data being replicated from master to slave servers. This may overwrite
  slave-specific database users.

  If this is undesired, the `_users` collection can be excluded from replication
  easily by setting the `includeSystem` attribute to `false` in the following commands:

  * replication.sync({ includeSystem: false });
  * replication.applier.properties({ includeSystem: false });

  This will exclude all system collections (including `_aqlfunctions`, `_graphs` etc.)
  from the initial synchronization and the continuous replication.

  If this is also undesired, it is also possible to specify a list of collections to
  exclude from the initial synchronization and the continuous replication using the
  `restrictCollections` attribute, e.g.:

      replication.applier.properties({
        includeSystem: true,
        restrictType: "exclude",
        restrictCollections: [ "_users", "_graphs", "foo" ]
      });

  The HTTP API methods for fetching the replication inventory and for dumping collections
  also support the `includeSystem` control flag via a URL parameter.

* removed DEPRECATED replication methods:
  * `replication.logger.start()`
  * `replication.logger.stop()`
  * `replication.logger.properties()`
  * HTTP PUT `/_api/replication/logger-start`
  * HTTP PUT `/_api/replication/logger-stop`
  * HTTP GET `/_api/replication/logger-config`
  * HTTP PUT `/_api/replication/logger-config`

* fixed issue #1174, which was due to locking problems in distributed
  AQL execution

* improved cluster locking for AQL avoiding deadlocks

* use DistributeNode for modifying queries with REPLACE and UPDATE, if
  possible


v2.3.6 (2015-XX-XX)
-------------------

* fixed AQL subquery optimization that produced wrong result when multiple subqueries
  directly followed each other and and a directly following `LET` statement did refer
  to any but the first subquery.


v2.3.5 (2015-01-16)
-------------------

* fixed intermittent 404 errors in Foxx apps after mounting or unmounting apps

* fixed issue #1200: Expansion operator results in "Cannot call method 'forEach' of null"

* fixed issue #1199: Cannot unlink root node of plan


v2.3.4 (2014-12-23)
-------------------

* fixed cerberus path for MyArangoDB


v2.3.3 (2014-12-17)
-------------------

* fixed error handling in instantiation of distributed AQL queries, this
  also fixes a bug in cluster startup with many servers

* issue #1185: parse non-fractional JSON numbers with exponent (e.g. `4e-261`)

* issue #1159: allow --server.request-timeout and --server.connect-timeout of 0


v2.3.2 (2014-12-09)
-------------------

* fixed issue #1177: Fix bug in the user app's storage

* fixed issue #1173: AQL Editor "Save current query" resets user password

* fixed missing makeDirectory when fetching a Foxx application from a zip file

* put in warning about default changed: fixed issue #1134: Change the default endpoint to localhost

* fixed issue #1163: invalid fullCount value returned from AQL

* fixed range operator precedence

* limit default maximum number of plans created by AQL optimizer to 256 (from 1024)

* make AQL optimizer not generate an extra plan if an index can be used, but modify
  existing plans in place

* fixed AQL cursor ttl (time-to-live) issue

  Any user-specified cursor ttl value was not honored since 2.3.0.

* fixed segfault in AQL query hash index setup with unknown shapes

* fixed memleaks

* added AQL optimizer rule for removing `INTO` from a `COLLECT` statement if not needed

* fixed issue #1131

  This change provides the `KEEP` clause for `COLLECT ... INTO`. The `KEEP` clause
  allows controlling which variables will be kept in the variable created by `INTO`.

* fixed issue #1147, must protect dispatcher ID for etcd

v2.3.1 (2014-11-28)
-------------------

* recreate password if missing during upgrade

* fixed issue #1126

* fixed non-working subquery index optimizations

* do not restrict summary of Foxx applications to 60 characters

* fixed display of "required" path parameters in Foxx application documentation

* added more optimizations of constants values in AQL FILTER conditions

* fixed invalid or-to-in optimization for FILTERs containing comparisons
  with boolean values

* fixed replication of `_graphs` collection

* added AQL list functions `PUSH`, `POP`, `UNSHIFT`, `SHIFT`, `REMOVE_VALUES`,
  `REMOVE_VALUE`, `REMOVE_NTH` and `APPEND`

* added AQL functions `CALL` and `APPLY` to dynamically call other functions

* fixed AQL optimizer cost estimation for LIMIT node

* prevent Foxx queues from permanently writing to the journal even when
  server is idle

* fixed AQL COLLECT statement with INTO clause, which copied more variables
  than v2.2 and thus lead to too much memory consumption.
  This deals with #1107.

* fixed AQL COLLECT statement, this concerned every COLLECT statement,
  only the first group had access to the values of the variables before
  the COLLECT statement. This deals with #1127.

* fixed some AQL internals, where sometimes too many items were
  fetched from upstream in the presence of a LIMIT clause. This should
  generally improve performance.


v2.3.0 (2014-11-18)
-------------------

* fixed syslog flags. `--log.syslog` is deprecated and setting it has no effect,
  `--log.facility` now works as described. Application name has been changed from
  `triagens` to `arangod`. It can be changed using `--log.application`. The syslog
  will only contain the actual log message. The datetime prefix is omitted.

* fixed deflate in SimpleHttpClient

* fixed issue #1104: edgeExamples broken or changed

* fixed issue #1103: Error while importing user queries

* fixed issue #1100: AQL: HAS() fails on doc[attribute_name]

* fixed issue #1098: runtime error when creating graph vertex

* hide system applications in **Applications** tab by default

  Display of system applications can be toggled by using the *system applications*
  toggle in the UI.

* added HTTP REST API for managing tasks (`/_api/tasks`)

* allow passing character lists as optional parameter to AQL functions `TRIM`,
  `LTRIM` and `RTRIM`

  These functions now support trimming using custom character lists. If no character
  lists are specified, all whitespace characters will be removed as previously:

      TRIM("  foobar\t \r\n ")         // "foobar"
      TRIM(";foo;bar;baz, ", "; ")     // "foo;bar;baz"

* added AQL string functions `LTRIM`, `RTRIM`, `FIND_FIRST`, `FIND_LAST`, `SPLIT`,
  `SUBSTITUTE`

* added AQL functions `ZIP`, `VALUES` and `PERCENTILE`

* made AQL functions `CONCAT` and `CONCAT_SEPARATOR` work with list arguments

* dynamically create extra dispatcher threads if required

* fixed issue #1097: schemas in the API docs no longer show required properties as optional


v2.3.0-beta2 (2014-11-08)
-------------------------

* front-end: new icons for uploading and downloading JSON documents into a collection

* front-end: fixed documents pagination css display error

* front-end: fixed flickering of the progress view

* front-end: fixed missing event for documents filter function

* front-end: jsoneditor: added CMD+Return (Mac) CTRL+Return (Linux/Win) shortkey for
  saving a document

* front-end: added information tooltip for uploading json documents.

* front-end: added database management view to the collapsed navigation menu

* front-end: added collection truncation feature

* fixed issue #1086: arangoimp: Odd errors if arguments are not given properly

* performance improvements for AQL queries that use JavaScript-based expressions
  internally

* added AQL geo functions `WITHIN_RECTANGLE` and `IS_IN_POLYGON`

* fixed non-working query results download in AQL editor of web interface

* removed debug print message in AQL editor query export routine

* fixed issue #1075: Aardvark: user name required even if auth is off #1075

  The fix for this prefills the username input field with the current user's
  account name if any and `root` (the default username) otherwise. Additionally,
  the tooltip text has been slightly adjusted.

* fixed issue #1069: Add 'raw' link to swagger ui so that the raw swagger
  json can easily be retrieved

  This adds a link to the Swagger API docs to an application's detail view in
  the **Applications** tab of the web interface. The link produces the Swagger
  JSON directly. If authentication is turned on, the link requires authentication,
  too.

* documentation updates


v2.3.0-beta1 (2014-11-01)
-------------------------

* added dedicated `NOT IN` operator for AQL

  Previously, a `NOT IN` was only achievable by writing a negated `IN` condition:

      FOR i IN ... FILTER ! (i IN [ 23, 42 ]) ...

  This can now alternatively be expressed more intuitively as follows:

      FOR i IN ... FILTER i NOT IN [ 23, 42 ] ...

* added alternative logical operator syntax for AQL

  Previously, the logical operators in AQL could only be written as:
  - `&&`: logical and
  - `||`: logical or
  - `!`: negation

  ArangoDB 2.3 introduces the alternative variants for these operators:
  - `AND`: logical and
  - `OR`: logical or
  - `NOT`: negation

  The new syntax is just an alternative to the old syntax, allowing easier
  migration from SQL. The old syntax is still fully supported and will be.

* improved output of `ArangoStatement.parse()` and POST `/_api/query`

  If an AQL query can be parsed without problems, The return value of
  `ArangoStatement.parse()` now contains an attribute `ast` with the abstract
  syntax tree of the query (before optimizations). Though this is an internal
  representation of the query and is subject to change, it can be used to inspect
  how ArangoDB interprets a given query.

* improved `ArangoStatement.explain()` and POST `/_api/explain`

  The commands for explaining AQL queries have been improved.

* added command-line option `--javascript.v8-contexts` to control the number of
  V8 contexts created in arangod.

  Previously, the number of V8 contexts was equal to the number of server threads
  (as specified by option `--server.threads`).

  However, it may be sensible to create different amounts of threads and V8
  contexts. If the option is not specified, the number of V8 contexts created
  will be equal to the number of server threads. Thus no change in configuration
  is required to keep the old behavior.

  If you are using the default config files or merge them with your local config
  files, please review if the default number of server threads is okay in your
  environment. Additionally you should verify that the number of V8 contexts
  created (as specified in option `--javascript.v8-contexts`) is okay.

* the number of server.threads specified is now the minimum of threads
  started. There are situation in which threads are waiting for results of
  distributed database servers. In this case the number of threads is
  dynamically increased.

* removed index type "bitarray"

  Bitarray indexes were only half-way documented and integrated in previous versions
  of ArangoDB so their benefit was limited. The support for bitarray indexes has
  thus been removed in ArangoDB 2.3. It is not possible to create indexes of type
  "bitarray" with ArangoDB 2.3.

  When a collection is opened that contains a bitarray index definition created
  with a previous version of ArangoDB, ArangoDB will ignore it and log the following
  warning:

      index type 'bitarray' is not supported in this version of ArangoDB and is ignored

  Future versions of ArangoDB may automatically remove such index definitions so the
  warnings will eventually disappear.

* removed internal "_admin/modules/flush" in order to fix requireApp

* added basic support for handling binary data in Foxx

  Requests with binary payload can be processed in Foxx applications by
  using the new method `res.rawBodyBuffer()`. This will return the unparsed request
  body as a Buffer object.

  There is now also the method `req.requestParts()` available in Foxx to retrieve
  the individual components of a multipart HTTP request.

  Buffer objects can now be used when setting the response body of any Foxx action.
  Additionally, `res.send()` has been added as a convenience method for returning
  strings, JSON objects or buffers from a Foxx action:

      res.send("<p>some HTML</p>");
      res.send({ success: true });
      res.send(new Buffer("some binary data"));

  The convenience method `res.sendFile()` can now be used to easily return the
  contents of a file from a Foxx action:

      res.sendFile(applicationContext.foxxFilename("image.png"));

  `fs.write` now accepts not only strings but also Buffer objects as second parameter:

      fs.write(filename, "some data");
      fs.write(filename, new Buffer("some binary data"));

  `fs.readBuffer` can be used to return the contents of a file in a Buffer object.

* improved performance of insertion into non-unique hash indexes significantly in case
  many duplicate keys are used in the index

* issue #1042: set time zone in log output

  the command-line option `--log.use-local-time` was added to print dates and times in
  the server-local timezone instead of UTC

* command-line options that require a boolean value now validate the
  value given on the command-line

  This prevents issues if no value is specified for an option that
  requires a boolean value. For example, the following command-line would
  have caused trouble in 2.2, because `--server.endpoint` would have been
  used as the value for the `--server.disable-authentication` options
  (which requires a boolean value):

      arangod --server.disable-authentication --server.endpoint tcp://127.0.0.1:8529 data

  In 2.3, running this command will fail with an error and requires to
  be modified to:

      arangod --server.disable-authentication true --server.endpoint tcp://127.0.0.1:8529 data

* improved performance of CSV import in arangoimp

* fixed issue #1027: Stack traces are off-by-one

* fixed issue #1026: Modules loaded in different files within the same app
  should refer to the same module

* fixed issue #1025: Traversal not as expected in undirected graph

* added a _relation function in the general-graph module.

  This deprecated _directedRelation and _undirectedRelation.
  ArangoDB does not offer any constraints for undirected edges
  which caused some confusion of users how undirected relations
  have to be handled. Relation now only supports directed relations
  and the user can actively simulate undirected relations.

* changed return value of Foxx.applicationContext#collectionName:

  Previously, the function could return invalid collection names because
  invalid characters were not replaced in the application name prefix, only
  in the collection name passed.

  Now, the function replaces invalid characters also in the application name
  prefix, which might to slightly different results for application names that
  contained any characters outside the ranges [a-z], [A-Z] and [0-9].

* prevent XSS in AQL editor and logs view

* integrated tutorial into ArangoShell and web interface

* added option `--backslash-escape` for arangoimp when running CSV file imports

* front-end: added download feature for (filtered) documents

* front-end: added download feature for the results of a user query

* front-end: added function to move documents to another collection

* front-end: added sort-by attribute to the documents filter

* front-end: added sorting feature to database, graph management and user management view.

* issue #989: front-end: Databases view not refreshing after deleting a database

* issue #991: front-end: Database search broken

* front-end: added infobox which shows more information about a document (_id, _rev, _key) or
  an edge (_id, _rev, _key, _from, _to). The from and to attributes are clickable and redirect
  to their document location.

* front-end: added edit-mode for deleting multiple documents at the same time.

* front-end: added delete button to the detailed document/edge view.

* front-end: added visual feedback for saving documents/edges inside the editor (error/success).

* front-end: added auto-focusing for the first input field in a modal.

* front-end: added validation for user input in a modal.

* front-end: user defined queries are now stored inside the database and are bound to the current
  user, instead of using the local storage functionality of the browsers. The outcome of this is
  that user defined queries are now independently usable from any device. Also queries can now be
  edited through the standard document editor of the front-end through the _users collection.

* front-end: added import and export functionality for user defined queries.

* front-end: added new keywords and functions to the aql-editor theme

* front-end: applied tile-style to the graph view

* front-end: now using the new graph api including multi-collection support

* front-end: foxx apps are now deletable

* front-end: foxx apps are now installable and updateable through github, if github is their
  origin.

* front-end: added foxx app version control. Multiple versions of a single foxx app are now
  installable and easy to manage and are also arranged in groups.

* front-end: the user-set filter of a collection is now stored until the user navigates to
  another collection.

* front-end: fetching and filtering of documents, statistics, and query operations are now
  handled with asynchronous ajax calls.

* front-end: added progress indicator if the front-end is waiting for a server operation.

* front-end: fixed wrong count of documents in the documents view of a collection.

* front-end: fixed unexpected styling of the manage db view and navigation.

* front-end: fixed wrong handling of select fields in a modal view.

* front-end: fixed wrong positioning of some tooltips.

* automatically call `toJSON` function of JavaScript objects (if present)
  when serializing them into database documents. This change allows
  storing JavaScript date objects in the database in a sensible manner.


v2.2.7 (2014-11-19)
-------------------

* fixed issue #998: Incorrect application URL for non-system Foxx apps

* fixed issue #1079: AQL editor: keyword WITH in UPDATE query is not highlighted

* fix memory leak in cluster nodes

* fixed registration of AQL user-defined functions in Web UI (JS shell)

* fixed error display in Web UI for certain errors
  (now error message is printed instead of 'undefined')

* fixed issue #1059: bug in js module console

* fixed issue #1056: "fs": zip functions fail with passwords

* fixed issue #1063: Docs: measuring unit of --wal.logfile-size?

* fixed issue #1062: Docs: typo in 14.2 Example data


v2.2.6 (2014-10-20)
-------------------

* fixed issue #972: Compilation Issue

* fixed issue #743: temporary directories are now unique and one can read
  off the tool that created them, if empty, they are removed atexit

* Highly improved performance of all AQL GRAPH_* functions.

* Orphan collections in general graphs can now be found via GRAPH_VERTICES
  if either "any" or no direction is defined

* Fixed documentation for AQL function GRAPH_NEIGHBORS.
  The option "vertexCollectionRestriction" is meant to filter the target
  vertices only, and should not filter the path.

* Fixed a bug in GRAPH_NEIGHBORS which enforced only empty results
  under certain conditions


v2.2.5 (2014-10-09)
-------------------

* fixed issue #961: allow non-JSON values in undocument request bodies

* fixed issue 1028: libicu is now statically linked

* fixed cached lookups of collections on the server, which may have caused spurious
  problems after collection rename operations


v2.2.4 (2014-10-01)
-------------------

* fixed accessing `_from` and `_to` attributes in `collection.byExample` and
  `collection.firstExample`

  These internal attributes were not handled properly in the mentioned functions, so
  searching for them did not always produce documents

* fixed issue #1030: arangoimp 2.2.3 crashing, not logging on large Windows CSV file

* fixed issue #1025: Traversal not as expected in undirected graph

* fixed issue #1020

  This requires re-introducing the startup option `--database.force-sync-properties`.

  This option can again be used to force fsyncs of collection, index and database properties
  stored as JSON strings on disk in files named `parameter.json`. Syncing these files after
  a write may be necessary if the underlying storage does not sync file contents by itself
  in a "sensible" amount of time after a file has been written and closed.

  The default value is `true` so collection, index and database properties will always be
  synced to disk immediately. This affects creating, renaming and dropping collections as
  well as creating and dropping databases and indexes. Each of these operations will perform
  an additional fsync on the `parameter.json` file if the option is set to `true`.

  It might be sensible to set this option to `false` for workloads that create and drop a
  lot of collections (e.g. test runs).

  Document operations such as creating, updating and dropping documents are not affected
  by this option.

* fixed issue #1016: AQL editor bug

* fixed issue #1014: WITHIN function returns wrong distance

* fixed AQL shortest path calculation in function `GRAPH_SHORTEST_PATH` to return
  complete vertex objects instead of just vertex ids

* allow changing of attributes of documents stored in server-side JavaScript variables

  Previously, the following did not work:

      var doc = db.collection.document(key);
      doc._key = "abc"; // overwriting internal attributes not supported
      doc.value = 123;  // overwriting existing attributes not supported

  Now, modifying documents stored in server-side variables (e.g. `doc` in the above case)
  is supported. Modifying the variables will not update the documents in the database,
  but will modify the JavaScript object (which can be written back to the database using
  `db.collection.update` or `db.collection.replace`)

* fixed issue #997: arangoimp apparently doesn't support files >2gig on Windows

  large file support (requires using `_stat64` instead of `stat`) is now supported on
  Windows


v2.2.3 (2014-09-02)
-------------------

* added `around` for Foxx controller

* added `type` option for HTTP API `GET /_api/document?collection=...`

  This allows controlling the type of results to be returned. By default, paths to
  documents will be returned, e.g.

      [
        `/_api/document/test/mykey1`,
        `/_api/document/test/mykey2`,
        ...
      ]

  To return a list of document ids instead of paths, the `type` URL parameter can be
  set to `id`:

      [
        `test/mykey1`,
        `test/mykey2`,
        ...
      ]

  To return a list of document keys only, the `type` URL parameter can be set to `key`:

      [
        `mykey1`,
        `mykey2`,
        ...
      ]


* properly capitalize HTTP response header field names in case the `x-arango-async`
  HTTP header was used in a request.

* fixed several documentation issues

* speedup for several general-graph functions, AQL functions starting with `GRAPH_`
  and traversals


v2.2.2 (2014-08-08)
-------------------

* allow storing non-reserved attribute names starting with an underscore

  Previous versions of ArangoDB parsed away all attribute names that started with an
  underscore (e.g. `_test', '_foo', `_bar`) on all levels of a document (root level
  and sub-attribute levels). While this behavior was documented, it was unintuitive and
  prevented storing documents inside other documents, e.g.:

      {
        "_key" : "foo",
        "_type" : "mydoc",
        "references" : [
          {
            "_key" : "something",
            "_rev" : "...",
            "value" : 1
          },
          {
            "_key" : "something else",
            "_rev" : "...",
            "value" : 2
          }
        ]
      }

  In the above example, previous versions of ArangoDB removed all attributes and
  sub-attributes that started with underscores, meaning the embedded documents would lose
  some of their attributes. 2.2.2 should preserve such attributes, and will also allow
  storing user-defined attribute names on the top-level even if they start with underscores
  (such as `_type` in the above example).

* fix conversion of JavaScript String, Number and Boolean objects to JSON.

  Objects created in JavaScript using `new Number(...)`, `new String(...)`, or
  `new Boolean(...)` were not converted to JSON correctly.

* fixed a race condition on task registration (i.e. `require("org/arangodb/tasks").register()`)

  this race condition led to undefined behavior when a just-created task with no offset and
  no period was instantly executed and deleted by the task scheduler, before the `register`
  function returned to the caller.

* changed run-tests.sh to execute all suitable tests.

* switch to new version of gyp

* fixed upgrade button


v2.2.1 (2014-07-24)
-------------------

* fixed hanging write-ahead log recovery for certain cases that involved dropping
  databases

* fixed issue with --check-version: when creating a new database the check failed

* issue #947 Foxx applicationContext missing some properties

* fixed issue with --check-version: when creating a new database the check failed

* added startup option `--wal.suppress-shape-information`

  Setting this option to `true` will reduce memory and disk space usage and require
  less CPU time when modifying documents or edges. It should therefore be turned on
  for standalone ArangoDB servers. However, for servers that are used as replication
  masters, setting this option to `true` will effectively disable the usage of the
  write-ahead log for replication, so it should be set to `false` for any replication
  master servers.

  The default value for this option is `false`.

* added optional `ttl` attribute to specify result cursor expiration for HTTP API method
  `POST /_api/cursor`

  The `ttl` attribute can be used to prevent cursor results from timing out too early.

* issue #947: Foxx applicationContext missing some properties

* (reported by Christian Neubauer):

  The problem was that in Google's V8, signed and unsigned chars are not always declared cleanly.
  so we need to force v8 to compile with forced signed chars which is done by the Flag:
    -fsigned-char
  at least it is enough to follow the instructions of compiling arango on rasperry
  and add "CFLAGS='-fsigned-char'" to the make command of V8 and remove the armv7=0

* Fixed a bug with the replication client. In the case of single document
  transactions the collection was not write locked.


v2.2.0 (2014-07-10)
-------------------

* The replication methods `logger.start`, `logger.stop` and `logger.properties` are
  no-ops in ArangoDB 2.2 as there is no separate replication logger anymore. Data changes
  are logged into the write-ahead log in ArangoDB 2.2, and not separately by the
  replication logger. The replication logger object is still there in ArangoDB 2.2 to
  ensure backwards-compatibility, however, logging cannot be started, stopped or
  configured anymore. Using any of these methods will do nothing.

  This also affects the following HTTP API methods:
  - `PUT /_api/replication/logger-start`
  - `PUT /_api/replication/logger-stop`
  - `GET /_api/replication/logger-config`
  - `PUT /_api/replication/logger-config`

  Using any of these methods is discouraged from now on as they will be removed in
  future versions of ArangoDB.

* INCOMPATIBLE CHANGE: replication of transactions has changed. Previously, transactions
  were logged on a master in one big block and shipped to a slave in one block, too.
  Now transactions will be logged and replicated as separate entries, allowing transactions
  to be bigger and also ensure replication progress.

  This change also affects the behavior of the `stop` method of the replication applier.
  If the replication applier is now stopped manually using the `stop` method and later
  restarted using the `start` method, any transactions that were unfinished at the
  point of stopping will be aborted on a slave, even if they later commit on the master.

  In ArangoDB 2.2, stopping the replication applier manually should be avoided unless the
  goal is to stop replication permanently or to do a full resync with the master anyway.
  If the replication applier still must be stopped, it should be made sure that the
  slave has fetched and applied all pending operations from a master, and that no
  extra transactions are started on the master before the `stop` command on the slave
  is executed.

  Replication of transactions in ArangoDB 2.2 might also lock the involved collections on
  the slave while a transaction is either committed or aborted on the master and the
  change has been replicated to the slave. This change in behavior may be important for
  slave servers that are used for read-scaling. In order to avoid long lasting collection
  locks on the slave, transactions should be kept small.

  The `_replication` system collection is not used anymore in ArangoDB 2.2 and its usage is
  discouraged.

* INCOMPATIBLE CHANGE: the figures reported by the `collection.figures` method
  now only reflect documents and data contained in the journals and datafiles of
  collections. Documents or deletions contained only in the write-ahead log will
  not influence collection figures until the write-ahead log garbage collection
  kicks in. The figures for a collection might therefore underreport the total
  resource usage of a collection.

  Additionally, the attributes `lastTick` and `uncollectedLogfileEntries` have been
  added to the result of the `figures` operation and the HTTP API method
  `PUT /_api/collection/figures`

* added `insert` method as an alias for `save`. Documents can now be inserted into
  a collection using either method:

      db.test.save({ foo: "bar" });
      db.test.insert({ foo: "bar" });

* added support for data-modification AQL queries

* added AQL keywords `INSERT`, `UPDATE`, `REPLACE` and `REMOVE` (and `WITH`) to
  support data-modification AQL queries.

  Unquoted usage of these keywords for attribute names in AQL queries will likely
  fail in ArangoDB 2.2. If any such attribute name needs to be used in a query, it
  should be enclosed in backticks to indicate the usage of a literal attribute
  name.

  For example, the following query will fail in ArangoDB 2.2 with a parse error:

      FOR i IN foo RETURN i.remove

  and needs to be rewritten like this:

      FOR i IN foo RETURN i.`remove`

* disallow storing of JavaScript objects that contain JavaScript native objects
  of type `Date`, `Function`, `RegExp` or `External`, e.g.

      db.test.save({ foo: /bar/ });
      db.test.save({ foo: new Date() });

  will now print

      Error: <data> cannot be converted into JSON shape: could not shape document

  Previously, objects of these types were silently converted into an empty object
  (i.e. `{ }`).

  To store such objects in a collection, explicitly convert them into strings
  like this:

      db.test.save({ foo: String(/bar/) });
      db.test.save({ foo: String(new Date()) });

* The replication methods `logger.start`, `logger.stop` and `logger.properties` are
  no-ops in ArangoDB 2.2 as there is no separate replication logger anymore. Data changes
  are logged into the write-ahead log in ArangoDB 2.2, and not separately by the
  replication logger. The replication logger object is still there in ArangoDB 2.2 to
  ensure backwards-compatibility, however, logging cannot be started, stopped or
  configured anymore. Using any of these methods will do nothing.

  This also affects the following HTTP API methods:
  - `PUT /_api/replication/logger-start`
  - `PUT /_api/replication/logger-stop`
  - `GET /_api/replication/logger-config`
  - `PUT /_api/replication/logger-config`

  Using any of these methods is discouraged from now on as they will be removed in
  future versions of ArangoDB.

* INCOMPATIBLE CHANGE: replication of transactions has changed. Previously, transactions
  were logged on a master in one big block and shipped to a slave in one block, too.
  Now transactions will be logged and replicated as separate entries, allowing transactions
  to be bigger and also ensure replication progress.

  This change also affects the behavior of the `stop` method of the replication applier.
  If the replication applier is now stopped manually using the `stop` method and later
  restarted using the `start` method, any transactions that were unfinished at the
  point of stopping will be aborted on a slave, even if they later commit on the master.

  In ArangoDB 2.2, stopping the replication applier manually should be avoided unless the
  goal is to stop replication permanently or to do a full resync with the master anyway.
  If the replication applier still must be stopped, it should be made sure that the
  slave has fetched and applied all pending operations from a master, and that no
  extra transactions are started on the master before the `stop` command on the slave
  is executed.

  Replication of transactions in ArangoDB 2.2 might also lock the involved collections on
  the slave while a transaction is either committed or aborted on the master and the
  change has been replicated to the slave. This change in behavior may be important for
  slave servers that are used for read-scaling. In order to avoid long lasting collection
  locks on the slave, transactions should be kept small.

  The `_replication` system collection is not used anymore in ArangoDB 2.2 and its usage is
  discouraged.

* INCOMPATIBLE CHANGE: the figures reported by the `collection.figures` method
  now only reflect documents and data contained in the journals and datafiles of
  collections. Documents or deletions contained only in the write-ahead log will
  not influence collection figures until the write-ahead log garbage collection
  kicks in. The figures for a collection might therefore underreport the total
  resource usage of a collection.

  Additionally, the attributes `lastTick` and `uncollectedLogfileEntries` have been
  added to the result of the `figures` operation and the HTTP API method
  `PUT /_api/collection/figures`

* added `insert` method as an alias for `save`. Documents can now be inserted into
  a collection using either method:

      db.test.save({ foo: "bar" });
      db.test.insert({ foo: "bar" });

* added support for data-modification AQL queries

* added AQL keywords `INSERT`, `UPDATE`, `REPLACE` and `REMOVE` (and `WITH`) to
  support data-modification AQL queries.

  Unquoted usage of these keywords for attribute names in AQL queries will likely
  fail in ArangoDB 2.2. If any such attribute name needs to be used in a query, it
  should be enclosed in backticks to indicate the usage of a literal attribute
  name.

  For example, the following query will fail in ArangoDB 2.2 with a parse error:

      FOR i IN foo RETURN i.remove

  and needs to be rewritten like this:

      FOR i IN foo RETURN i.`remove`

* disallow storing of JavaScript objects that contain JavaScript native objects
  of type `Date`, `Function`, `RegExp` or `External`, e.g.

      db.test.save({ foo: /bar/ });
      db.test.save({ foo: new Date() });

  will now print

      Error: <data> cannot be converted into JSON shape: could not shape document

  Previously, objects of these types were silently converted into an empty object
  (i.e. `{ }`).

  To store such objects in a collection, explicitly convert them into strings
  like this:

      db.test.save({ foo: String(/bar/) });
      db.test.save({ foo: String(new Date()) });

* honor startup option `--server.disable-statistics` when deciding whether or not
  to start periodic statistics collection jobs

  Previously, the statistics collection jobs were started even if the server was
  started with the `--server.disable-statistics` flag being set to `true`

* removed startup option `--random.no-seed`

  This option had no effect in previous versions of ArangoDB and was thus removed.

* removed startup option `--database.remove-on-drop`

  This option was used for debugging only.

* removed startup option `--database.force-sync-properties`

  This option is now superfluous as collection properties are now stored in the
  write-ahead log.

* introduced write-ahead log

  All write operations in an ArangoDB server instance are automatically logged
  to the server's write-ahead log. The write-ahead log is a set of append-only
  logfiles, and it is used in case of a crash recovery and for replication.
  Data from the write-ahead log will eventually be moved into the journals or
  datafiles of collections, allowing the server to remove older write-ahead log
  logfiles. Figures of collections will be updated when data are moved from the
  write-ahead log into the journals or datafiles of collections.

  Cross-collection transactions in ArangoDB should benefit considerably by this
  change, as less writes than in previous versions are required to ensure the data
  of multiple collections are atomically and durably committed. All data-modifying
  operations inside transactions (insert, update, remove) will write their
  operations into the write-ahead log directly, making transactions with multiple
  operations also require less physical memory than in previous versions of ArangoDB,
  that required all transaction data to fit into RAM.

  The `_trx` system collection is not used anymore in ArangoDB 2.2 and its usage is
  discouraged.

  The data in the write-ahead log can also be used in the replication context.
  The `_replication` collection that was used in previous versions of ArangoDB to
  store all changes on the server is not used anymore in ArangoDB 2.2. Instead,
  slaves can read from a master's write-ahead log to get informed about most
  recent changes. This removes the need to store data-modifying operations in
  both the actual place and the `_replication` collection.

* removed startup option `--server.disable-replication-logger`

  This option is superfluous in ArangoDB 2.2. There is no dedicated replication
  logger in ArangoDB 2.2. There is now always the write-ahead log, and it is also
  used as the server's replication log. Specifying the startup option
  `--server.disable-replication-logger` will do nothing in ArangoDB 2.2, but the
  option should not be used anymore as it might be removed in a future version.

* changed behavior of replication logger

  There is no dedicated replication logger in ArangoDB 2.2 as there is the
  write-ahead log now. The existing APIs for starting and stopping the replication
  logger still exist in ArangoDB 2.2 for downwards-compatibility, but calling
  the start or stop operations are no-ops in ArangoDB 2.2. When querying the
  replication logger status via the API, the server will always report that the
  replication logger is running. Configuring the replication logger is a no-op
  in ArangoDB 2.2, too. Changing the replication logger configuration has no
  effect. Instead, the write-ahead log configuration can be changed.

* removed MRuby integration for arangod

  ArangoDB had an experimental MRuby integration in some of the publish builds.
  This wasn't continuously developed, and so it has been removed in ArangoDB 2.2.

  This change has led to the following startup options being superfluous:

  - `--ruby.gc-interval`
  - `--ruby.action-directory`
  - `--ruby.modules-path`
  - `--ruby.startup-directory`

  Specifying these startup options will do nothing in ArangoDB 2.2, but the
  options should be avoided from now on as they might be removed in future versions.

* reclaim index memory when last document in collection is deleted

  Previously, deleting documents from a collection did not lead to index sizes being
  reduced. Instead, the already allocated index memory was re-used when a collection
  was refilled.

  Now, index memory for primary indexes and hash indexes is reclaimed instantly when
  the last document from a collection is removed.

* inlined and optimized functions in hash indexes

* added AQL TRANSLATE function

  This function can be used to perform lookups from static lists, e.g.

      LET countryNames = { US: "United States", UK: "United Kingdom", FR: "France" }
      RETURN TRANSLATE("FR", countryNames)

* fixed datafile debugger

* fixed check-version for empty directory

* moved try/catch block to the top of routing chain

* added mountedApp function for foxx-manager

* fixed issue #883: arango 2.1 - when starting multi-machine cluster, UI web
  does not change to cluster overview

* fixed dfdb: should not start any other V8 threads

* cleanup of version-check, added module org/arangodb/database-version,
  added --check-version option

* fixed issue #881: [2.1.0] Bombarded (every 10 sec or so) with
  "WARNING format string is corrupt" when in non-system DB Dashboard

* specialized primary index implementation to allow faster hash table
  rebuilding and reduce lookups in datafiles for the actual value of `_key`.

* issue #862: added `--overwrite` option to arangoimp

* removed number of property lookups for documents during AQL queries that
  access documents

* prevent buffering of long print results in arangosh's and arangod's print
  command

  this change will emit buffered intermediate print results and discard the
  output buffer to quickly deliver print results to the user, and to prevent
  constructing very large buffers for large results

* removed sorting of attribute names for use in a collection's shaper

  sorting attribute names was done on document insert to keep attributes
  of a collection in sorted order for faster comparisons. The sort order
  of attributes was only used in one particular and unlikely case, so it
  was removed. Collections with many different attribute names should
  benefit from this change by faster inserts and slightly less memory usage.

* fixed a bug in arangodump which got the collection name in _from and _to
  attributes of edges wrong (all were "_unknown")

* fixed a bug in arangorestore which did not recognize wrong _from and _to
  attributes of edges

* improved error detection and reporting in arangorestore


v2.1.1 (2014-06-06)
-------------------

* fixed dfdb: should not start any other V8 threads

* signature for collection functions was modified

  The basic change was the substitution of the input parameter of the
  function by an generic options object which can contain multiple
  option parameter of the function.
  Following functions were modified
  remove
  removeBySample
  replace
  replaceBySample
  update
  updateBySample

  Old signature is yet supported but it will be removed in future versions

v2.1.0 (2014-05-29)
-------------------

* implemented upgrade procedure for clusters

* fixed communication issue with agency which prevented reconnect
  after an agent failure

* fixed cluster dashboard in the case that one but not all servers
  in the cluster are down

* fixed a bug with coordinators creating local database objects
  in the wrong order (_system needs to be done first)

* improved cluster dashboard


v2.1.0-rc2 (2014-05-25)
-----------------------

* fixed issue #864: Inconsistent behavior of AQL REVERSE(list) function


v2.1.0-rc1 (XXXX-XX-XX)
-----------------------

* added server-side periodic task management functions:

  - require("org/arangodb/tasks").register(): registers a periodic task
  - require("org/arangodb/tasks").unregister(): unregisters and removes a
    periodic task
  - require("org/arangodb/tasks").get(): retrieves a specific tasks or all
    existing tasks

  the previous undocumented function `internal.definePeriodic` is now
  deprecated and will be removed in a future release.

* decrease the size of some seldom used system collections on creation.

  This will make these collections use less disk space and mapped memory.

* added AQL date functions

* added AQL FLATTEN() list function

* added index memory statistics to `db.<collection>.figures()` function

  The `figures` function will now return a sub-document `indexes`, which lists
  the number of indexes in the `count` sub-attribute, and the total memory
  usage of the indexes in bytes in the `size` sub-attribute.

* added AQL CURRENT_DATABASE() function

  This function returns the current database's name.

* added AQL CURRENT_USER() function

  This function returns the current user from an AQL query. The current user is the
  username that was specified in the `Authorization` HTTP header of the request. If
  authentication is turned off or the query was executed outside a request context,
  the function will return `null`.

* fixed issue #796: Searching with newline chars broken?

  fixed slightly different handling of backslash escape characters in a few
  AQL functions. Now handling of escape sequences should be consistent, and
  searching for newline characters should work the same everywhere

* added OpenSSL version check for configure

  It will report all OpenSSL versions < 1.0.1g as being too old.
  `configure` will only complain about an outdated OpenSSL version but not stop.

* require C++ compiler support (requires g++ 4.8, clang++ 3.4 or Visual Studio 13)

* less string copying returning JSONified documents from ArangoDB, e.g. via
  HTTP GET `/_api/document/<collection>/<document>`

* issue #798: Lower case http headers from arango

  This change allows returning capitalized HTTP headers, e.g.
  `Content-Length` instead of `content-length`.
  The HTTP spec says that headers are case-insensitive, but
  in fact several clients rely on a specific case in response
  headers.
  This change will capitalize HTTP headers if the `X-Arango-Version`
  request header is sent by the client and contains a value of at
  least `20100` (for version 2.1). The default value for the
  compatibility can also be set at server start, using the
  `--server.default-api-compatibility` option.

* simplified usage of `db._createStatement()`

  Previously, the function could not be called with a query string parameter as
  follows:

      db._createStatement(queryString);

  Calling it as above resulted in an error because the function expected an
  object as its parameter. From now on, it's possible to call the function with
  just the query string.

* make ArangoDB not send back a `WWW-Authenticate` header to a client in case the
  client sends the `X-Omit-WWW-Authenticate` HTTP header.

  This is done to prevent browsers from showing their built-in HTTP authentication
  dialog for AJAX requests that require authentication.
  ArangoDB will still return an HTTP 401 (Unauthorized) if the request doesn't
  contain valid credentials, but it will omit the `WWW-Authenticate` header,
  allowing clients to bypass the browser's authentication dialog.

* added REST API method HTTP GET `/_api/job/job-id` to query the status of an
  async job without potentially fetching it from the list of done jobs

* fixed non-intuitive behavior in jobs API: previously, querying the status
  of an async job via the API HTTP PUT `/_api/job/job-id` removed a currently
  executing async job from the list of queryable jobs on the server.
  Now, when querying the result of an async job that is still executing,
  the job is kept in the list of queryable jobs so its result can be fetched
  by a subsequent request.

* use a new data structure for the edge index of an edge collection. This
  improves the performance for the creation of the edge index and in
  particular speeds up removal of edges in graphs. Note however that
  this change might change the order in which edges starting at
  or ending in a vertex are returned. However, this order was never
  guaranteed anyway and it is not sensible to guarantee any particular
  order.

* provide a size hint to edge and hash indexes when initially filling them
  this will lead to less re-allocations when populating these indexes

  this may speed up building indexes when opening an existing collection

* don't requeue identical context methods in V8 threads in case a method is
  already registered

* removed arangod command line option `--database.remove-on-compacted`

* export the sort attribute for graph traversals to the HTTP interface

* add support for arangodump/arangorestore for clusters


v2.0.8 (XXXX-XX-XX)
-------------------

* fixed too-busy iteration over skiplists

  Even when a skiplist query was restricted by a limit clause, the skiplist
  index was queried without the limit. this led to slower-than-necessary
  execution times.

* fixed timeout overflows on 32 bit systems

  this bug has led to problems when select was called with a high timeout
  value (2000+ seconds) on 32bit systems that don't have a forgiving select
  implementation. when the call was made on these systems, select failed
  so no data would be read or sent over the connection

  this might have affected some cluster-internal operations.

* fixed ETCD issues on 32 bit systems

  ETCD was non-functional on 32 bit systems at all. The first call to the
  watch API crashed it. This was because atomic operations worked on data
  structures that were not properly aligned on 32 bit systems.

* fixed issue #848: db.someEdgeCollection.inEdge does not return correct
  value when called the 2nd time after a .save to the edge collection


v2.0.7 (2014-05-05)
-------------------

* issue #839: Foxx Manager missing "unfetch"

* fixed a race condition at startup

  this fixes undefined behavior in case the logger was involved directly at
  startup, before the logger initialization code was called. This should have
  occurred only for code that was executed before the invocation of main(),
  e.g. during ctor calls of statically defined objects.


v2.0.6 (2014-04-22)
-------------------

* fixed issue #835: arangosh doesn't show correct database name



v2.0.5 (2014-04-21)
-------------------

* Fixed a caching problem in IE JS Shell

* added cancelation for async jobs

* upgraded to new gyp for V8

* new Windows installer


v2.0.4 (2014-04-14)
-------------------

* fixed cluster authentication front-end issues for Firefox and IE, there are
  still problems with Chrome


v2.0.3 (2014-04-14)
-------------------

* fixed AQL optimizer bug

* fixed front-end issues

* added password change dialog


v2.0.2 (2014-04-06)
-------------------

* during cluster startup, do not log (somewhat expected) connection errors with
  log level error, but with log level info

* fixed dashboard modals

* fixed connection check for cluster planning front end: firefox does
  not support async:false

* document how to persist a cluster plan in order to relaunch an existing
  cluster later


v2.0.1 (2014-03-31)
-------------------

* make ArangoDB not send back a `WWW-Authenticate` header to a client in case the
  client sends the `X-Omit-WWW-Authenticate` HTTP header.

  This is done to prevent browsers from showing their built-in HTTP authentication
  dialog for AJAX requests that require authentication.
  ArangoDB will still return an HTTP 401 (Unauthorized) if the request doesn't
  contain valid credentials, but it will omit the `WWW-Authenticate` header,
  allowing clients to bypass the browser's authentication dialog.

* fixed isses in arango-dfdb:

  the dfdb was not able to unload certain system collections, so these couldn't be
  inspected with the dfdb sometimes. Additionally, it did not truncate corrupt
  markers from datafiles under some circumstances

* added `changePassword` attribute for users

* fixed non-working "save" button in collection edit view of web interface
  clicking the save button did nothing. one had to press enter in one of the input
  fields to send modified form data

* fixed V8 compile error on MacOS X

* prevent `body length: -9223372036854775808` being logged in development mode for
  some Foxx HTTP responses

* fixed several bugs in web interface dashboard

* fixed issue #783: coffee script not working in manifest file

* fixed issue #783: coffee script not working in manifest file

* fixed issue #781: Cant save current query from AQL editor ui

* bumped version in `X-Arango-Version` compatibility header sent by arangosh and other
  client tools from `1.5` to `2.0`.

* fixed startup options for arango-dfdb, added details option for arango-dfdb

* fixed display of missing error messages and codes in arangosh

* when creating a collection via the web interface, the collection type was always
  "document", regardless of the user's choice


v2.0.0 (2014-03-10)
-------------------

* first 2.0 release


v2.0.0-rc2 (2014-03-07)
-----------------------

* fixed cluster authorization


v2.0.0-rc1 (2014-02-28)
-----------------------

* added sharding :-)

* added collection._dbName attribute to query the name of the database from a collection

  more detailed documentation on the sharding and cluster features can be found in the user
  manual, section **Sharding**

* INCOMPATIBLE CHANGE: using complex values in AQL filter conditions with operators other
  than equality (e.g. >=, >, <=, <) will disable usage of skiplist indexes for filter
  evaluation.

  For example, the following queries will be affected by change:

      FOR doc IN docs FILTER doc.value < { foo: "bar" } RETURN doc
      FOR doc IN docs FILTER doc.value >= [ 1, 2, 3 ] RETURN doc

  The following queries will not be affected by the change:

      FOR doc IN docs FILTER doc.value == 1 RETURN doc
      FOR doc IN docs FILTER doc.value == "foo" RETURN doc
      FOR doc IN docs FILTER doc.value == [ 1, 2, 3 ] RETURN doc
      FOR doc IN docs FILTER doc.value == { foo: "bar" } RETURN doc

* INCOMPATIBLE CHANGE: removed undocumented method `collection.saveOrReplace`

  this feature was never advertised nor documented nor tested.

* INCOMPATIBLE CHANGE: removed undocumented REST API method `/_api/simple/BY-EXAMPLE-HASH`

  this feature was never advertised nor documented nor tested.

* added explicit startup parameter `--server.reuse-address`

  This flag can be used to control whether sockets should be acquired with the SO_REUSEADDR
  flag.

  Regardless of this setting, sockets on Windows are always acquired using the
  SO_EXCLUSIVEADDRUSE flag.

* removed undocumented REST API method GET `/_admin/database-name`

* added user validation API at POST `/_api/user/<username>`

* slightly improved users management API in `/_api/user`:

  Previously, when creating a new user via HTTP POST, the username needed to be
  passed in an attribute `username`. When users were returned via this API,
  the usernames were returned in an attribute named `user`. This was slightly
  confusing and was changed in 2.0 as follows:

  - when adding a user via HTTP POST, the username can be specified in an attribute
  `user`. If this attribute is not used, the API will look into the attribute `username`
  as before and use that value.
  - when users are returned via HTTP GET, the usernames are still returned in an
    attribute `user`.

  This change should be fully downwards-compatible with the previous version of the API.

* added AQL SLICE function to extract slices from lists

* made module loader more node compatible

* the startup option `--javascript.package-path` for arangosh is now deprecated and does
  nothing. Using it will not cause an error, but the option is ignored.

* added coffee script support

* Several UI improvements.

* Exchanged icons in the graphviewer toolbar

* always start networking and HTTP listeners when starting the server (even in
  console mode)

* allow vertex and edge filtering with user-defined functions in TRAVERSAL,
  TRAVERSAL_TREE and SHORTEST_PATH AQL functions:

      // using user-defined AQL functions for edge and vertex filtering
      RETURN TRAVERSAL(friends, friendrelations, "friends/john", "outbound", {
        followEdges: "myfunctions::checkedge",
        filterVertices: "myfunctions::checkvertex"
      })

      // using the following custom filter functions
      var aqlfunctions = require("org/arangodb/aql/functions");
      aqlfunctions.register("myfunctions::checkedge", function (config, vertex, edge, path) {
        return (edge.type !== 'dislikes'); // don't follow these edges
      }, false);

      aqlfunctions.register("myfunctions::checkvertex", function (config, vertex, path) {
        if (vertex.isDeleted || ! vertex.isActive) {
          return [ "prune", "exclude" ]; // exclude these and don't follow them
        }
        return [ ]; // include everything else
      }, false);

* fail if invalid `strategy`, `order` or `itemOrder` attribute values
  are passed to the AQL TRAVERSAL function. Omitting these attributes
  is not considered an error, but specifying an invalid value for any
  of these attributes will make an AQL query fail.

* issue #751: Create database through API should return HTTP status code 201

  By default, the server now returns HTTP 201 (created) when creating a new
  database successfully. To keep compatibility with older ArangoDB versions, the
  startup parameter `--server.default-api-compatibility` can be set to a value
  of `10400` to indicate API compatibility with ArangoDB 1.4. The compatibility
  can also be enforced by setting the `X-Arango-Version` HTTP header in a
  client request to this API on a per-request basis.

* allow direct access from the `db` object to collections whose names start
  with an underscore (e.g. db._users).

  Previously, access to such collections via the `db` object was possible from
  arangosh, but not from arangod (and thus Foxx and actions). The only way
  to access such collections from these places was via the `db._collection(<name>)`
  workaround.

* allow `\n` (as well as `\r\n`) as line terminator in batch requests sent to
  `/_api/batch` HTTP API.

* use `--data-binary` instead of `--data` parameter in generated cURL examples

* issue #703: Also show path of logfile for fm.config()

* issue #675: Dropping a collection used in "graph" module breaks the graph

* added "static" Graph.drop() method for graphs API

* fixed issue #695: arangosh server.password error

* use pretty-printing in `--console` mode by default

* simplified ArangoDB startup options

  Some startup options are now superfluous or their usage is simplified. The
  following options have been changed:

  * `--javascript.modules-path`: this option has been removed. The modules paths
    are determined by arangod and arangosh automatically based on the value of
    `--javascript.startup-directory`.

    If the option is set on startup, it is ignored so startup will not abort with
    an error `unrecognized option`.

  * `--javascript.action-directory`: this option has been removed. The actions
    directory is determined by arangod automatically based on the value of
    `--javascript.startup-directory`.

    If the option is set on startup, it is ignored so startup will not abort with
    an error `unrecognized option`.

  * `--javascript.package-path`: this option is still available but it is not
    required anymore to set the standard package paths (e.g. `js/npm`). arangod
    will automatically use this standard package path regardless of whether it
    was specified via the options.

    It is possible to use this option to add additional package paths to the
    standard value.

  Configuration files included with arangod are adjusted accordingly.

* layout of the graphs tab adapted to better fit with the other tabs

* database selection is moved to the bottom right corner of the web interface

* removed priority queue index type

  this feature was never advertised nor documented nor tested.

* display internal attributes in document source view of web interface

* removed separate shape collections

  When upgrading to ArangoDB 2.0, existing collections will be converted to include
  shapes and attribute markers in the datafiles instead of using separate files for
  shapes.

  When a collection is converted, existing shapes from the SHAPES directory will
  be written to a new datafile in the collection directory, and the SHAPES directory
  will be removed afterwards.

  This saves up to 2 MB of memory and disk space for each collection
  (savings are higher, the less different shapes there are in a collection).
  Additionally, one less file descriptor per opened collection will be used.

  When creating a new collection, the amount of sync calls may be reduced. The same
  may be true for documents with yet-unknown shapes. This may help performance
  in these cases.

* added AQL functions `NTH` and `POSITION`

* added signal handler for arangosh to save last command in more cases

* added extra prompt placeholders for arangosh:
  - `%e`: current endpoint
  - `%u`: current user

* added arangosh option `--javascript.gc-interval` to control amount of
  garbage collection performed by arangosh

* fixed issue #651: Allow addEdge() to take vertex ids in the JS library

* removed command-line option `--log.format`

  In previous versions, this option did not have an effect for most log messages, so
  it got removed.

* removed C++ logger implementation

  Logging inside ArangoDB is now done using the LOG_XXX() macros. The LOGGER_XXX()
  macros are gone.

* added collection status "loading"


v1.4.16 (XXXX-XX-XX)
--------------------

* fixed too eager datafile deletion

  this issue could have caused a crash when the compaction had marked datafiles as obsolete
  and they were removed while "old" temporary query results still pointed to the old datafile
  positions

* fixed issue #826: Replication fails when a collection's configuration changes


v1.4.15 (2014-04-19)
--------------------

* bugfix for AQL query optimizer

  the following type of query was too eagerly optimized, leading to errors in code-generation:

      LET a = (FOR i IN [] RETURN i) LET b = (FOR i IN [] RETURN i) RETURN 1

  the problem occurred when both lists in the subqueries were empty. In this case invalid code
  was generated and the query couldn't be executed.


v1.4.14 (2014-04-05)
--------------------

* fixed race conditions during shape / attribute insertion

  A race condition could have led to spurious `cannot find attribute #xx` or
  `cannot find shape #xx` (where xx is a number) warning messages being logged
  by the server. This happened when a new attribute was inserted and at the same
  time was queried by another thread.

  Also fixed a race condition that may have occurred when a thread tried to
  access the shapes / attributes hash tables while they were resized. In this
  cases, the shape / attribute may have been hashed to a wrong slot.

* fixed a memory barrier / cpu synchronization problem with libev, affecting
  Windows with Visual Studio 2013 (probably earlier versions are affected, too)

  The issue is described in detail here:
  http://lists.schmorp.de/pipermail/libev/2014q1/002318.html


v1.4.13 (2014-03-14)
--------------------

* added diagnostic output for Foxx application upload

* allow dump & restore from ArangoDB 1.4 with an ArangoDB 2.0 server

* allow startup options `temp-path` and `default-language` to be specified from the arangod
  configuration file and not only from the command line

* fixed too eager compaction

  The compaction will now wait for several seconds before trying to re-compact the same
  collection. Additionally, some other limits have been introduced for the compaction.


v1.4.12 (2014-03-05)
--------------------

* fixed display bug in web interface which caused the following problems:
  - documents were displayed in web interface as being empty
  - document attributes view displayed many attributes with content "undefined"
  - document source view displayed many attributes with name "TYPEOF" and value "undefined"
  - an alert popping up in the browser with message "Datatables warning..."

* re-introduced old-style read-write locks to supports Windows versions older than
  Windows 2008R2 and Windows 7. This should re-enable support for Windows Vista and
  Windows 2008.


v1.4.11 (2014-02-27)
--------------------

* added SHORTEST_PATH AQL function

  this calculates the shortest paths between two vertices, using the Dijkstra
  algorithm, employing a min-heap

  By default, ArangoDB does not know the distance between any two vertices and
  will use a default distance of 1. A custom distance function can be registered
  as an AQL user function to make the distance calculation use any document
  attributes or custom logic:

      RETURN SHORTEST_PATH(cities, motorways, "cities/CGN", "cities/MUC", "outbound", {
        paths: true,
        distance: "myfunctions::citydistance"
      })

      // using the following custom distance function
      var aqlfunctions = require("org/arangodb/aql/functions");
      aqlfunctions.register("myfunctions::distance", function (config, vertex1, vertex2, edge) {
        return Math.sqrt(Math.pow(vertex1.x - vertex2.x) + Math.pow(vertex1.y - vertex2.y));
      }, false);

* fixed bug in Graph.pathTo function

* fixed small memleak in AQL optimizer

* fixed access to potentially uninitialized variable when collection had a cap constraint


v1.4.10 (2014-02-21)
--------------------

* fixed graph constructor to allow graph with some parameter to be used

* added node.js "events" and "stream"

* updated npm packages

* added loading of .json file

* Fixed http return code in graph api with waitForSync parameter.

* Fixed documentation in graph, simple and index api.

* removed 2 tests due to change in ruby library.

* issue #756: set access-control-expose-headers on CORS response

  the following headers are now whitelisted by ArangoDB in CORS responses:
  - etag
  - content-encoding
  - content-length
  - location
  - server
  - x-arango-errors
  - x-arango-async-id


v1.4.9 (2014-02-07)
-------------------

* return a document's current etag in response header for HTTP HEAD requests on
  documents that return an HTTP 412 (precondition failed) error. This allows
  retrieving the document's current revision easily.

* added AQL function `SKIPLIST` to directly access skiplist indexes from AQL

  This is a shortcut method to use a skiplist index for retrieving specific documents in
  indexed order. The function capability is rather limited, but it may be used
  for several cases to speed up queries. The documents are returned in index order if
  only one condition is used.

      /* return all documents with mycollection.created > 12345678 */
      FOR doc IN SKIPLIST(mycollection, { created: [[ '>', 12345678 ]] })
        RETURN doc

      /* return first document with mycollection.created > 12345678 */
      FOR doc IN SKIPLIST(mycollection, { created: [[ '>', 12345678 ]] }, 0, 1)
        RETURN doc

      /* return all documents with mycollection.created between 12345678 and 123456790 */
      FOR doc IN SKIPLIST(mycollection, { created: [[ '>', 12345678 ], [ '<=', 123456790 ]] })
        RETURN doc

      /* return all documents with mycollection.a equal 1 and .b equal 2 */
      FOR doc IN SKIPLIST(mycollection, { a: [[ '==', 1 ]], b: [[ '==', 2 ]] })
        RETURN doc

  The function requires a skiplist index with the exact same attributes to
  be present on the specified collection. All attributes present in the skiplist
  index must be specified in the conditions specified for the `SKIPLIST` function.
  Attribute declaration order is important, too: attributes must be specified in the
  same order in the condition as they have been declared in the skiplist index.

* added command-line option `--server.disable-authentication-unix-sockets`

  with this option, authentication can be disabled for all requests coming
  in via UNIX domain sockets, enabling clients located on the same host as
  the ArangoDB server to connect without authentication.
  Other connections (e.g. TCP/IP) are not affected by this option.

  The default value for this option is `false`.
  Note: this option is only supported on platforms that support Unix domain
  sockets.

* call global arangod instance destructor on shutdown

* issue #755: TRAVERSAL does not use strategy, order and itemOrder options

  these options were not honored when configuring a traversal via the AQL
  TRAVERSAL function. Now, these options are used if specified.

* allow vertex and edge filtering with user-defined functions in TRAVERSAL,
  TRAVERSAL_TREE and SHORTEST_PATH AQL functions:

      // using user-defined AQL functions for edge and vertex filtering
      RETURN TRAVERSAL(friends, friendrelations, "friends/john", "outbound", {
        followEdges: "myfunctions::checkedge",
        filterVertices: "myfunctions::checkvertex"
      })

      // using the following custom filter functions
      var aqlfunctions = require("org/arangodb/aql/functions");
      aqlfunctions.register("myfunctions::checkedge", function (config, vertex, edge, path) {
        return (edge.type !== 'dislikes'); // don't follow these edges
      }, false);

      aqlfunctions.register("myfunctions::checkvertex", function (config, vertex, path) {
        if (vertex.isDeleted || ! vertex.isActive) {
          return [ "prune", "exclude" ]; // exclude these and don't follow them
        }
        return [ ]; // include everything else
      }, false);

* issue #748: add vertex filtering to AQL's TRAVERSAL[_TREE]() function


v1.4.8 (2014-01-31)
-------------------

* install foxx apps in the web interface

* fixed a segfault in the import API


v1.4.7 (2014-01-23)
-------------------

* issue #744: Add usage example arangoimp from Command line

* issue #738: added __dirname, __filename pseudo-globals. Fixes #733. (@by pluma)

* mount all Foxx applications in system apps directory on startup


v1.4.6 (2014-01-20)
-------------------

* issue #736: AQL function to parse collection and key from document handle

* added fm.rescan() method for Foxx-Manager

* fixed issue #734: foxx cookie and route problem

* added method `fm.configJson` for arangosh

* include `startupPath` in result of API `/_api/foxx/config`


v1.4.5 (2014-01-15)
-------------------

* fixed issue #726: Alternate Windows Install Method

* fixed issue #716: dpkg -P doesn't remove everything

* fixed bugs in description of HTTP API `_api/index`

* fixed issue #732: Rest API GET revision number

* added missing documentation for several methods in HTTP API `/_api/edge/...`

* fixed typos in description of HTTP API `_api/document`

* defer evaluation of AQL subqueries and logical operators (lazy evaluation)

* Updated font in WebFrontend, it now contains a version that renders properly on Windows

* generally allow function return values as call parameters to AQL functions

* fixed potential deadlock in global context method execution

* added override file "arangod.conf.local" (and co)


v1.4.4 (2013-12-24)
-------------------

* uid and gid are now set in the scripts, there is no longer a separate config file for
  arangod when started from a script

* foxx-manager is now an alias for arangosh

* arango-dfdb is now an alias for arangod, moved from bin to sbin

* changed from readline to linenoise for Windows

* added --install-service and --uninstall-service for Windows

* removed --daemon and --supervisor for Windows

* arangosh and arangod now uses the config-file which maps the binary name, i. e. if you
  rename arangosh to foxx-manager it will use the config file foxx-manager.conf

* fixed lock file for Windows

* fixed issue #711, #687: foxx-manager throws internal errors

* added `--server.ssl-protocol` option for client tools
  this allows connecting from arangosh, arangoimp, arangoimp etc. to an ArangoDB
  server that uses a non-default value for `--server.ssl-protocol`. The default
  value for the SSL protocol is 4 (TLSv1). If the server is configured to use a
  different protocol, it was not possible to connect to it with the client tools.

* added more detailed request statistics

  This adds the number of async-executed HTTP requests plus the number of HTTP
  requests per individual HTTP method type.

* added `--force` option for arangorestore
  this option allows continuing a restore operation even if the server reports errors
  in the middle of the restore operation

* better error reporting for arangorestore
  in case the server returned an HTTP error, arangorestore previously reported this
  error as `internal error` without any details only. Now server-side errors are
  reported by arangorestore with the server's error message

* include more system collections in dumps produced by arangodump
  previously some system collections were intentionally excluded from dumps, even if the
  dump was run with `--include-system-collections`. for example, the collections `_aal`,
  `_modules`, `_routing`, and `_users` were excluded. This makes sense in a replication
  context but not always in a dump context.
  When specifying `--include-system-collections`, arangodump will now include the above-
  mentioned collections in the dump, too. Some other system collections are still excluded
  even when the dump is run with `--include-system-collections`, for example `_replication`
  and `_trx`.

* fixed issue #701: ArangoStatement undefined in arangosh

* fixed typos in configuration files


v1.4.3 (2013-11-25)
-------------------

* fixed a segfault in the AQL optimizer, occurring when a constant non-list value was
  used on the right-hand side of an IN operator that had a collection attribute on the
  left-hand side

* issue #662:

  Fixed access violation errors (crashes) in the Windows version, occurring under some
  circumstances when accessing databases with multiple clients in parallel

* fixed issue #681: Problem with ArchLinux PKGBUILD configuration


v1.4.2 (2013-11-20)
-------------------

* fixed issue #669: Tiny documentation update

* ported Windows version to use native Windows API SRWLocks (slim read-write locks)
  and condition variables instead of homemade versions

  MSDN states the following about the compatibility of SRWLocks and Condition Variables:

      Minimum supported client:
      Windows Server 2008 [desktop apps | Windows Store apps]

      Minimum supported server:
      Windows Vista [desktop apps | Windows Store apps]

* fixed issue #662: ArangoDB on Windows hanging

  This fixes a deadlock issue that occurred on Windows when documents were written to
  a collection at the same time when some other thread tried to drop the collection.

* fixed file-based logging in Windows

  the logger complained on startup if the specified log file already existed

* fixed startup of server in daemon mode (`--daemon` startup option)

* fixed a segfault in the AQL optimizer

* issue #671: Method graph.measurement does not exist

* changed Windows condition variable implementation to use Windows native
  condition variables

  This is an attempt to fix spurious Windows hangs as described in issue #662.

* added documentation for JavaScript traversals

* added --code-page command-line option for Windows version of arangosh

* fixed a problem when creating edges via the web interface.

  The problem only occurred if a collection was created with type "document
  collection" via the web interface, and afterwards was dropped and re-created
  with type "edge collection". If the web interface page was not reloaded,
  the old collection type (document) was cached, making the subsequent creation
  of edges into the (seeming-to-be-document) collection fail.

  The fix is to not cache the collection type in the web interface. Users of
  an older version of the web interface can reload the collections page if they
  are affected.

* fixed a caching problem in arangosh: if a collection was created using the web
  interface, and then removed via arangosh, arangosh did not actually drop the
  collection due to caching.

  Because the `drop` operation was not carried out, this caused misleading error
  messages when trying to re-create the collection (e.g. `cannot create collection:
  duplicate name`).

* fixed ALT-introduced characters for arangosh console input on Windows

  The Windows readline port was not able to handle characters that are built
  using CTRL or ALT keys. Regular characters entered using the CTRL or ALT keys
  were silently swallowed and not passed to the terminal input handler.

  This did not seem to cause problems for the US keyboard layout, but was a
  severe issue for keyboard layouts that require the ALT (or ALT-GR) key to
  construct characters. For example, entering the character `{` with a German
  keyboard layout requires pressing ALT-GR + 9.

* fixed issue #665: Hash/skiplist combo madness bit my ass

  this fixes a problem with missing/non-deterministic rollbacks of inserts in
  case of a unique constraint violation into a collection with multiple secondary
  indexes (with at least one of them unique)

* fixed issue #664: ArangoDB installer on Windows requires drive c:

* partly fixed issue #662: ArangoDB on Windows hanging

  This fixes dropping databases on Windows. In previous 1.4 versions on Windows,
  one shape collection file was not unloaded and removed when dropping a database,
  leaving one directory and one shape collection file in the otherwise-dropped
  database directory.

* fixed issue #660: updated documentation on indexes


v1.4.1 (2013-11-08)
-------------------

* performance improvements for skip-list deletes


v1.4.1-rc1 (2013-11-07)
-----------------------

* fixed issue #635: Web-Interface should have a "Databases" Menu for Management

* fixed issue #624: Web-Interface is missing a Database selector

* fixed segfault in bitarray query

* fixed issue #656: Cannot create unique index through web interface

* fixed issue #654: bitarray index makes server down

* fixed issue #653: Slow query

* fixed issue #650: Randomness of any() should be improved

* made AQL `DOCUMENT()` function polymorphic and work with just one parameter.

  This allows using the `DOCUMENT` function like this:

      DOCUMENT('users/john')
      DOCUMENT([ 'users/john', 'users/amy' ])

  in addition to the existing use cases:

      DOCUMENT(users, 'users/john')
      DOCUMENT(users, 'john')
      DOCUMENT(users, [ 'users/john' ])
      DOCUMENT(users, [ 'users/john', 'users/amy' ])
      DOCUMENT(users, [ 'john', 'amy' ])

* simplified usage of ArangoDB batch API

  It is not necessary anymore to send the batch boundary in the HTTP `Content-Type`
  header. Previously, the batch API expected the client to send a Content-Type header
  of`multipart/form-data; boundary=<some boundary value>`. This is still supported in
  ArangoDB 2.0, but clients can now also omit this header. If the header is not
  present in a client request, ArangoDB will ignore the request content type and
  read the MIME boundary from the beginning of the request body.

  This also allows using the batch API with the Swagger "Try it out" feature (which is
  not too good at sending a different or even dynamic content-type request header).

* added API method GET `/_api/database/user`

  This returns the list of databases a specific user can see without changing the
  username/passwd.

* issue #424: Documentation about IDs needs to be upgraded


v1.4.0 (2013-10-29)
-------------------

* fixed issue #648: /batch API is missing from Web Interface API Documentation (Swagger)

* fixed issue #647: Icon tooltips missing

* fixed issue #646: index creation in web interface

* fixed issue #645: Allow jumping from edge to linked vertices

* merged PR for issue #643: Some minor corrections and a link to "Downloads"

* fixed issue #642: Completion of error handling

* fixed issue #639: compiling v1.4 on maverick produces warnings on -Wstrict-null-sentinel

* fixed issue #634: Web interface bug: Escape does not always propagate

* fixed issue #620: added startup option `--server.default-api-compatibility`

  This adds the following changes to the ArangoDB server and clients:
  - the server provides a new startup option `--server.default-api-compatibility`.
    This option can be used to determine the compatibility of (some) server API
    return values. The value for this parameter is a server version number,
    calculated as follows: `10000 * major + 100 * minor` (e.g. `10400` for ArangoDB
    1.3). The default value is `10400` (1.4), the minimum allowed value is `10300`
    (1.3).

    When setting this option to a value lower than the current server version,
    the server might respond with old-style results to "old" clients, increasing
    compatibility with "old" (non-up-to-date) clients.

  - the server will on each incoming request check for an HTTP header
    `x-arango-version`. Clients can optionally set this header to the API
    version number they support. For example, if a client sends the HTTP header
    `x-arango-version: 10300`, the server will pick this up and might send ArangoDB
    1.3-style responses in some situations.

    Setting either the startup parameter or using the HTTP header (or both) allows
    running "old" clients with newer versions of ArangoDB, without having to adjust
    the clients too much.

  - the `location` headers returned by the server for the APIs `/_api/document/...`
    and `/_api/collection/...` will have different values depending on the used API
    version. If the API compatibility is `10300`, the `location` headers returned
    will look like this:

        location: /_api/document/....

    whereas when an API compatibility of `10400` or higher is used, the `location`
    headers will look like this:

        location: /_db/<database name>/_api/document/...

  Please note that even in the presence of this, old API versions still may not
  be supported forever by the server.

* fixed issue #643: Some minor corrections and a link to "Downloads" by @frankmayer

* started issue #642: Completion of error handling

* fixed issue #639: compiling v1.4 on maverick produces warnings on
  -Wstrict-null-sentinel

* fixed issue #621: Standard Config needs to be fixed

* added function to manage indexes (web interface)

* improved server shutdown time by signaling shutdown to applicationserver,
  logging, cleanup and compactor threads

* added foxx-manager `replace` command

* added foxx-manager `installed` command (a more intuitive alias for `list`)

* fixed issue #617: Swagger API is missing '/_api/version'

* fixed issue #615: Swagger API: Some commands have no parameter entry forms

* fixed issue #614: API : Typo in : Request URL /_api/database/current

* fixed issue #609: Graph viz tool - different background color

* fixed issue #608: arangosh config files - eventually missing in the manual

* fixed issue #607: Admin interface: no core documentation

* fixed issue #603: Aardvark Foxx App Manager

* fixed a bug in type-mapping between AQL user functions and the AQL layer

  The bug caused errors like the following when working with collection documents
  in an AQL user function:

      TypeError: Cannot assign to read only property '_id' of #<ShapedJson>

* create less system collections when creating a new database

  This is achieved by deferring collection creation until the collections are actually
  needed by ArangoDB. The following collections are affected by the change:
  - `_fishbowl`
  - `_structures`


v1.4.0-beta2 (2013-10-14)
-------------------------

* fixed compaction on Windows

  The compaction on Windows did not ftruncate the cleaned datafiles to a smaller size.
  This has been fixed so not only the content of the files is cleaned but also files
  are re-created with potentially smaller sizes.

* only the following system collections will be excluded from replication from now on:
  - `_replication`
  - `_trx`
  - `_users`
  - `_aal`
  - `_fishbowl`
  - `_modules`
  - `_routing`

  Especially the following system collections will now be included in replication:
  - `_aqlfunctions`
  - `_graphs`

  In previous versions of ArangoDB, all system collections were excluded from the
  replication.

  The change also caused a change in the replication logger and applier:
  in previous versions of ArangoDB, only a collection's id was logged for an operation.
  This has not caused problems for non-system collections but for system collections
  there ids might differ. In addition to a collection id ArangoDB will now also log the
  name of a collection for each replication event.

  The replication applier will now look for the collection name attribute in logged
  events preferably.

* added database selection to arango-dfdb

* provide foxx-manager, arangodump, and arangorestore in Windows build

* ArangoDB 1.4 will refuse to start if option `--javascript.app-path` is not set.

* added startup option `--server.allow-method-override`

  This option can be set to allow overriding the HTTP request method in a request using
  one of the following custom headers:

  - x-http-method-override
  - x-http-method
  - x-method-override

  This allows bypassing proxies and tools that would otherwise just let certain types of
  requests pass. Enabling this option may impose a security risk, so it should only be
  used in very controlled environments.

  The default value for this option is `false` (no method overriding allowed).

* added "details" URL parameter for bulk import API

  Setting the `details` URL parameter to `true` in a call to POST `/_api/import` will make
  the import return details about non-imported documents in the `details` attribute. If
  `details` is `false` or omitted, no `details` attribute will be present in the response.
  This is the same behavior that previous ArangoDB versions exposed.

* added "complete" option for bulk import API

  Setting the `complete` URL parameter to `true` in a call to POST `/_api/import` will make
  the import completely fail if at least one of documents cannot be imported successfully.

  It defaults to `false`, which will make ArangoDB continue importing the other documents
  from the import even if some documents cannot be imported. This is the same behavior that
  previous ArangoDB versions exposed.

* added missing swagger documentation for `/_api/log`

* calling `/_api/logs` (or `/_admin/logs`) is only permitted from the `_system` database now.

  Calling this API method for/from other database will result in an HTTP 400.

' ported fix from https://github.com/novus/nvd3/commit/0894152def263b8dee60192f75f66700cea532cc

  This prevents JavaScript errors from occurring in Chrome when in the admin interface,
  section "Dashboard".

* show current database name in web interface (bottom right corner)

* added missing documentation for /_api/import in swagger API docs

* allow specification of database name for replication sync command replication applier

  This allows syncing from a master database with a different name than the slave database.

* issue #601: Show DB in prompt

  arangosh now displays the database name as part of the prompt by default.

  Can change the prompt by using the `--prompt` option, e.g.

      > arangosh --prompt "my db is named \"%d\"> "


v1.4.0-beta1 (2013-10-01)
-------------------------

* make the Foxx manager use per-database app directories

  Each database now has its own subdirectory for Foxx applications. Each database
  can thus use different Foxx applications if required. A Foxx app for a specific
  database resides in `<app-path>/databases/<database-name>/<app-name>`.

  System apps are shared between all databases. They reside in `<app-path>/system/<app-name>`.

* only trigger an engine reset in development mode for URLs starting with `/dev/`

  This prevents ArangoDB from reloading all Foxx applications when it is not
  actually necessary.

* changed error code from 10 (bad parameter) to 1232 (invalid key generator) for
  errors that are due to an invalid key generator specification when creating a new
  collection

* automatic detection of content-type / mime-type for Foxx assets based on filenames,
  added possibility to override auto detection

* added endpoint management API at `/_api/endpoint`

* changed HTTP return code of PUT `/_api/cursor` from 400 to 404 in case a
  non-existing cursor is referred to

* issue #360: added support for asynchronous requests

  Incoming HTTP requests with the headers `x-arango-async: true` or
  `x-arango-async: store` will be answered by the server instantly with a generic
  HTTP 202 (Accepted) response.

  The actual requests will be queued and processed by the server asynchronously,
  allowing the client to continue sending other requests without waiting for the
  server to process the actually requested operation.

  The exact point in time when a queued request is executed is undefined. If an
  error occurs during execution of an asynchronous request, the client will not
  be notified by the server.

  The maximum size of the asynchronous task queue can be controlled using the new
  option `--scheduler.maximal-queue-size`. If the queue contains this many number of
  tasks and a new asynchronous request comes in, the server will reject it with an
  HTTP 500 (internal server error) response.

  Results of incoming requests marked with header `x-arango-async: true` will be
  discarded by the server immediately. Clients have no way of accessing the result
  of such asynchronously executed request. This is just _fire and forget_.

  To later retrieve the result of an asynchronously executed request, clients can
  mark a request with the header `x-arango-async: keep`. This makes the server
  store the result of the request in memory until explicitly fetched by a client
  via the `/_api/job` API. The `/_api/job` API also provides methods for basic
  inspection of which pending or already finished requests there are on the server,
  plus ways for garbage collecting unneeded results.

* Added new option `--scheduler.maximal-queue-size`.

* issue #590: Manifest Lint

* added data dump and restore tools, arangodump and arangorestore.

  arangodump can be used to create a logical dump of an ArangoDB database, or
  just dedicated collections. It can be used to dump both a collection's structure
  (properties and indexes) and data (documents).

  arangorestore can be used to restore data from a dump created with arangodump.
  arangorestore currently does not re-create any indexes, and doesn't yet handle
  referenced documents in edges properly when doing just partial restores.
  This will be fixed until 1.4 stable.

* introduced `--server.database` option for arangosh, arangoimp, and arangob.

  The option allows these client tools to use a certain database for their actions.
  In arangosh, the current database can be switched at any time using the command

      db._useDatabase(<name>);

  When no database is specified, all client tools will assume they should use the
  default database `_system`. This is done for downwards-compatibility reasons.

* added basic multi database support (alpha)

  New databases can be created using the REST API POST `/_api/database` and the
  shell command `db._createDatabase(<name>)`.

  The default database in ArangoDB is called `_system`. This database is always
  present and cannot be deleted by the user. When an older version of ArangoDB is
  upgraded to 1.4, the previously only database will automatically become the
  `_system` database.

  New databases can be created with the above commands, and can be deleted with the
  REST API DELETE `/_api/database/<name>` or the shell command `db._dropDatabase(<name>);`.

  Deleting databases is still unstable in ArangoDB 1.4 alpha and might crash the
  server. This will be fixed until 1.4 stable.

  To access a specific database via the HTTP REST API, the `/_db/<name>/` prefix
  can be used in all URLs. ArangoDB will check if an incoming request starts with
  this prefix, and will automatically pick the database name from it. If the prefix
  is not there, ArangoDB will assume the request is made for the default database
  (`_system`). This is done for downwards-compatibility reasons.

  That means, the following URL pathnames are logically identical:

      /_api/document/mycollection/1234
      /_db/_system/document/mycollection/1234

  To access a different database (e.g. `test`), the URL pathname would look like this:

      /_db/test/document/mycollection/1234

  New databases can also be created and existing databases can only be dropped from
  within the default database (`_system`). It is not possible to drop the `_system`
  database itself.

  Cross-database operations are unintended and unsupported. The intention of the
  multi-database feature is to have the possibility to have a few databases managed
  by ArangoDB in parallel, but to only access one database at a time from a connection
  or a request.

  When accessing the web interface via the URL pathname `/_admin/html/` or `/_admin/aardvark`,
  the web interface for the default database (`_system`) will be displayed.
  To access the web interface for a different database, the database name can be
  put into the URLs as a prefix, e.g. `/_db/test/_admin/html` or
  `/_db/test/_admin/aardvark`.

  All internal request handlers and also all user-defined request handlers and actions
  (including Foxx) will only get to see the unprefixed URL pathnames (i.e. excluding
  any database name prefix). This is to ensure downwards-compatibility.

  To access the name of the requested database from any action (including Foxx), use
  use `req.database`.

  For example, when calling the URL `/myapp/myaction`, the content of `req.database`
  will be `_system` (the default database because no database got specified) and the
  content of `req.url` will be `/myapp/myaction`.

  When calling the URL `/_db/test/myapp/myaction`, the content of `req.database` will be
  `test`, and the content of `req.url` will still be `/myapp/myaction`.

* Foxx now excludes files starting with . (dot) when bundling assets

  This mitigates problems with editor swap files etc.

* made the web interface a Foxx application

  This change caused the files for the web interface to be moved from `html/admin` to
  `js/apps/aardvark` in the file system.

  The base URL for the admin interface changed from `_admin/html/index.html` to
  `_admin/aardvark/index.html`.

  The "old" redirection to `_admin/html/index.html` will now produce a 404 error.

  When starting ArangoDB with the `--upgrade` option, this will automatically be remedied
  by putting in a redirection from `/` to `/_admin/aardvark/index.html`, and from
  `/_admin/html/index.html` to `/_admin/aardvark/index.html`.

  This also obsoletes the following configuration (command-line) options:
  - `--server.admin-directory`
  - `--server.disable-admin-interface`

  when using these now obsolete options when the server is started, no error is produced
  for downwards-compatibility.

* changed User-Agent value sent by arangoimp, arangosh, and arangod from "VOC-Agent" to
  "ArangoDB"

* changed journal file creation behavior as follows:

  Previously, a journal file for a collection was always created when a collection was
  created. When a journal filled up and became full, the current journal was made a
  datafile, and a new (empty) journal was created automatically. There weren't many
  intended situations when a collection did not have at least one journal.

  This is changed now as follows:
  - when a collection is created, no journal file will be created automatically
  - when there is a write into a collection without a journal, the journal will be
    created lazily
  - when there is a write into a collection with a full journal, a new journal will
    be created automatically

  From the end user perspective, nothing should have changed, except that there is now
  less disk usage for empty collections. Disk usage of infrequently updated collections
  might also be reduced significantly by running the `rotate()` method of a collection,
  and not writing into a collection subsequently.

* added method `collection.rotate()`

  This allows premature rotation of a collection's current journal file into a (read-only)
  datafile. The purpose of using `rotate()` is to prematurely allow compaction (which is
  performed on datafiles only) on data, even if the journal was not filled up completely.

  Using `rotate()` may make sense in the following scenario:

      c = db._create("test");
      for (i = 0; i < 1000; ++i) {
        c.save(...); // insert lots of data here
      }

      ...
      c.truncate(); // collection is now empty
      // only data in datafiles will be compacted by following compaction runs
      // all data in the current journal would not be compacted

      // calling rotate will make the current journal a datafile, and thus make it
      // eligible for compaction
      c.rotate();

  Using `rotate()` may also be useful when data in a collection is known to not change
  in the immediate future. After having completed all write operations on a collection,
  performing a `rotate()` will reduce the size of the current journal to the actually
  required size (remember that journals are pre-allocated with a specific size) before
  making the journal a datafile. Thus `rotate()` may cause disk space savings, even if
  the datafiles does not qualify for compaction after rotation.

  Note: rotating the journal is asynchronous, so that the actual rotation may be executed
  after `rotate()` returns to the caller.

* changed compaction to merge small datafiles together (up to 3 datafiles are merged in
  a compaction run)

  In the regular case, this should leave less small datafiles stay around on disk and allow
  using less file descriptors in total.

* added AQL MINUS function

* added AQL UNION_DISTINCT function (more efficient than combination of `UNIQUE(UNION())`)

* updated mruby to 2013-08-22

* issue #587: Add db._create() in help for startup arangosh

* issue #586: Share a link on installation instructions in the User Manual

* issue #585: Bison 2.4 missing on Mac for custom build

* issue #584: Web interface images broken in devel

* issue #583: Small documentation update

* issue #581: Parameter binding for attributes

* issue #580: Small improvements (by @guidoreina)

* issue #577: Missing documentation for collection figures in implementor manual

* issue #576: Get disk usage for collections and graphs

  This extends the result of the REST API for /_api/collection/figures with
  the attributes `compactors.count`, `compactors.fileSize`, `shapefiles.count`,
  and `shapefiles.fileSize`.

* issue #575: installing devel version on mac (low prio)

* issue #574: Documentation (POST /_admin/routing/reload)

* issue #558: HTTP cursors, allow count to ignore LIMIT


v1.4.0-alpha1 (2013-08-02)
--------------------------

* added replication. check online manual for details.

* added server startup options `--server.disable-replication-logger` and
  `--server.disable-replication-applier`

* removed action deployment tool, this now handled with Foxx and its manager or
  by kaerus node utility

* fixed a server crash when using byExample / firstExample inside a transaction
  and the collection contained a usable hash/skiplist index for the example

* defineHttp now only expects a single context

* added collection detail dialog (web interface)

  Shows collection properties, figures (datafiles, journals, attributes, etc.)
  and indexes.

* added documents filter (web interface)

  Allows searching for documents based on attribute values. One or many filter
  conditions can be defined, using comparison operators such as '==', '<=', etc.

* improved AQL editor (web interface)

  Editor supports keyboard shortcuts (Submit, Undo, Redo, Select).
  Editor allows saving and reusing of user-defined queries.
  Added example queries to AQL editor.
  Added comment button.

* added document import (web interface)

  Allows upload of JSON-data from files. Files must have an extension of .json.

* added dashboard (web interface)

  Shows the status of replication and multiple system charts, e.g.
  Virtual Memory Size, Request Time, HTTP Connections etc.

* added API method `/_api/graph` to query all graphs with all properties.

* added example queries in web interface AQL editor

* added arango.reconnect(<host>) method for arangosh to dynamically switch server or
  user name

* added AQL range operator `..`

  The `..` operator can be used to easily iterate over a sequence of numeric
  values. It will produce a list of values in the defined range, with both bounding
  values included.

  Example:

      2010..2013

  will produce the following result:

      [ 2010, 2011, 2012, 2013 ]

* added AQL RANGE function

* added collection.first(count) and collection.last(count) document access functions

  These functions allow accessing the first or last n documents in a collection. The order
  is determined by document insertion/update time.

* added AQL INTERSECTION function

* INCOMPATIBLE CHANGE: changed AQL user function namespace resolution operator from `:` to `::`

  AQL user-defined functions were introduced in ArangoDB 1.3, and the namespace resolution
  operator for them was the single colon (`:`). A function call looked like this:

      RETURN mygroup:myfunc()

  The single colon caused an ambiguity in the AQL grammar, making it indistinguishable from
  named attributes or the ternary operator in some cases, e.g.

      { mygroup:myfunc ? mygroup:myfunc }

  The change of the namespace resolution operator from `:` to `::` fixes this ambiguity.

  Existing user functions in the database will be automatically fixed when starting ArangoDB
  1.4 with the `--upgrade` option. However, queries using user-defined functions need to be
  adjusted on the client side to use the new operator.

* allow multiple AQL LET declarations separated by comma, e.g.
  LET a = 1, b = 2, c = 3

* more useful AQL error messages

  The error position (line/column) is more clearly indicated for parse errors.
  Additionally, if a query references a collection that cannot be found, the error
  message will give a hint on the collection name

* changed return value for AQL `DOCUMENT` function in case document is not found

  Previously, when the AQL `DOCUMENT` function was called with the id of a document and
  the document could not be found, it returned `undefined`. This value is not part of the
  JSON type system and this has caused some problems.
  Starting with ArangoDB 1.4, the `DOCUMENT` function will return `null` if the document
  looked for cannot be found.

  In case the function is called with a list of documents, it will continue to return all
  found documents, and will not return `null` for non-found documents. This has not changed.

* added single line comments for AQL

  Single line comments can be started with a double forward slash: `//`.
  They end at the end of the line, or the end of the query string, whichever is first.

* fixed documentation issues #567, #568, #571.

* added collection.checksum(<withData>) method to calculate CRC checksums for
  collections

  This can be used to
  - check if data in a collection has changed
  - compare the contents of two collections on different ArangoDB instances

* issue #565: add description line to aal.listAvailable()

* fixed several out-of-memory situations when double freeing or invalid memory
  accesses could happen

* less msyncing during the creation of collections

  This is achieved by not syncing the initial (standard) markers in shapes collections.
  After all standard markers are written, the shapes collection will get synced.

* renamed command-line option `--log.filter` to `--log.source-filter` to avoid
  misunderstandings

* introduced new command-line option `--log.content-filter` to optionally restrict
  logging to just specific log messages (containing the filter string, case-sensitive).

  For example, to filter on just log entries which contain `ArangoDB`, use:

      --log.content-filter "ArangoDB"

* added optional command-line option `--log.requests-file` to log incoming HTTP
  requests to a file.

  When used, all HTTP requests will be logged to the specified file, containing the
  client IP address, HTTP method, requests URL, HTTP response code, and size of the
  response body.

* added a signal handler for SIGUSR1 signal:

  when ArangoDB receives this signal, it will respond all further incoming requests
  with an HTTP 503 (Service Unavailable) error. This will be the case until another
  SIGUSR1 signal is caught. This will make ArangoDB start serving requests regularly
  again. Note: this is not implemented on Windows.

* limited maximum request URI length to 16384 bytes:

  Incoming requests with longer request URIs will be responded to with an HTTP
  414 (Request-URI Too Long) error.

* require version 1.0 or 1.1 in HTTP version signature of requests sent by clients:

  Clients sending requests with a non-HTTP 1.0 or non-HTTP 1.1 version number will
  be served with an HTTP 505 (HTTP Version Not Supported) error.

* updated manual on indexes:

  using system attributes such as `_id`, `_key`, `_from`, `_to`, `_rev` in indexes is
  disallowed and will be rejected by the server. This was the case since ArangoDB 1.3,
  but was not properly documented.

* issue #563: can aal become a default object?

  aal is now a prefab object in arangosh

* prevent certain system collections from being renamed, dropped, or even unloaded.

  Which restrictions there are for which system collections may vary from release to
  release, but users should in general not try to modify system collections directly
  anyway.

  Note: there are no such restrictions for user-created collections.

* issue #559: added Foxx documentation to user manual

* added server startup option `--server.authenticate-system-only`. This option can be
  used to restrict the need for HTTP authentication to internal functionality and APIs,
  such as `/_api/*` and `/_admin/*`.
  Setting this option to `true` will thus force authentication for the ArangoDB APIs
  and the web interface, but allow unauthenticated requests for other URLs (including
  user defined actions and Foxx applications).
  The default value of this option is `false`, meaning that if authentication is turned
  on, authentication is still required for *all* incoming requests. Only by setting the
  option to `true` this restriction is lifted and authentication becomes required for
  URLs starting with `/_` only.

  Please note that authentication still needs to be enabled regularly by setting the
  `--server.disable-authentication` parameter to `false`. Otherwise no authentication
  will be required for any URLs as before.

* protect collections against unloading when there are still document barriers around.

* extended cap constraints to optionally limit the active data size in a collection to
  a specific number of bytes.

  The arguments for creating a cap constraint are now:
  `collection.ensureCapConstraint(<count>, <byteSize>);`

  It is supported to specify just a count as in ArangoDB 1.3 and before, to specify
  just a fileSize, or both. The first met constraint will trigger the automated
  document removal.

* added `db._exists(doc)` and `collection.exists(doc)` for easy document existence checks

* added API `/_api/current-database` to retrieve information about the database the
  client is currently connected to (note: the API `/_api/current-database` has been
  removed in the meantime. The functionality is accessible via `/_api/database/current`
  now).

* ensure a proper order of tick values in datafiles/journals/compactors.
  any new files written will have the _tick values of their markers in order. for
  older files, there are edge cases at the beginning and end of the datafiles when
  _tick values are not properly in order.

* prevent caching of static pages in PathHandler.
  whenever a static page is requested that is served by the general PathHandler, the
  server will respond to HTTP GET requests with a "Cache-Control: max-age=86400" header.

* added "doCompact" attribute when creating collections and to collection.properties().
  The attribute controls whether collection datafiles are compacted.

* changed the HTTP return code from 400 to 404 for some cases when there is a referral
  to a non-existing collection or document.

* introduced error code 1909 `too many iterations` that is thrown when graph traversals
  hit the `maxIterations` threshold.

* optionally limit traversals to a certain number of iterations
  the limitation can be achieved via the traversal API by setting the `maxIterations`
  attribute, and also via the AQL `TRAVERSAL` and `TRAVERSAL_TREE` functions by setting
  the same attribute. If traversals are not limited by the end user, a server-defined
  limit for `maxIterations` may be used to prevent server-side traversals from running
  endlessly.

* added graph traversal API at `/_api/traversal`

* added "API" link in web interface, pointing to REST API generated with Swagger

* moved "About" link in web interface into "links" menu

* allow incremental access to the documents in a collection from out of AQL
  this allows reading documents from a collection chunks when a full collection scan
  is required. memory usage might be must lower in this case and queries might finish
  earlier if there is an additional LIMIT statement

* changed AQL COLLECT to use a stable sort, so any previous SORT order is preserved

* issue #547: Javascript error in the web interface

* issue #550: Make AQL graph functions support key in addition to id

* issue #526: Unable to escape when an errorneous command is entered into the js shell

* issue #523: Graph and vertex methods for the javascript api

* issue #517: Foxx: Route parameters with capital letters fail

* issue #512: Binded Parameters for LIMIT


v1.3.3 (2013-08-01)
-------------------

* issue #570: updateFishbowl() fails once

* updated and fixed generated examples

* issue #559: added Foxx documentation to user manual

* added missing error reporting for errors that happened during import of edges


v1.3.2 (2013-06-21)
-------------------

* fixed memleak in internal.download()

* made the shape-collection journal size adaptive:
  if too big shapes come in, a shape journal will be created with a big-enough size
  automatically. the maximum size of a shape journal is still restricted, but to a
  very big value that should never be reached in practice.

* fixed a segfault that occurred when inserting documents with a shape size bigger
  than the default shape journal size (2MB)

* fixed a locking issue in collection.truncate()

* fixed value overflow in accumulated filesizes reported by collection.figures()

* issue #545: AQL FILTER unnecessary (?) loop

* issue #549: wrong return code with --daemon


v1.3.1 (2013-05-24)
-------------------

* removed currently unused _ids collection

* fixed usage of --temp-path in aranogd and arangosh

* issue #540: suppress return of temporary internal variables in AQL

* issue #530: ReferenceError: ArangoError is not a constructor

* issue #535: Problem with AQL user functions javascript API

* set --javascript.app-path for test execution to prevent startup error

* issue #532: Graph _edgesCache returns invalid data?

* issue #531: Arangod errors

* issue #529: Really weird transaction issue

* fixed usage of --temp-path in aranogd and arangosh


v1.3.0 (2013-05-10)
-------------------

* fixed problem on restart ("datafile-xxx is not sealed") when server was killed
  during a compaction run

* fixed leak when using cursors with very small batchSize

* issue #508: `unregistergroup` function not mentioned in http interface docs

* issue #507: GET /_api/aqlfunction returns code inside parentheses

* fixed issue #489: Bug in aal.install

* fixed issue 505: statistics not populated on MacOS


v1.3.0-rc1 (2013-04-24)
-----------------------

* updated documentation for 1.3.0

* added node modules and npm packages

* changed compaction to only compact datafiles with more at least 10% of dead
  documents (byte size-wise)

* issue #498: fixed reload of authentication info when using
  `require("org/arangodb/users").reload()`

* issue #495: Passing an empty array to create a document results in a
  "phantom" document

* added more precision for requests statistics figures

* added "sum" attribute for individual statistics results in statistics API
  at /_admin/statistics

* made "limit" an optional parameter in AQL function NEAR().
  limit can now be either omitted completely, or set to 0. If so, an internal
  default value (currently 100) will be applied for the limit.

* issue #481

* added "attributes.count" to output of `collection.figures()`
  this also affects the REST API /_api/collection/<name>/figures

* added IndexedPropertyGetter for ShapedJson objects

* added API for user-defined AQL functions

* issue #475: A better error message for deleting a non-existent graph

* issue #474: Web interface problems with the JS Shell

* added missing documentation for AQL UNION function

* added transaction support.
  This provides ACID transactions for ArangoDB. Transactions can be invoked
  using the `db._executeTransaction()` function, or the `/_api/transaction`
  REST API.

* switched to semantic versioning (at least for alpha & alpha naming)

* added saveOrReplace() for server-side JS

v1.3.alpha1 (2013-04-05)
------------------------

* cleanup of Module, Package, ArangoApp and modules "internal", "fs", "console"

* use Error instead of string in throw to allow stack-trace

* issue #454: error while creation of Collection

* make `collection.count()` not recalculate the number of documents on the fly, but
  use some internal document counters.

* issue #457: invalid string value in web interface

* make datafile id (datafile->_fid) identical to the numeric part of the filename.
  E.g. the datafile `journal-123456.db` will now have a datafile marker with the same
  fid (i.e. `123456`) instead of a different value. This change will only affect
  datafiles that are created with 1.3 and not any older files.
  The intention behind this change is to make datafile debugging easier.

* consistently discard document attributes with reserved names (system attributes)
  but without any known meaning, for example `_test`, `_foo`, ...

  Previously, these attributes were saved with the document regularly in some cases,
  but were discarded in other cases.
  Now these attributes are discarded consistently. "Real" system attributes such as
  `_key`, `_from`, `_to` are not affected and will work as before.

  Additionally, attributes with an empty name (``) are discarded when documents are
  saved.

  Though using reserved or empty attribute names in documents was not really and
  consistently supported in previous versions of ArangoDB, this change might cause
  an incompatibility for clients that rely on this feature.

* added server startup flag `--database.force-sync-properties` to force syncing of
  collection properties on collection creation, deletion and on property update.
  The default value is true to mimic the behavior of previous versions of ArangoDB.
  If set to false, collection properties are written to disk but no call to sync()
  is made.

* added detailed output of server version and components for REST APIs
  `/_admin/version` and `/_api/version`. To retrieve this extended information,
  call the REST APIs with URL parameter `details=true`.

* issue #443: For git-based builds include commit hash in version

* adjust startup log output to be more compact, less verbose

* set the required minimum number of file descriptors to 256.
  On server start, this number is enforced on systems that have rlimit. If the limit
  cannot be enforced, starting the server will fail.
  Note: 256 is considered to be the absolute minimum value. Depending on the use case
  for ArangoDB, a much higher number of file descriptors should be used.

  To avoid checking & potentially changing the number of maximum open files, use the
  startup option `--server.descriptors-minimum 0`

* fixed shapedjson to json conversion for special numeric values (NaN, +inf, -inf).
  Before, "NaN", "inf", or "-inf" were written into the JSONified output, but these
  values are not allowed in JSON. Now, "null" is written to the JSONified output as
  required.

* added AQL functions VARIANCE_POPULATION(), VARIANCE_SAMPLE(), STDDEV_POPULATION(),
  STDDEV_SAMPLE(), AVERAGE(), MEDIAN() to calculate statistical values for lists

* added AQL SQRT() function

* added AQL TRIM(), LEFT() and RIGHT() string functions

* fixed issue #436: GET /_api/document on edge

* make AQL REVERSE() and LENGTH() functions work on strings, too

* disabled DOT generation in `make doxygen`. this speeds up docs generation

* renamed startup option `--dispatcher.report-intervall` to `--dispatcher.report-interval`

* renamed startup option `--scheduler.report-intervall` to `--scheduler.report-interval`

* slightly changed output of REST API method /_admin/log.
  Previously, the log messages returned also contained the date and log level, now
  they will only contain the log message, and no date and log level information.
  This information can be re-created by API users from the `timestamp` and `level`
  attributes of the result.

* removed configure option `--enable-zone-debug`
  memory zone debugging is now automatically turned on when compiling with ArangoDB
  `--enable-maintainer-mode`

* removed configure option `--enable-arangob`
  arangob is now always included in the build


v1.2.3 (XXXX-XX-XX)
-------------------

* added optional parameter `edgexamples` for AQL function EDGES() and NEIGHBORS()

* added AQL function NEIGHBORS()

* added freebsd support

* fixed firstExample() query with `_id` and `_key` attributes

* issue triAGENS/ArangoDB-PHP#55: AQL optimizer may have mis-optimized duplicate
  filter statements with limit


v1.2.2 (2013-03-26)
-------------------

* fixed save of objects with common sub-objects

* issue #459: fulltext internal memory allocation didn't scale well
  This fix improves loading times for collections with fulltext indexes that have
  lots of equal words indexed.

* issue #212: auto-increment support

  The feature can be used by creating a collection with the extra `keyOptions`
  attribute as follows:

      db._create("mycollection", { keyOptions: { type: "autoincrement", offset: 1, increment: 10, allowUserKeys: true } });

  The `type` attribute will make sure the keys will be auto-generated if no
  `_key` attribute is specified for a document.

  The `allowUserKeys` attribute determines whether users might still supply own
  `_key` values with documents or if this is considered an error.

  The `increment` value determines the actual increment value, whereas the `offset`
  value can be used to seed to value sequence with a specific starting value.
  This will be useful later in a multi-master setup, when multiple servers can use
  different auto-increment seed values and thus generate non-conflicting auto-increment values.

  The default values currently are:

  - `allowUserKeys`: `true`
  - `offset`: `0`
  - `increment`: `1`

  The only other available key generator type currently is `traditional`.
  The `traditional` key generator will auto-generate keys in a fashion as ArangoDB
  always did (some increasing integer value, with a more or less unpredictable
  increment value).

  Note that for the `traditional` key generator there is only the option to disallow
  user-supplied keys and give the server the sole responsibility for key generation.
  This can be achieved by setting the `allowUserKeys` property to `false`.

  This change also introduces the following errors that API implementors may want to check
  the return values for:

  - 1222: `document key unexpected`: will be raised when a document is created with
    a `_key` attribute, but the underlying collection was set up with the `keyOptions`
    attribute `allowUserKeys: false`.

  - 1225: `out of keys`: will be raised when the auto-increment key generator runs
    out of keys. This may happen when the next key to be generated is 2^64 or higher.
    In practice, this will only happen if the values for `increment` or `offset` are
    not set appropriately, or if users are allowed to supply own keys, those keys
    are near the 2^64 threshold, and later the auto-increment feature kicks in and
    generates keys that cross that threshold.

    In practice it should not occur with proper configuration and proper usage of the
    collections.

  This change may also affect the following REST APIs:
  - POST `/_api/collection`: the server does now accept the optional `keyOptions`
    attribute in the second parameter
  - GET `/_api/collection/properties`: will return the `keyOptions` attribute as part
    of the collection's properties. The previous optional attribute `createOptions`
    is now gone.

* fixed `ArangoStatement.explain()` method with bind variables

* fixed misleading "cursor not found" error message in arangosh that occurred when
  `count()` was called for client-side cursors

* fixed handling of empty attribute names, which may have crashed the server under
  certain circumstances before

* fixed usage of invalid pointer in error message output when index description could
  not be opened


v1.2.1 (2013-03-14)
-------------------

* issue #444: please darken light color in arangosh

* issue #442: pls update post install info on osx

* fixed conversion of special double values (NaN, -inf, +inf) when converting from
  shapedjson to JSON

* fixed compaction of markers (location of _key was not updated correctly in memory,
  leading to _keys pointing to undefined memory after datafile rotation)

* fixed edge index key pointers to use document master pointer plus offset instead
  of direct _key address

* fixed case when server could not create any more journal or compactor files.
  Previously a wrong status code may have been returned, and not being able to create
  a new compactor file may have led to an infinite loop with error message
  "could not create compactor".

* fixed value truncation for numeric filename parts when renaming datafiles/journals


v1.2.0 (2013-03-01)
-------------------

* by default statistics are now switch off; in order to enable comment out
  the "disable-statistics = yes" line in "arangod.conf"

* fixed issue #435: csv parser skips data at buffer border

* added server startup option `--server.disable-statistics` to turn off statistics
  gathering without recompilation of ArangoDB.
  This partly addresses issue #432.

* fixed dropping of indexes without collection name, e.g.
  `db.xxx.dropIndex("123456");`
  Dropping an index like this failed with an assertion error.

* fixed issue #426: arangoimp should be able to import edges into edge collections

* fixed issue #425: In case of conflict ArangoDB returns HTTP 400 Bad request
  (with 1207 Error) instead of HTTP 409 Conflict

* fixed too greedy token consumption in AQL for negative values:
  e.g. in the statement `RETURN { a: 1 -2 }` the minus token was consumed as part
  of the value `-2`, and not interpreted as the binary arithmetic operator


v1.2.beta3 (2013-02-22)
-----------------------

* issue #427: ArangoDB Importer Manual has no navigation links (previous|home|next)

* issue #319: Documentation missing for Emergency console and incomplete for datafile debugger.

* issue #370: add documentation for reloadRouting and flushServerModules

* issue #393: added REST API for user management at /_api/user

* issue #393, #128: added simple cryptographic functions for user actions in module "crypto":
  * require("org/arangodb/crypto").md5()
  * require("org/arangodb/crypto").sha256()
  * require("org/arangodb/crypto").rand()

* added replaceByExample() Javascript and REST API method

* added updateByExample() Javascript and REST API method

* added optional "limit" parameter for removeByExample() Javascript and REST API method

* fixed issue #413

* updated bundled V8 version from 3.9.4 to 3.16.14.1
  Note: the Windows version used a more recent version (3.14.0.1) and was not updated.

* fixed issue #404: keep original request url in request object


v1.2.beta2 (2013-02-15)
-----------------------

* fixed issue #405: 1.2 compile warnings

* fixed issue #333: [debian] Group "arangodb" is not used when starting vie init.d script

* added optional parameter 'excludeSystem' to GET /_api/collection
  This parameter can be used to disable returning system collections in the list
  of all collections.

* added AQL functions KEEP() and UNSET()

* fixed issue #348: "HTTP Interface for Administration and Monitoring"
  documentation errors.

* fix stringification of specific positive int64 values. Stringification of int64
  values with the upper 32 bits cleared and the 33rd bit set were broken.

* issue #395:  Collection properties() function should return 'isSystem' for
  Javascript and REST API

* make server stop after upgrade procedure when invoked with `--upgrade option`.
  When started with the `--upgrade` option, the server will perfom
  the upgrade, and then exit with a status code indicating the result of the
  upgrade (0 = success, 1 = failure). To start the server regularly in either
  daemon or console mode, the `--upgrade` option must not be specified.
  This change was introduced to allow init.d scripts check the result of
  the upgrade procedure, even in case an upgrade was successful.
  this was introduced as part of issue #391.

* added AQL function EDGES()

* added more crash-protection when reading corrupted collections at startup

* added documentation for AQL function CONTAINS()

* added AQL function LIKE()

* replaced redundant error return code 1520 (Unable to open collection) with error code
  1203 (Collection not found). These error codes have the same meanings, but one of
  them was returned from AQL queries only, the other got thrown by other parts of
  ArangoDB. Now, error 1203 (Collection not found) is used in AQL too in case a
  non-existing collection is used.

v1.2.beta1 (2013-02-01)
-----------------------

* fixed issue #382: [Documentation error] Maschine... should be Machine...

* unified history file locations for arangod, arangosh, and arangoirb.
  - The readline history for arangod (emergency console) is now stored in file
    $HOME/.arangod. It was stored in $HOME/.arango before.
  - The readline history for arangosh is still stored in $HOME/.arangosh.
  - The readline history for arangoirb is now stored in $HOME/.arangoirb. It was
    stored in $HOME/.arango-mrb before.

* fixed issue #381: _users user should have a unique constraint

* allow negative list indexes in AQL to access elements from the end of a list,
  e.g. ```RETURN values[-1]``` will return the last element of the `values` list.

* collection ids, index ids, cursor ids, and document revision ids created and
  returned by ArangoDB are now returned as strings with numeric content inside.
  This is done to prevent some value overrun/truncation in any part of the
  complete client/server workflow.
  In ArangoDB 1.1 and before, these values were previously returned as
  (potentially very big) integer values. This may cause problems (clipping, overrun,
  precision loss) for clients that do not support big integers natively and store
  such values in IEEE754 doubles internally. This type loses precision after about
  52 bits and is thus not safe to hold an id.
  Javascript and 32 bit-PHP are examples for clients that may cause such problems.
  Therefore, ids are now returned by ArangoDB as strings, with the string
  content being the integer value as before.

  Example for documents ("_rev" attribute):
  - Document returned by ArangoDB 1.1: { "_rev": 1234, ... }
  - Document returned by ArangoDB 1.2: { "_rev": "1234", ... }

  Example for collections ("id" attribute / "_id" property):
  - Collection returned by ArangoDB 1.1: { "id": 9327643, "name": "test", ... }
  - Collection returned by ArangoDB 1.2: { "id": "9327643", "name": "test", ... }

  Example for cursors ("id" attribute):
  - Collection returned by ArangoDB 1.1: { "id": 11734292, "hasMore": true, ... }
  - Collection returned by ArangoDB 1.2: { "id": "11734292", "hasMore": true, ... }

* global variables are not automatically available anymore when starting the
  arangod Javascript emergency console (i.e. ```arangod --console```).

  Especially, the variables `db`, `edges`, and `internal` are not available
  anymore. `db` and `internal` can be made available in 1.2 by
  ```var db = require("org/arangodb").db;``` and
  ```var internal = require("internal");```, respectively.
  The reason for this change is to get rid of global variables in the server
  because this will allow more specific inclusion of functionality.

  For convenience, the global variable `db` is still available by default in
  arangosh. The global variable `edges`, which since ArangoDB 1.1 was kind of
  a redundant wrapper of `db`, has been removed in 1.2 completely.
  Please use `db` instead, and if creating an edge collection, use the explicit
  ```db._createEdgeCollection()``` command.

* issue #374: prevent endless redirects when calling admin interface with
  unexpected URLs

* issue #373: TRAVERSAL() `trackPaths` option does not work. Instead `paths` does work

* issue #358: added support for CORS

* honor optional waitForSync property for document removal, replace, update, and
  save operations in arangosh. The waitForSync parameter for these operations
  was previously honored by the REST API and on the server-side, but not when
  the waitForSync parameter was specified for a document operation in arangosh.

* calls to db.collection.figures() and /_api/collection/<collection>/figures now
  additionally return the number of shapes used in the collection in the
  extra attribute "shapes.count"

* added AQL TRAVERSAL_TREE() function to return a hierarchical result from a traversal

* added AQL TRAVERSAL() function to return the results from a traversal

* added AQL function ATTRIBUTES() to return the attribute names of a document

* removed internal server-side AQL functions from global scope.

  Now the AQL internal functions can only be accessed via the exports of the
  ahuacatl module, which can be included via ```require("org/arangodb/ahuacatl")```.
  It shouldn't be necessary for clients to access this module at all, but
  internal code may use this module.

  The previously global AQL-related server-side functions were moved to the
  internal namespace. This produced the following function name changes on
  the server:

     old name              new name
     ------------------------------------------------------
     AHUACATL_RUN       => require("internal").AQL_QUERY
     AHUACATL_EXPLAIN   => require("internal").AQL_EXPLAIN
     AHUACATL_PARSE     => require("internal").AQL_PARSE

  Again, clients shouldn't have used these functions at all as there is the
  ArangoStatement object to execute AQL queries.

* fixed issue #366: Edges index returns strange description

* added AQL function MATCHES() to check a document against a list of examples

* added documentation and tests for db.collection.removeByExample

* added --progress option for arangoimp. This will show the percentage of the input
  file that has been processed by arangoimp while the import is still running. It can
  be used as a rough indicator of progress for the entire import.

* make the server log documents that cannot be imported via /_api/import into the
  logfile using the warning log level. This may help finding illegal documents in big
  import runs.

* check on server startup whether the database directory and all collection directories
  are writable. if not, the server startup will be aborted. this prevents serious
  problems with collections being non-writable and this being detected at some pointer
  after the server has been started

* allow the following AQL constructs: FUNC(...)[...], FUNC(...).attribute

* fixed issue #361: Bug in Admin Interface. Header disappears when clicking new collection

* Added in-memory only collections

  Added collection creation parameter "isVolatile":
  if set to true, the collection is created as an in-memory only collection,
  meaning that all document data of that collection will reside in memory only,
  and will not be stored permanently to disk.
  This means that all collection data will be lost when the collection is unloaded
  or the server is shut down.
  As this collection type does not have datafile disk overhead for the regular
  document operations, it may be faster than normal disk-backed collections. The
  actual performance gains strongly depend on the underlying OS, filesystem, and
  settings though.
  This collection type should be used for caches only and not for any sensible data
  that cannot be re-created otherwise.
  Some platforms, namely Windows, currently do not support this collection type.
  When creating an in-memory collection on such platform, an error message will be
  returned by ArangoDB telling the user the platform does not support it.

  Note: in-memory collections are an experimental feature. The feature might
  change drastically or even be removed altogether in a future version of ArangoDB.

* fixed issue #353: Please include "pretty print" in Emergency Console

* fixed issue #352: "pretty print" console.log
  This was achieved by adding the dump() function for the "internal" object

* reduced insertion time for edges index
  Inserting into the edges index now avoids costly comparisons in case of a hash
  collision, reducing the prefilling/loading timer for bigger edge collections

* added fulltext queries to AQL via FULLTEXT() function. This allows search
  fulltext indexes from an AQL query to find matching documents

* added fulltext index type. This index type allows indexing words and prefixes of
  words from a specific document attribute. The index can be queries using a
  SimpleQueryFull object, the HTTP REST API at /_api/simple/fulltext, or via AQL

* added collection.revision() method to determine whether a collection has changed.
  The revision method returns a revision string that can be used by client programs
  for equality/inequality comparisons. The value returned by the revision method
  should be treated by clients as an opaque string and clients should not try to
  figure out the sense of the revision id. This is still useful enough to check
  whether data in a collection has changed.

* issue #346: adaptively determine NUMBER_HEADERS_PER_BLOCK

* issue #338: arangosh cursor positioning problems

* issue #326: use limit optimization with filters

* issue #325: use index to avoid sorting

* issue #324: add limit optimization to AQL

* removed arango-password script and added Javascript functionality to add/delete
  users instead. The functionality is contained in module `users` and can be invoked
  as follows from arangosh and arangod:
  * require("users").save("name", "passwd");
  * require("users").replace("name", "newPasswd");
  * require("users").remove("name");
  * require("users").reload();
  These functions are intentionally not offered via the web interface.
  This also addresses issue #313

* changed print output in arangosh and the web interface for JSON objects.
  Previously, printing a JSON object in arangosh resulted in the attribute values
  being printed as proper JSON, but attribute names were printed unquoted and
  unescaped. This was fine for the purpose of arangosh, but lead to invalid
  JSON being produced. Now, arangosh will produce valid JSON that can be used
  to send it back to ArangoDB or use it with arangoimp etc.

* fixed issue #300: allow importing documents via the REST /_api/import API
  from a JSON list, too.
  So far, the API only supported importing from a format that had one JSON object
  on each line. This is sometimes inconvenient, e.g. when the result of an AQL
  query or any other list is to be imported. This list is a JSON list and does not
  necessary have a document per line if pretty-printed.
  arangoimp now supports the JSON list format, too. However, the format requires
  arangoimp and the server to read the entire dataset at once. If the dataset is
  too big (bigger than --max-upload-size) then the import will be rejected. Even if
  increased, the entire list must fit in memory on both the client and the server,
  and this may be more resource-intensive than importing individual lines in chunks.

* removed unused parameter --reuse-ids for arangoimp. This parameter did not have
  any effect in 1.2, was never publicly announced and did evil (TM) things.

* fixed issue #297 (partly): added whitespace between command line and
  command result in arangosh, added shell colors for better usability

* fixed issue #296: system collections not usable from AQL

* fixed issue #295: deadlock on shutdown

* fixed issue #293: AQL queries should exploit edges index

* fixed issue #292: use index when filtering on _key in AQL

* allow user-definable document keys
  users can now define their own document keys by using the _key attribute
  when creating new documents or edges. Once specified, the value of _key is
  immutable.
  The restrictions for user-defined key values are:
  * the key must be at most 254 bytes long
  * it must consist of the letters a-z (lower or upper case), the digits 0-9,
    the underscore (_) or dash (-) characters only
  * any other characters, especially multi-byte sequences, whitespace or
    punctuation characters cannot be used inside key values

  Specifying a document key is optional when creating new documents. If no
  document key is specified, ArangoDB will create a document key itself.
  There are no guarantees about the format and pattern of auto-generated document
  keys other than the above restrictions.
  Clients should therefore treat auto-generated document keys as opaque values.
  Keys can be used to look up and reference documents, e.g.:
  * saving a document: `db.users.save({ "_key": "fred", ... })`
  * looking up a document: `db.users.document("fred")`
  * referencing other documents: `edges.relations.save("users/fred", "users/john", ...)`

  This change is downwards-compatible to ArangoDB 1.1 because in ArangoDB 1.1
  users were not able to define their own keys. If the user does not supply a _key
  attribute when creating a document, ArangoDB 1.2 will still generate a key of
  its own as ArangoDB 1.1 did. However, all documents returned by ArangoDB 1.2 will
  include a _key attribute and clients should be able to handle that (e.g. by
  ignoring it if not needed). Documents returned will still include the _id attribute
  as in ArangoDB 1.1.

* require collection names everywhere where a collection id was allowed in
  ArangoDB 1.1 & 1.0
  This change requires clients to use a collection name in place of a collection id
  at all places the client deals with collections.
  Examples:
  * creating edges: the _from and _to attributes must now contain collection names instead
    of collection ids: `edges.relations.save("test/my-key1", "test/my-key2", ...)`
  * retrieving edges: the returned _from and _to attributes now will contain collection
    names instead of ids, too: _from: `test/fred` instead of `1234/3455`
  * looking up documents: db.users.document("fred") or db._document("users/fred")

  Collection names must be used in REST API calls instead of collection ids, too.
  This change is thus not completely downwards-compatible to ArangoDB 1.1. ArangoDB 1.1
  required users to use collection ids in many places instead of collection names.
  This was unintuitive and caused overhead in cases when just the collection name was
  known on client-side but not its id. This overhead can now be avoided so clients can
  work with the collection names directly. There is no need to work with collection ids
  on the client side anymore.
  This change will likely require adjustments to API calls issued by clients, and also
  requires a change in how clients handle the _id value of returned documents. Previously,
  the _id value of returned documents contained the collection id, a slash separator and
  the document number. Since 1.2, _id will contain the collection name, a slash separator
  and the document key. The same applies to the _from and _to attribute values of edges
  that are returned by ArangoDB.

  Also removed (now unnecessary) location header in responses of the collections REST API.
  The location header was previously returned because it was necessary for clients.
  When clients created a collection, they specified the collection name. The collection
  id was generated on the server, but the client needed to use the server-generated
  collection id for further API calls, e.g. when creating edges etc. Therefore, the
  full collection URL, also containing the collection id, was returned by the server in
  responses to the collection API, in the HTTP location header.
  Returning the location header has become unnecessary in ArangoDB 1.2 because users
  can access collections by name and do not need to care about collection ids.


v1.1.3 (2013-XX-XX)
-------------------

* fix case when an error message was looked up for an error code but no error
  message was found. In this case a NULL ptr was returned and not checked everywhere.
  The place this error popped up was when inserting into a non-unique hash index
  failed with a specific, invalid error code.

* fixed issue #381:  db._collection("_users").getIndexes();

* fixed issue #379: arango-password fatal issue javscript.startup-directory

* fixed issue #372: Command-Line Options for the Authentication and Authorization


v1.1.2 (2013-01-20)
-------------------

* upgraded to mruby 2013-01-20 583983385b81c21f82704b116eab52d606a609f4

* fixed issue #357: Some spelling and grammar errors

* fixed issue #355: fix quotes in pdf manual

* fixed issue #351: Strange arangosh error message for long running query

* fixed randomly hanging connections in arangosh on MacOS

* added "any" query method: this returns a random document from a collection. It
  is also available via REST HTTP at /_api/simple/any.

* added deployment tool

* added getPeerVertex

* small fix for logging of long messages: the last character of log messages longer
  than 256 bytes was not logged.

* fixed truncation of human-readable log messages for web interface: the trailing \0
  byte was not appended for messages longer than 256 bytes

* fixed issue #341: ArangoDB crashes when stressed with Batch jobs
  Contrary to the issue title, this did not have anything to do with batch jobs but
  with too high memory usage. The memory usage of ArangoDB is now reduced for cases
   when there are lots of small collections with few documents each

* started with issue #317: Feature Request (from Google Groups): DATE handling

* backported issue #300: Extend arangoImp to Allow importing resultset-like
  (list of documents) formatted files

* fixed issue #337: "WaitForSync" on new collection does not work on Win/X64

* fixed issue #336: Collections REST API docs

* fixed issue #335: mmap errors due to wrong memory address calculation

* fixed issue #332: arangoimp --use-ids parameter seems to have no impact

* added option '--server.disable-authentication' for arangosh as well. No more passwd
  prompts if not needed

* fixed issue #330: session logging for arangosh

* fixed issue #329: Allow passing script file(s) as parameters for arangosh to run

* fixed issue #328: 1.1 compile warnings

* fixed issue #327: Javascript parse errors in front end


v1.1.1 (2012-12-18)
-------------------

* fixed issue #339: DELETE /_api/cursor/cursor-identifier return incollect errorNum

  The fix for this has led to a signature change of the function actions.resultNotFound().
  The meaning of parameter #3 for This function has changed from the error message string
  to the error code. The error message string is now parameter #4.
  Any client code that uses this function in custom actions must be adjusted.

* fixed issue #321: Problem upgrading arangodb 1.0.4 to 1.1.0 with Homebrew (OSX 10.8.2)

* fixed issue #230: add navigation and search for online documentation

* fixed issue #315: Strange result in PATH

* fixed issue #323: Wrong function returned in error message of AQL CHAR_LENGTH()

* fixed some log errors on startup / shutdown due to pid file handling and changing
  of directories


v1.1.0 (2012-12-05)
-------------------

* WARNING:
  arangod now performs a database version check at startup. It will look for a file
  named "VERSION" in its database directory. If the file is not present, arangod will
  perform an automatic upgrade of the database directory. This should be the normal
  case when upgrading from ArangoDB 1.0 to ArangoDB 1.1.

  If the VERSION file is present but is from an older version of ArangoDB, arangod
  will refuse to start and ask the user to run a manual upgrade first. A manual upgrade
  can be performed by starting arangod with the option `--upgrade`.

  This upgrade procedure shall ensure that users have full control over when they
  perform any updates/upgrades of their data, and can plan backups accordingly. The
  procedure also guarantees that the server is not run without any required system
  collections or with in incompatible data state.

* added AQL function DOCUMENT() to retrieve a document by its _id value

* fixed issue #311: fixed segfault on unload

* fixed issue #309: renamed stub "import" button from web interface

* fixed issue #307: added WaitForSync column in collections list in in web interface

* fixed issue #306: naming in web interface

* fixed issue #304: do not clear AQL query text input when switching tabs in
  web interface

* fixed issue #303: added documentation about usage of var keyword in web interface

* fixed issue #301: PATCH does not work in web interface

# fixed issue #269: fix make distclean & clean

* fixed issue #296: system collections not usable from AQL

* fixed issue #295: deadlock on shutdown

* added collection type label to web interface

* fixed issue #290: the web interface now disallows creating non-edges in edge collections
  when creating collections via the web interface, the collection type must also be
  specified (default is document collection)

* fixed issue #289: tab-completion does not insert any spaces

* fixed issue #282: fix escaping in web interface

* made AQL function NOT_NULL take any number of arguments. Will now return its
  first argument that is not null, or null if all arguments are null. This is downwards
  compatible.

* changed misleading AQL function name NOT_LIST() to FIRST_LIST() and slightly changed
  the behavior. The function will now return its first argument that is a list, or null
  if none of the arguments are lists.
  This is mostly downwards-compatible. The only change to the previous implementation in
  1.1-beta will happen if two arguments were passed and the 1st and 2nd arguments were
  both no lists. In previous 1.1, the 2nd argument was returned as is, but now null
  will be returned.

* add AQL function FIRST_DOCUMENT(), with same behavior as FIRST_LIST(), but working
  with documents instead of lists.

* added UPGRADING help text

* fixed issue #284: fixed Javascript errors when adding edges/vertices without own
  attributes

* fixed issue #283: AQL LENGTH() now works on documents, too

* fixed issue #281: documentation for skip lists shows wrong example

* fixed AQL optimizer bug, related to OR-combined conditions that filtered on the
  same attribute but with different conditions

* fixed issue #277: allow usage of collection names when creating edges
  the fix of this issue also implies validation of collection names / ids passed to
  the REST edge create method. edges with invalid collection ids or names in the
  "from" or "to" values will be rejected and not saved


v1.1.beta2 (2012-11-13)
-----------------------

* fixed arangoirb compilation

* fixed doxygen


v1.1.beta1 (2012-10-24)
-----------------------

* fixed AQL optimizer bug

* WARNING:
  - the user has changed from "arango" to "arangodb", the start script has changed from
    "arangod" to "arangodb", the database directory has changed from "/var/arangodb" to
    "/var/lib/arangodb" to be compliant with various Linux policies

  - In 1.1, we have introduced types for collections: regular documents go into document
    collections, and edges go into edge collections. The prefixing (db.xxx vs. edges.xxx)
    works slightly different in 1.1: edges.xxx can still be used to access collections,
    however, it will not determine the type of existing collections anymore. To create an
    edge collection 1.1, you can use db._createEdgeCollection() or edges._create().
    And there's of course also db._createDocumentCollection().
    db._create() is also still there and will create a document collection by default,
    whereas edges._create() will create an edge collection.

  - the admin web interface that was previously available via the simple URL suffix /
    is now available via a dedicated URL suffix only: /_admin/html
    The reason for this is that routing and URLs are now subject to changes by the end user,
    and only URLs parts prefixed with underscores (e.g. /_admin or /_api) are reserved
    for ArangoDB's internal usage.

* the server now handles requests with invalid Content-Length header values as follows:
  - if Content-Length is negative, the server will respond instantly with HTTP 411
    (length required)

  - if Content-Length is positive but shorter than the supplied body, the server will
    respond with HTTP 400 (bad request)

  - if Content-Length is positive but longer than the supplied body, the server will
    wait for the client to send the missing bytes. The server allows 90 seconds for this
    and will close the connection if the client does not send the remaining data

  - if Content-Length is bigger than the maximum allowed size (512 MB), the server will
    fail with HTTP 413 (request entity too large).

  - if the length of the HTTP headers is greater than the maximum allowed size (1 MB),
    the server will fail with HTTP 431 (request header fields too large)

* issue #265: allow optional base64 encoding/decoding of action response data

* issue #252: create _modules collection using arango-upgrade (note: arango-upgrade was
  finally replaced by the `--upgrade` option for arangod)

* issue #251: allow passing arbitrary options to V8 engine using new command line option:
  --javascript.v8-options. Using this option, the Harmony features or other settings in
  v8 can be enabled if the end user requires them

* issue #248: allow AQL optimizer to pull out completely uncorrelated subqueries to the
  top level, resulting in less repeated evaluation of the subquery

* upgraded to Doxygen 1.8.0

* issue #247: added AQL function MERGE_RECURSIVE

* issue #246: added clear() function in arangosh

* issue #245: Documentation: Central place for naming rules/limits inside ArangoDB

* reduced size of hash index elements by 50 %, allowing more index elements to fit in
  memory

* issue #235: GUI Shell throws Error:ReferenceError: db is not defined

* issue #229: methods marked as "under construction"

* issue #228: remove unfinished APIs (/_admin/config/*)

* having the OpenSSL library installed is now a prerequisite to compiling ArangoDB
  Also removed the --enable-ssl configure option because ssl is always required.

* added AQL functions TO_LIST, NOT_LIST

* issue #224: add optional Content-Id for batch requests

* issue #221: more documentation on AQL explain functionality. Also added
  ArangoStatement.explain() client method

* added db._createStatement() method on server as well (was previously available
  on the client only)

* issue #219: continue in case of "document not found" error in PATHS() function

* issue #213: make waitForSync overridable on specific actions

* changed AQL optimizer to use indexes in more cases. Previously, indexes might
  not have been used when in a reference expression the inner collection was
  specified last. Example: FOR u1 IN users FOR u2 IN users FILTER u1._id == u2._id
  Previously, this only checked whether an index could be used for u2._id (not
  possible). It was not checked whether an index on u1._id could be used (possible).
  Now, for expressions that have references/attribute names on both sides of the
  above as above, indexes are checked for both sides.

* issue #204: extend the CSV import by TSV and by user configurable
  separator character(s)

* issue #180: added support for batch operations

* added startup option --server.backlog-size
  this allows setting the value of the backlog for the listen() system call.
  the default value is 10, the maximum value is platform-dependent

* introduced new configure option "--enable-maintainer-mode" for
  ArangoDB maintainers. this option replaces the previous compile switches
  --with-boost-test, --enable-bison, --enable-flex and --enable-errors-dependency
  the individual configure options have been removed. --enable-maintainer-mode
  turns them all on.

* removed potentially unused configure option --enable-memfail

* fixed issue #197: HTML web interface calls /_admin/user-manager/session

* fixed issue #195: VERSION file in database directory

* fixed issue #193: REST API HEAD request returns a message body on 404

* fixed issue #188: intermittent issues with 1.0.0
  (server-side cursors not cleaned up in all cases, pthreads deadlock issue)

* issue #189: key store should use ISO datetime format bug

* issue #187: run arango-upgrade on server start (note: arango-upgrade was finally
  replaced by the `--upgrade` option for arangod)n

* fixed issue #183: strange unittest error

* fixed issue #182: manual pages

* fixed issue #181: use getaddrinfo

* moved default database directory to "/var/lib/arangodb" in accordance with
  http://www.pathname.com/fhs/pub/fhs-2.3.html

* fixed issue #179: strange text in import manual

* fixed issue #178: test for aragoimp is missing

* fixed issue #177: a misleading error message was returned if unknown variables
  were used in certain positions in an AQL query.

* fixed issue #176: explain how to use AQL from the arangosh

* issue #175: re-added hidden (and deprecated) option --server.http-port. This
  option is only there to be downwards-compatible to Arango 1.0.

* fixed issue #174: missing Documentation for `within`

* fixed issue #170: add db.<coll_name>.all().toArray() to arangosh help screen

* fixed issue #169: missing argument in Simple Queries

* added program arango-upgrade. This program must be run after installing ArangoDB
  and after upgrading from a previous version of ArangoDB. The arango-upgrade script
  will ensure all system collections are created and present in the correct state.
  It will also perform any necessary data updates.
  Note: arango-upgrade was finally replaced by the `--upgrade` option for arangod.

* issue #153: edge collection should be a flag for a collection
  collections now have a type so that the distinction between document and edge
  collections can now be done at runtime using a collection's type value.
  A collection's type can be queried in Javascript using the <collection>.type() method.

  When new collections are created using db._create(), they will be document
  collections by default. When edge._create() is called, an edge collection will be created.
  To explicitly create a collection of a specific/different type, use the methods
  _createDocumentCollection() or _createEdgeCollection(), which are available for
  both the db and the edges object.
  The Javascript objects ArangoEdges and ArangoEdgesCollection have been removed
  completely.
  All internal and test code has been adjusted for this, and client code
  that uses edges.* should also still work because edges is still there and creates
  edge collections when _create() is called.

  INCOMPATIBLE CHANGE: Client code might still need to be changed in the following aspect:
  Previously, collections did not have a type so documents and edges could be inserted
  in the same collection. This is now disallowed. Edges can only be inserted into
  edge collections now. As there were no collection types in 1.0, ArangoDB will perform
  an automatic upgrade when migrating from 1.0 to 1.1.
  The automatic upgrade will check every collection and determine its type as follows:
  - if among the first 50 documents in the collection there are documents with
    attributes "_from" and "_to", the collection is typed as an edge collection
  - if among the first 50 documents in the collection there are no documents with
    attributes "_from" and "_to", the collection is made as a document collection

* issue #150: call V8 garbage collection on server periodically

* issue #110: added support for partial updates

  The REST API for documents now offers an HTTP PATCH method to partially update
  documents. Overwriting/replacing documents is still available via the HTTP PUT method
  as before. The Javascript API in the shell also offers a new update() method in extension to
  the previously existing replace() method.


v1.0.4 (2012-11-12)
-------------------

* issue #275: strange error message in arangosh 1.0.3 at startup


v1.0.3 (2012-11-08)
-------------------

* fixed AQL optimizer bug

* issue #273: fixed segfault in arangosh on HTTP 40x

* issue #265: allow optional base64 encoding/decoding of action response data

* issue #252: _modules collection not created automatically


v1.0.2 (2012-10-22)
-------------------

* repository CentOS-X.Y moved to CentOS-X, same for Debian

* bugfix for rollback from edges

* bugfix for hash indexes

* bugfix for StringBuffer::erase_front

* added autoload for modules

* added AQL function TO_LIST


v1.0.1 (2012-09-30)
-------------------

* draft for issue #165: front-end application howto

* updated mruby to cf8fdea4a6598aa470e698e8cbc9b9b492319d

* fix for issue #190: install doesn't create log directory

* fix for issue #194: potential race condition between creating and dropping collections

* fix for issue #193: REST API HEAD request returns a message body on 404

* fix for issue #188: intermittent issues with 1.0.0

* fix for issue #163: server cannot create collection because of abandoned files

* fix for issue #150: call V8 garbage collection on server periodically


v1.0.0 (2012-08-17)
-------------------

* fix for issue #157: check for readline and ncurses headers, not only libraries


v1.0.beta4 (2012-08-15)
-----------------------

* fix for issue #152: fix memleak for barriers


v1.0.beta3 (2012-08-10)
-----------------------

* fix for issue #151: Memleak, collection data not removed

* fix for issue #149: Inconsistent port for admin interface

* fix for issue #163: server cannot create collection because of abandoned files

* fix for issue #157: check for readline and ncurses headers, not only libraries

* fix for issue #108: db.<collection>.truncate() inefficient

* fix for issue #109: added startup note about cached collection names and how to
  refresh them

* fix for issue #156: fixed memleaks in /_api/import

* fix for issue #59: added tests for /_api/import

* modified return value for calls to /_api/import: now, the attribute "empty" is
  returned as well, stating the number of empty lines in the input. Also changed the
  return value of the error code attribute ("errorNum") from 1100 ("corrupted datafile")
  to 400 ("bad request") in case invalid/unexpected JSON data was sent to the server.
  This error code is more appropriate as no datafile is broken but just input data is
  incorrect.

* fix for issue #152: Memleak for barriers

* fix for issue #151: Memleak, collection data not removed

* value of --database.maximal-journal-size parameter is now validated on startup. If
  value is smaller than the minimum value (currently 1048576), an error is thrown and
  the server will not start. Before this change, the global value of maximal journal
  size was not validated at server start, but only on collection level

* increased sleep value in statistics creation loop from 10 to 500 microseconds. This
  reduces accuracy of statistics values somewhere after the decimal points but saves
  CPU time.

* avoid additional sync() calls when writing partial shape data (attribute name data)
  to disk. sync() will still be called when the shape marker (will be written after
  the attributes) is written to disk

* issue #147: added flag --database.force-sync-shapes to force synching of shape data
  to disk. The default value is true so it is the same behavior as in version 1.0.
  if set to false, shape data is synched to disk if waitForSync for the collection is
  set to true, otherwise, shape data is not synched.

* fix for issue #145: strange issue on Travis: added epsilon for numeric comparison in
  geo index

* fix for issue #136: adjusted message during indexing

* issue #131: added timeout for HTTP keep-alive connections. The default value is 300
  seconds. There is a startup parameter server.keep-alive-timeout to configure the value.
  Setting it to 0 will disable keep-alive entirely on the server.

* fix for issue #137: AQL optimizer should use indexes for ref accesses with
  2 named attributes


v1.0.beta2 (2012-08-03)
-----------------------

* fix for issue #134: improvements for centos RPM

* fixed problem with disable-admin-interface in config file


v1.0.beta1 (2012-07-29)
-----------------------

* fixed issue #118: We need a collection "debugger"

* fixed issue #126: Access-Shaper must be cached

* INCOMPATIBLE CHANGE: renamed parameters "connect-timeout" and "request-timeout"
  for arangosh and arangoimp to "--server.connect-timeout" and "--server.request-timeout"

* INCOMPATIBLE CHANGE: authorization is now required on the server side
  Clients sending requests without HTTP authorization will be rejected with HTTP 401
  To allow backwards compatibility, the server can be started with the option
  "--server.disable-authentication"

* added options "--server.username" and "--server.password" for arangosh and arangoimp
  These parameters must be used to specify the user and password to be used when
  connecting to the server. If no password is given on the command line, arangosh/
  arangoimp will interactively prompt for a password.
  If no user name is specified on the command line, the default user "root" will be
  used.

* added startup option "--server.ssl-cipher-list" to determine which ciphers to
  use in SSL context. also added SSL_OP_CIPHER_SERVER_PREFERENCE to SSL default
  options so ciphers are tried in server and not in client order

* changed default SSL protocol to TLSv1 instead of SSLv2

* changed log-level of SSL-related messages

* added SSL connections if server is compiled with OpenSSL support. Use --help-ssl

* INCOMPATIBLE CHANGE: removed startup option "--server.admin-port".
  The new endpoints feature (see --server.endpoint) allows opening multiple endpoints
  anyway, and the distinction between admin and "other" endpoints can be emulated
  later using privileges.

* INCOMPATIBLE CHANGE: removed startup options "--port", "--server.port", and
  "--server.http-port" for arangod.
  These options have been replaced by the new "--server.endpoint" parameter

* INCOMPATIBLE CHANGE: removed startup option "--server" for arangosh and arangoimp.
  These options have been replaced by the new "--server.endpoint" parameter

* Added "--server.endpoint" option to arangod, arangosh, and arangoimp.
  For arangod, this option allows specifying the bind endpoints for the server
  The server can be bound to one or multiple endpoints at once. For arangosh
  and arangoimp, the option specifies the server endpoint to connect to.
  The following endpoint syntax is currently supported:
  - tcp://host:port or http@tcp://host:port (HTTP over IPv4)
  - tcp://[host]:port or http@tcp://[host]:port (HTTP over IPv6)
  - ssl://host:port or http@tcp://host:port (HTTP over SSL-encrypted IPv4)
  - ssl://[host]:port or http@tcp://[host]:port (HTTP over SSL-encrypted IPv6)
  - unix:///path/to/socket or http@unix:///path/to/socket (HTTP over UNIX socket)

  If no port is specified, the default port of 8529 will be used.

* INCOMPATIBLE CHANGE: removed startup options "--server.require-keep-alive" and
  "--server.secure-require-keep-alive".
  The server will now behave as follows which should be more conforming to the
  HTTP standard:
  * if a client sends a "Connection: close" header, the server will close the
    connection
  * if a client sends a "Connection: keep-alive" header, the server will not
    close the connection
  * if a client does not send any "Connection" header, the server will assume
    "keep-alive" if the request was an HTTP/1.1 request, and "close" if the
    request was an HTTP/1.0 request

* (minimal) internal optimizations for HTTP request parsing and response header
  handling

* fixed Unicode unescaping bugs for \f and surrogate pairs in BasicsC/strings.c

* changed implementation of TRI_BlockCrc32 algorithm to use 8 bytes at a time

* fixed issue #122: arangod doesn't start if <log.file> cannot be created

* fixed issue #121: wrong collection size reported

* fixed issue #98: Unable to change journalSize

* fixed issue #88: fds not closed

* fixed escaping of document data in HTML admin front end

* added HTTP basic authentication, this is always turned on

* added server startup option --server.disable-admin-interface to turn off the
  HTML admin interface

* honor server startup option --database.maximal-journal-size when creating new
  collections without specific journalsize setting. Previously, these
  collections were always created with journal file sizes of 32 MB and the
  --database.maximal-journal-size setting was ignored

* added server startup option --database.wait-for-sync to control the default
  behavior

* renamed "--unit-tests" to "--javascript.unit-tests"


v1.0.alpha3 (2012-06-30)
------------------------

* fixed issue #116: createCollection=create option doesn't work

* fixed issue #115: Compilation issue under OSX 10.7 Lion & 10.8 Mountain Lion
  (homebrew)

* fixed issue #114: image not found

* fixed issue #111: crash during "make unittests"

* fixed issue #104: client.js -> ARANGO_QUIET is not defined


v1.0.alpha2 (2012-06-24)
------------------------

* fixed issue #112: do not accept document with duplicate attribute names

* fixed issue #103: Should we cleanup the directory structure

* fixed issue #100: "count" attribute exists in cursor response with "count:
  false"

* fixed issue #84 explain command

* added new MRuby version (2012-06-02)

* added --log.filter

* cleanup of command line options:
** --startup.directory => --javascript.startup-directory
** --quite => --quiet
** --gc.interval => --javascript.gc-interval
** --startup.modules-path => --javascript.modules-path
** --action.system-directory => --javascript.action-directory
** --javascript.action-threads => removed (is now the same pool as --server.threads)

* various bug-fixes

* support for import

* added option SKIP_RANGES=1 for make unittests

* fixed several range-related assertion failures in the AQL query optimizer

* fixed AQL query optimizations for some edge cases (e.g. nested subqueries with
  invalid constant filter expressions)


v1.0.alpha1 (2012-05-28)
------------------------

Alpha Release of ArangoDB 1.0<|MERGE_RESOLUTION|>--- conflicted
+++ resolved
@@ -1,13 +1,12 @@
 devel
 -----
 
-<<<<<<< HEAD
 * make AQL return a proper error message in case of a unique key constraint
   violation. previously it only returned the generic "unique constraint violated"
   error message but omitted the details about which index caused the problem.
 
   This addresses https://stackoverflow.com/questions/46427126/arangodb-3-2-unique-constraint-violation-id-or-key
-=======
+
 * usernames must not start with `:role:`, added new options:
     --server.authentication-timeout
     --ldap.roles-attribute-name
@@ -24,7 +23,6 @@
 
 * Add statistics about the V8 context counts and number of available/active/busy
  threads we expose through the server statistics interface.
->>>>>>> f28bb69f
 
 * increase the recommended value for `/proc/sys/vm/max_map_count` to a value
   eight times as high as the previous recommended value. Increasing the
