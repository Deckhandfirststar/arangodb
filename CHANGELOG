--- conflicted
+++ resolved
@@ -1,13 +1,11 @@
 devel
 -----
 
-<<<<<<< HEAD
 * added "bindVars" to attributes of currently running and slow queries
 
 * added "jsonl" as input file type for arangoimp
-=======
+
 * upgraded version of bundled zlib library from 1.2.8 to 1.2.11
->>>>>>> 823e89b5
 
 * added input file type `auto` for arangoimp so it can automatically detect the 
   type of the input file from the filename extension
