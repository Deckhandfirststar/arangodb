--- conflicted
+++ resolved
@@ -50,6 +50,8 @@
  threads we expose through the server statistics interface.
 
 * removed `--compat28` parameter from arangodump and replication API
+  
+  old Arango versions will no longer be supported by these tools.
 
 * increase the recommended value for `/proc/sys/vm/max_map_count` to a value
   eight times as high as the previous recommended value. Increasing the
@@ -61,11 +63,6 @@
       WARNING {memory} maximum number of memory mappings per process is 65530, which seems too low. it is recommended to set it to at least 512000
       WARNING {memory} execute 'sudo sysctl -w "vm.max_map_count=512000"'
 
-<<<<<<< HEAD
-=======
-* removed `--compat28` parameter from arangodump and replication API. 
-  Old Arango versions will no longer be supported by these tools.
->>>>>>> 0aa79f3b
 
 v3.2.4 (2017-XX-XX)
 -------------------
