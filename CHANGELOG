--- conflicted
+++ resolved
@@ -1,12 +1,11 @@
 devel
 -----
 
-<<<<<<< HEAD
 * minimum number of V8 contexts in console mode must be 2, not 1. this is
   required to ensure the console gets one dedicated V8 context and all other
   operations have at least one extra context. This requirement was not enforced
   anymore.
-=======
+
 * UI: fixed wrong user attribute name validation, issue #3228
 
 * make AQL return a proper error message in case of a unique key constraint
@@ -14,7 +13,6 @@
   error message but omitted the details about which index caused the problem.
 
   This addresses https://stackoverflow.com/questions/46427126/arangodb-3-2-unique-constraint-violation-id-or-key
->>>>>>> 41b9f1e1
 
 * fix potential overflow in CRC marker check when a corrupted CRC marker 
   is found at the very beginning of an MMFiles datafile
