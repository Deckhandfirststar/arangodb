devel
-----

<<<<<<< HEAD
* usernames must not start with `:role:`, added new options:
    --server.authentication-timeout
    --ldap.roles-attribute-name
    --ldap.roles-transformation
    --ldap.roles-search
    --ldap.superuser-role
=======
* performance improvements for full collection scans and a few other operations
  in MMFiles engine

* added `--rocksdb.encryption-key-generator` for enterprise

* Add statistics about the V8 context counts and number of available/active/busy
 threads we expose through the server statistics interface.
>>>>>>> 3f8f4f1d

* increase the recommended value for `/proc/sys/vm/max_map_count` to a value
  eight times as high as the previous recommended value. Increasing the
  values helps to prevent an ArangoDB server from running out of memory mappings.


v3.2.4 (2017-XX-XX)
-------------------

* UI: added replicationFactor option during SmartGraph creation

* make the MMFiles compactor perform less writes during normal compaction
  operation

  This partially fixes issue #3144

* make the MMFiles compactor configurable

  The following options have been added:

* `--compaction.db-sleep-time`: sleep interval between two compaction runs
    (in s)
  * `--compaction.min-interval"`: minimum sleep time between two compaction
     runs (in s)
  * `--compaction.min-small-data-file-size`: minimal filesize threshold
    original datafiles have to be below for a compaction
  * `--compaction.dead-documents-threshold`: minimum unused count of documents
    in a datafile
  * `--compaction.dead-size-threshold`: how many bytes of the source data file
    are allowed to be unused at most
  * `--compaction.dead-size-percent-threshold`: how many percent of the source
    datafile should be unused at least
  * `--compaction.max-files`: Maximum number of files to merge to one file
  * `--compaction.max-result-file-size`: how large may the compaction result
    file become (in bytes)
  * `--compaction.max-file-size-factor`: how large the resulting file may
    be in comparison to the collection's `--database.maximal-journal-size' setting`

* fix downwards-incompatibility in /_api/explain REST handler

* fix Windows implementation for fs.getTempPath() to also create a
  sub-directory as we do on linux

* fixed a multi-threading issue in cluster-internal communication

* performance improvements for traversals and edge lookups

* removed internal memory zone handling code. the memory zones were a leftover
  from the early ArangoDB days and did not provide any value in the current
  implementation.

* (Enterprise only) added `skipInaccessibleCollections` option for AQL queries:
  if set, AQL queries (especially graph traversals) will treat collections to
  which a user has no access rights to as if these collections were empty.

* adjusted scheduler thread handling to start and stop less threads in
  normal operations

* leader-follower replication catchup code has been rewritten in C++

* early stage AQL optimization now also uses the C++ implementations of
  AQL functions if present. Previously it always referred to the JavaScript
  implementations and ignored the C++ implementations. This change gives
  more flexibility to the AQL optimizer.

* ArangoDB tty log output is now colored for log messages with levels
  FATAL, ERR and WARN.

* changed the return values of AQL functions `REGEX_TEST` and `REGEX_REPLACE`
  to `null` when the input regex is invalid. Previous versions of ArangoDB
  partly returned `false` for invalid regexes and partly `null`.

* added `--log.role` option for arangod

  When set to `true`, this option will make the ArangoDB logger print a single
  character with the server's role into each logged message. The roles are:

  - U: undefined/unclear (used at startup)
  - S: single server
  - C: coordinator
  - P: primary
  - A: agent

  The default value for this option is `false`, so no roles will be logged.


v3.2.3 (2017-09-07)
-------------------

* fixed issue #3106: orphan collections could not be registered in general-graph module

* fixed wrong selection of the database inside the internal cluster js api

* added startup option `--server.check-max-memory-mappings` to make arangod check
  the number of memory mappings currently used by the process and compare it with
  the maximum number of allowed mappings as determined by /proc/sys/vm/max_map_count

  The default value is `true`, so the checks will be performed. When the current
  number of mappings exceeds 90% of the maximum number of mappings, the creation
  of further V8 contexts will be deferred.

  Note that this option is effective on Linux systems only.

* arangoimp now has a `--remove-attribute` option

* added V8 context lifetime control options
  `--javascript.v8-contexts-max-invocations` and `--javascript.v8-contexts-max-age`

  These options allow specifying after how many invocations a used V8 context is
  disposed, or after what time a V8 context is disposed automatically after its
  creation. If either of the two thresholds is reached, an idl V8 context will be
  disposed.

  The default value of `--javascript.v8-contexts-max-invocations` is 0, meaning that
  the maximum number of invocations per context is unlimited. The default value
  for `--javascript.v8-contexts-max-age` is 60 seconds.

* fixed wrong UI cluster health information

* fixed issue #3070: Add index in _jobs collection

* fixed issue #3125: HTTP Foxx API JSON parsing

* fixed issue #3120: Foxx queue: job isn't running when server.authentication = true

* fixed supervision failure detection and handling, which happened with simultaneous
  agency leadership change


v3.2.2 (2017-08-23)
-------------------

* make "Rebalance shards" button work in selected database only, and not make
  it rebalance the shards of all databases

* fixed issue #2847: adjust the response of the DELETE `/_api/users/database/*` calls

* fixed issue #3075: Error when upgrading arangoDB on linux ubuntu 16.04

* fixed a buffer overrun in linenoise console input library for long input strings

* increase size of the linenoise input buffer to 8 KB

* abort compilation if the detected GCC or CLANG isn't in the range of compilers
  we support

* fixed spurious cluster hangups by always sending AQL-query related requests
  to the correct servers, even after failover or when a follower drops

  The problem with the previous shard-based approach was that responsibilities
  for shards may change from one server to another at runtime, after the query
  was already instanciated. The coordinator and other parts of the query then
  sent further requests for the query to the servers now responsible for the
  shards.
  However, an AQL query must send all further requests to the same servers on
  which the query was originally instanciated, even in case of failover.
  Otherwise this would potentially send requests to servers that do not know
  about the query, and would also send query shutdown requests to the wrong
  servers, leading to abandoned queries piling up and using resources until
  they automatically time out.

* fixed issue with RocksDB engine acquiring the collection count values too
  early, leading to the collection count values potentially being slightly off
  even in exclusive transactions (for which the exclusive access should provide
  an always-correct count value)

* fixed some issues in leader-follower catch-up code, specifically for the
  RocksDB engine

* make V8 log fatal errors to syslog before it terminates the process.
  This change is effective on Linux only.

* fixed issue with MMFiles engine creating superfluous collection journals
  on shutdown

* fixed issue #3067: Upgrade from 3.2 to 3.2.1 reset autoincrement keys

* fixed issue #3044: ArangoDB server shutdown unexpectedly

* fixed issue #3039: Incorrect filter interpretation

* fixed issue #3037: Foxx, internal server error when I try to add a new service

* improved MMFiles fulltext index document removal performance
  and fulltext index query performance for bigger result sets

* ui: fixed a display bug within the slow and running queries view

* ui: fixed a bug when success event triggers twice in a modal

* ui: fixed the appearance of the documents filter

* ui: graph vertex collections not restricted to 10 anymore

* fixed issue #2835: UI detection of JWT token in case of server restart or upgrade

* upgrade jemalloc version to 5.0.1

  This fixes problems with the memory allocator returing "out of memory" when
  calling munmap to free memory in order to return it to the OS.

  It seems that calling munmap on Linux can increase the number of mappings, at least
  when a region is partially unmapped. This can lead to the process exceeding its
  maximum number of mappings, and munmap and future calls to mmap returning errors.

  jemalloc version 5.0.1 does not have the `--enable-munmap` configure option anymore,
  so the problem is avoided. To return memory to the OS eventually, jemalloc 5's
  background purge threads are used on Linux.

* fixed issue #2978: log something more obvious when you log a Buffer

* fixed issue #2982: AQL parse error?

* fixed issue #3125: HTTP Foxx API Json parsing

v3.2.1 (2017-08-09)
-------------------

* added C++ implementations for AQL functions `LEFT()`, `RIGHT()` and `TRIM()`

* fixed docs for issue #2968: Collection _key autoincrement value increases on error

* fixed issue #3011: Optimizer rule reduce-extraction-to-projection breaks queries

* Now allowing to restore users in a sharded environment as well
  It is still not possible to restore collections that are sharded
  differently than by _key.

* fixed an issue with restoring of system collections and user rights.
  It was not possible to restore users into an authenticated server.

* fixed issue #2977: Documentation for db._createDatabase is wrong

* ui: added bind parameters to slow query history view

* fixed issue #1751: Slow Query API should provide bind parameters, webui should display them

* ui: fixed a bug when moving multiple documents was not possible

* fixed docs for issue #2968: Collection _key autoincrement value increases on error

* AQL CHAR_LENGTH(null) returns now 0. Since AQL TO_STRING(null) is '' (string of length 0)

* ui: now supports single js file upload for Foxx services in addition to zip files

* fixed a multi-threading issue in the agency when callElection was called
  while the Supervision was calling updateSnapshot

* added startup option `--query.tracking-with-bindvars`

  This option controls whether the list of currently running queries
  and the list of slow queries should contain the bind variables used
  in the queries or not.

  The option can be changed at runtime using the commands

      // enables tracking of bind variables
      // set to false to turn tracking of bind variables off
      var value = true;
      require("@arangodb/aql/queries").properties({
        trackBindVars: value
      });

* index selectivity estimates are now available in the cluster as well

* fixed issue #2943: loadIndexesIntoMemory not returning the same structure
  as the rest of the collection APIs

* fixed issue #2949: ArangoError 1208: illegal name

* fixed issue #2874: Collection properties do not return `isVolatile`
  attribute

* potential fix for issue #2939: Segmentation fault when starting
  coordinator node

* fixed issue #2810: out of memory error when running UPDATE/REPLACE
  on medium-size collection

* fix potential deadlock errors in collector thread

* disallow the usage of volatile collections in the RocksDB engine
  by throwing an error when a collection is created with attribute
  `isVolatile` set to `true`.
  Volatile collections are unsupported by the RocksDB engine, so
  creating them should not succeed and silently create a non-volatile
  collection

* prevent V8 from issuing SIGILL instructions when it runs out of memory

  Now arangod will attempt to log a FATAL error into its logfile in case V8
  runs out of memory. In case V8 runs out of memory, it will still terminate the
  entire process. But at least there should be something in the ArangoDB logs
  indicating what the problem was. Apart from that, the arangod process should
  now be exited with SIGABRT rather than SIGILL as it shouldn't return into the
  V8 code that aborted the process with `__builtin_trap`.

  this potentially fixes issue #2920: DBServer crashing automatically post upgrade to 3.2

* Foxx queues and tasks now ensure that the scripts in them run with the same
  permissions as the Foxx code who started the task / queue

* fixed issue #2928: Offset problems

* fixed issue #2876: wrong skiplist index usage in edge collection

* fixed issue #2868: cname missing from logger-follow results in rocksdb

* fixed issue #2889: Traversal query using incorrect collection id

* fixed issue #2884: AQL traversal uniqueness constraints "propagating" to other traversals? Weird results

* arangoexport: added `--query` option for passing an AQL query to export the result

* fixed issue #2879: No result when querying for the last record of a query

* ui: allows now to edit default access level for collections in database
  _system for all users except the root user.

* The _users collection is no longer accessible outside the arngod process, _queues is always read-only

* added new option "--rocksdb.max-background-jobs"

* removed options "--rocksdb.max-background-compactions", "--rocksdb.base-background-compactions" and "--rocksdb.max-background-flushes"

* option "--rocksdb.compaction-read-ahead-size" now defaults to 2MB

* change Windows build so that RocksDB doesn't enforce AVX optimizations by default
  This fixes startup crashes on servers that do not have AVX CPU extensions

* speed up RocksDB secondary index creation and dropping

* removed RocksDB note in Geo index docs


v3.2.0 (2017-07-20)
-------------------

* fixed UI issues

* fixed multi-threading issues in Pregel

* fixed Foxx resilience

* added command-line option `--javascript.allow-admin-execute`

  This option can be used to control whether user-defined JavaScript code
  is allowed to be executed on server by sending via HTTP to the API endpoint
  `/_admin/execute`  with an authenticated user account.
  The default value is `false`, which disables the execution of user-defined
  code. This is also the recommended setting for production. In test environments,
  it may be convenient to turn the option on in order to send arbitrary setup
  or teardown commands for execution on the server.


v3.2.beta6 (2017-07-18)
-----------------------

* various bugfixes


v3.2.beta5 (2017-07-16)
-----------------------

* numerous bugfixes


v3.2.beta4 (2017-07-04)
-----------------------

* ui: fixed document view _from and _to linking issue for special characters

* added function `db._parse(query)` for parsing an AQL query and returning information about it

* fixed one medium priority and two low priority security user interface
  issues found by owasp zap.

* ui: added index deduplicate options

* ui: fixed renaming of collections for the rocksdb storage engine

* documentation and js fixes for secondaries

* RocksDB storage format was changed, users of the previous beta/alpha versions
  must delete the database directory and re-import their data

* enabled permissions on database and collection level

* added and changed some user related REST APIs
    * added `PUT /_api/user/{user}/database/{database}/{collection}` to change collection permission
    * added `GET /_api/user/{user}/database/{database}/{collection}`
    * added optional `full` parameter to the `GET /_api/user/{user}/database/` REST call

* added user functions in the arangoshell `@arangodb/users` module
    * added `grantCollection` and `revokeCollection` functions
    * added `permission(user, database, collection)` to retrieve collection specific rights

* added "deduplicate" attribute for array indexes, which controls whether inserting
  duplicate index values from the same document into a unique array index will lead to
  an error or not:

      // with deduplicate = true, which is the default value:
      db._create("test");
      db.test.ensureIndex({ type: "hash", fields: ["tags[*]"], deduplicate: true });
      db.test.insert({ tags: ["a", "b"] });
      db.test.insert({ tags: ["c", "d", "c"] }); // will work, because deduplicate = true
      db.test.insert({ tags: ["a"] }); // will fail

      // with deduplicate = false
      db._create("test");
      db.test.ensureIndex({ type: "hash", fields: ["tags[*]"], deduplicate: false });
      db.test.insert({ tags: ["a", "b"] });
      db.test.insert({ tags: ["c", "d", "c"] }); // will not work, because deduplicate = false
      db.test.insert({ tags: ["a"] }); // will fail

  The "deduplicate" attribute is now also accepted by the index creation HTTP
  API endpoint POST /_api/index and is returned by GET /_api/index.

* added optimizer rule "remove-filters-covered-by-traversal"

* Debian/Ubuntu installer: make messages about future package upgrades more clear

* fix a hangup in VST

  The problem happened when the two first chunks of a VST message arrived
  together on a connection that was newly switched to VST.

* fix deletion of outdated WAL files in RocksDB engine

* make use of selectivity estimates in hash, skiplist and persistent indexes
  in RocksDB engine

* changed VM overcommit recommendation for user-friendliness

* fix a shutdown bug in the cluster: a destroyed query could still be active

* do not terminate the entire server process if a temp file cannot be created
  (Windows only)

* fix log output in the front-end, it stopped in case of too many messages


v3.2.beta3 (2017-06-27)
-----------------------

* numerous bugfixes


v3.2.beta2 (2017-06-20)
-----------------------

* potentially fixed issue #2559: Duplicate _key generated on insertion

* fix invalid results (too many) when a skipping LIMIT was used for a
  traversal. `LIMIT x` or `LIMIT 0, x` were not affected, but `LIMIT s, x`
  may have returned too many results

* fix races in SSL communication code

* fix invalid locking in JWT authentication cache, which could have
  crashed the server

* fix invalid first group results for sorted AQL COLLECT when LIMIT
  was used

* fix potential race, which could make arangod hang on startup

* removed `exception` field from transaction error result; users should throw
  explicit `Error` instances to return custom exceptions (addresses issue #2561)

* fixed issue #2613: Reduce log level when Foxx manager tries to self heal missing database

* add a read only mode for users and collection level authorization

* removed `exception` field from transaction error result; users should throw
  explicit `Error` instances to return custom exceptions (addresses issue #2561)

* fixed issue #2677: Foxx disabling development mode creates non-deterministic service bundle

* fixed issue #2684: Legacy service UI not working


v3.2.beta1 (2017-06-12)
-----------------------

* provide more context for index errors (addresses issue #342)

* arangod now validates several OS/environment settings on startup and warns if
  the settings are non-ideal. Most of the checks are executed on Linux systems only.

* fixed issue #2515: The replace-or-with-in optimization rule might prevent use of indexes

* added `REGEX_REPLACE` AQL function

* the RocksDB storage format was changed, users of the previous alpha versions
  must delete the database directory and re-import their data

* added server startup option `--query.fail-on-warning`

  setting this option to `true` will abort any AQL query with an exception if
  it causes a warning at runtime. The value can be overridden per query by
  setting the `failOnWarning` attribute in a query's options.

* added --rocksdb.num-uncompressed-levels to adjust number of non-compressed levels

* added checks for memory managment and warn (i. e. if hugepages are enabled)

* set default SSL cipher suite string to "HIGH:!EXPORT:!aNULL@STRENGTH"

* fixed issue #2469: Authentication = true does not protect foxx-routes

* fixed issue #2459: compile success but can not run with rocksdb

* `--server.maximal-queue-size` is now an absolute maximum. If the queue is
  full, then 503 is returned. Setting it to 0 means "no limit".

* (Enterprise only) added authentication against an LDAP server

* fixed issue #2083: Foxx services aren't distributed to all coordinators

* fixed issue #2384: new coordinators don't pick up existing Foxx services

* fixed issue #2408: Foxx service validation causes unintended side-effects

* extended HTTP API with routes for managing Foxx services

* added distinction between hasUser and authorized within Foxx
  (cluster internal requests are authorized requests but don't have a user)

* arangoimp now has a `--threads` option to enable parallel imports of data

* PR #2514: Foxx services that can't be fixed by self-healing now serve a 503 error

* added `time` function to `@arangodb` module


v3.2.alpha4 (2017-04-25)
------------------------

* fixed issue #2450: Bad optimization plan on simple query

* fixed issue #2448: ArangoDB Web UI takes no action when Delete button is clicked

* fixed issue #2442: Frontend shows already deleted databases during login

* added 'x-content-type-options: nosniff' to avoid MSIE bug

* set default value for `--ssl.protocol` from TLSv1 to TLSv1.2.

* AQL breaking change in cluster:
  The SHORTEST_PATH statement using edge-collection names instead
  of a graph name now requires to explicitly name the vertex-collection names
  within the AQL query in the cluster. It can be done by adding `WITH <name>`
  at the beginning of the query.

  Example:
  ```
  FOR v,e IN OUTBOUND SHORTEST_PATH @start TO @target edges [...]
  ```

  Now has to be:

  ```
  WITH vertices
  FOR v,e IN OUTBOUND SHORTEST_PATH @start TO @target edges [...]
  ```

  This change is due to avoid dead-lock sitations in clustered case.
  An error stating the above is included.

* add implicit use of geo indexes when using SORT/FILTER in AQL, without
  the need to use the special-purpose geo AQL functions `NEAR` or `WITHIN`.

  the special purpose `NEAR` AQL function can now be substituted with the
  following AQL (provided there is a geo index present on the `doc.latitude`
  and `doc.longitude` attributes):

      FOR doc in geoSort
        SORT DISTANCE(doc.latitude, doc.longitude, 0, 0)
        LIMIT 5
        RETURN doc

  `WITHIN` can be substituted with the following AQL:

      FOR doc in geoFilter
        FILTER DISTANCE(doc.latitude, doc.longitude, 0, 0) < 2000
        RETURN doc

  Compared to using the special purpose AQL functions this approach has the
  advantage that it is more composable, and will also honor any `LIMIT` values
  used in the AQL query.

* potential fix for shutdown hangs on OSX

* added KB, MB, GB prefix for integer parameters, % for integer parameters
  with a base value

* added JEMALLOC 4.5.0

* added `--vm.resident-limit` and `--vm.path` for file-backed memory mapping
  after reaching a configurable maximum RAM size

* try recommended limit for file descriptors in case of unlimited
  hard limit

* issue #2413: improve logging in case of lock timeout and deadlocks

* added log topic attribute to /_admin/log api

* removed internal build option `USE_DEV_TIMERS`

  Enabling this option activated some proprietary timers for only selected
  events in arangod. Instead better use `perf` to gather timings.


v3.2.alpha3 (2017-03-22)
------------------------

* increase default collection lock timeout from 30 to 900 seconds

* added function `db._engine()` for retrieval of storage engine information at
  server runtime

  There is also an HTTP REST handler at GET /_api/engine that returns engine
  information.

* require at least cmake 3.2 for building ArangoDB

* make arangod start with less V8 JavaScript contexts

  This speeds up the server start (a little bit) and makes it use less memory.
  Whenever a V8 context is needed by a Foxx action or some other operation and
  there is no usable V8 context, a new one will be created dynamically now.

  Up to `--javascript.v8-contexts` V8 contexts will be created, so this option
  will change its meaning. Previously as many V8 contexts as specified by this
  option were created at server start, and the number of V8 contexts did not
  change at runtime. Now up to this number of V8 contexts will be in use at the
  same time, but the actual number of V8 contexts is dynamic.

  The garbage collector thread will automatically delete unused V8 contexts after
  a while. The number of spare contexts will go down to as few as configured in
  the new option `--javascript.v8-contexts-minimum`. Actually that many V8 contexts
  are also created at server start.

  The first few requests in new V8 contexts will take longer than in contexts
  that have been there already. Performance may therefore suffer a bit for the
  initial requests sent to ArangoDB or when there are only few but performance-
  critical situations in which new V8 contexts will be created. If this is a
  concern, it can easily be fixed by setting `--javascipt.v8-contexts-minimum`
  and `--javascript.v8-contexts` to a relatively high value, which will guarantee
  that many number of V8 contexts to be created at startup and kept around even
  when unused.

  Waiting for an unused V8 context will now also abort if no V8 context can be
  acquired/created after 120 seconds.

* improved diagnostic messages written to logfiles by supervisor process

* fixed issue #2367

* added "bindVars" to attributes of currently running and slow queries

* added "jsonl" as input file type for arangoimp

* upgraded version of bundled zlib library from 1.2.8 to 1.2.11

* added input file type `auto` for arangoimp so it can automatically detect the
  type of the input file from the filename extension

* fixed variables parsing in GraphQL

* added `--translate` option for arangoimp to translate attribute names from
  the input files to attriubte names expected by ArangoDB

  The `--translate` option can be specified multiple times (once per translation
  to be executed). The following example renames the "id" column from the input
  file to "_key", and the "from" column to "_from", and the "to" column to "_to":

      arangoimp --type csv --file data.csv --translate "id=_key" --translate "from=_from" --translate "to=_to"

  `--translate` works for CSV and TSV inputs only.

* changed default value for `--server.max-packet-size` from 128 MB to 256 MB

* fixed issue #2350

* fixed issue #2349

* fixed issue #2346

* fixed issue #2342

* change default string truncation length from 80 characters to 256 characters for
  `print`/`printShell` functions in ArangoShell and arangod. This will emit longer
  prefixes of string values before truncating them with `...`, which is helpful
  for debugging.

* always validate incoming JSON HTTP requests for duplicate attribute names

  Incoming JSON data with duplicate attribute names will now be rejected as
  invalid. Previous versions of ArangoDB only validated the uniqueness of
  attribute names inside incoming JSON for some API endpoints, but not
  consistently for all APIs.

* don't let read-only transactions block the WAL collector

* allow passing own `graphql-sync` module instance to Foxx GraphQL router

* arangoexport can now export to csv format

* arangoimp: fixed issue #2214

* Foxx: automatically add CORS response headers

* added "OPTIONS" to CORS `access-control-allow-methods` header

* Foxx: Fix arangoUser sometimes not being set correctly

* fixed issue #1974


v3.2.alpha2 (2017-02-20)
------------------------

* ui: fixed issue #2065

* ui: fixed a dashboard related memory issue

* Internal javascript rest actions will now hide their stack traces to the client
  unless maintainer mode is activated. Instead they will always log to the logfile

* Removed undocumented internal HTTP API:
  * PUT _api/edges

  The documented GET _api/edges and the undocumented POST _api/edges remains unmodified.

* updated V8 version to 5.7.0.0

* change undocumented behaviour in case of invalid revision ids in
  If-Match and If-None-Match headers from 400 (BAD) to 412 (PRECONDITION
  FAILED).

* change undocumented behaviour in case of invalid revision ids in
  JavaScript document operations from 1239 ("illegal document revision")
  to 1200 ("conflict").

* added data export tool, arangoexport.

  arangoexport can be used to export collections to json, jsonl or xml
  and export a graph or collections to xgmml.

* fixed a race condition when closing a connection

* raised default hard limit on threads for very small to 64

* fixed negative counting of http connection in UI


v3.2.alpha1 (2017-02-05)
------------------------

* added figure `httpRequests` to AQL query statistics

* removed revisions cache intermediate layer implementation

* obsoleted startup options `--database.revision-cache-chunk-size` and
  `--database.revision-cache-target-size`

* fix potential port number over-/underruns

* added startup option `--log.shorten-filenames` for controlling whether filenames
  in log messages should be shortened to just the filename with the absolute path

* removed IndexThreadFeature, made `--database.index-threads` option obsolete

* changed index filling to make it more parallel, dispatch tasks to boost::asio

* more detailed stacktraces in Foxx apps

* generated Foxx services now use swagger tags


v3.1.24 (XXXX-XX-XX)
--------------------

* fixed one more LIMIT issue in traversals


v3.1.23 (2017-06-19)
--------------------

* potentially fixed issue #2559: Duplicate _key generated on insertion

* fix races in SSL communication code

* fix invalid results (too many) when a skipping LIMIT was used for a
  traversal. `LIMIT x` or `LIMIT 0, x` were not affected, but `LIMIT s, x`
  may have returned too many results

* fix invalid first group results for sorted AQL COLLECT when LIMIT
  was used

* fix invalid locking in JWT authentication cache, which could have
  crashed the server

* fix undefined behavior in traverser when traversals were used inside
  a FOR loop


v3.1.22 (2017-06-07)
--------------------

* fixed issue #2505: Problem with export + report of a bug

* documented changed behavior of WITH

* fixed ui glitch in aardvark

* avoid agency compaction bug

* fixed issue #2283: disabled proxy communication internally


v3.1.21 (2017-05-22)
--------------------

* fixed issue #2488:  AQL operator IN error when data use base64 chars

* more randomness in seeding RNG

v3.1.20 (2016-05-16)
--------------------

* fixed incorrect sorting for distributeShardsLike

* improve reliability of AgencyComm communication with Agency

* fixed shard numbering bug, where ids were erouneously incremented by 1

* remove an unnecessary precondition in createCollectionCoordinator

* funny fail rotation fix

* fix in SimpleHttpClient for correct advancement of readBufferOffset

* forward SIG_HUP in supervisor process to the server process to fix logrotaion
  You need to stop the remaining arangod server process manually for the upgrade to work.


v3.1.19 (2017-04-28)
--------------------

* Fixed a StackOverflow issue in Traversal and ShortestPath. Occured if many (>1000) input
  values in a row do not return any result. Fixes issue: #2445

* fixed issue #2448

* fixed issue #2442

* added 'x-content-type-options: nosniff' to avoid MSIE bug

* fixed issue #2441

* fixed issue #2440

* Fixed a StackOverflow issue in Traversal and ShortestPath. Occured if many (>1000) input
  values in a row do not return any result. Fixes issue: #2445

* fix occasional hanging shutdowns on OS X


v3.1.18 (2017-04-18)
--------------------

* fixed error in continuous synchronization of collections

* fixed spurious hangs on server shutdown

* better error messages during restore collection

* completely overhaul supervision. More detailed tests

* Fixed a dead-lock situation in cluster traversers, it could happen in
  rare cases if the computation on one DBServer could be completed much earlier
  than the other server. It could also be restricted to SmartGraphs only.

* (Enterprise only) Fixed a bug in SmartGraph DepthFirstSearch. In some
  more complicated queries, the maxDepth limit of 1 was not considered strictly
  enough, causing the traverser to do unlimited depth searches.

* fixed issue #2415

* fixed issue #2422

* fixed issue #1974


v3.1.17 (2017-04-04)
--------------------

* (Enterprise only) fixed a bug where replicationFactor was not correctly
  forwarded in SmartGraph creation.

* fixed issue #2404

* fixed issue #2397

* ui - fixed smart graph option not appearing

* fixed issue #2389

* fixed issue #2400


v3.1.16 (2017-03-27)
--------------------

* fixed issue #2392

* try to raise file descriptors to at least 8192, warn otherwise

* ui - aql editor improvements + updated ace editor version (memory leak)

* fixed lost HTTP requests

* ui - fixed some event issues

* avoid name resolution when given connection string is a valid ip address

* helps with issue #1842, bug in COLLECT statement in connection with LIMIT.

* fix locking bug in cluster traversals

* increase lock timeout defaults

* increase various cluster timeouts

* limit default target size for revision cache to 1GB, which is better for
  tight RAM situations (used to be 40% of (totalRAM - 1GB), use
  --database.revision-cache-target-size <VALUEINBYTES> to get back the
  old behaviour

* fixed a bug with restarted servers indicating status as "STARTUP"
  rather that "SERVING" in Nodes UI.


v3.1.15 (2017-03-20)
--------------------

* add logrotate configuration as requested in #2355

* fixed issue #2376

* ui - changed document api due a chrome bug

* ui - fixed a submenu bug

* added endpoint /_api/cluster/endpoints in cluster case to get all
  coordinator endpoints

* fix documentation of /_api/endpoint, declaring this API obsolete.

* Foxx response objects now have a `type` method for manipulating the content-type header

* Foxx tests now support `xunit` and `tap` reporters


v3.1.14 (2017-03-13)
--------------------

* ui - added feature request (multiple start nodes within graph viewer) #2317

* added missing locks to authentication cache methods

* ui - added feature request (multiple start nodes within graph viewer) #2317

* ui - fixed wrong merge of statistics information from different coordinators

* ui - fixed issue #2316

* ui - fixed wrong protocol usage within encrypted environment

* fixed compile error on Mac Yosemite

* minor UI fixes


v3.1.13 (2017-03-06)
--------------------

* fixed variables parsing in GraphQL

* fixed issue #2214

* fixed issue #2342

* changed thread handling to queue only user requests on coordinator

* use exponential backoff when waiting for collection locks

* repair short name server lookup in cluster in the case of a removed
  server


v3.1.12 (2017-02-28)
--------------------

* disable shell color escape sequences on Windows

* fixed issue #2326

* fixed issue #2320

* fixed issue #2315

* fixed a race condition when closing a connection

* raised default hard limit on threads for very small to 64

* fixed negative counting of http connection in UI

* fixed a race when renaming collections

* fixed a race when dropping databases


v3.1.11 (2017-02-17)
--------------------

* fixed a race between connection closing and sending out last chunks of data to clients
  when the "Connection: close" HTTP header was set in requests

* ui: optimized smart graph creation usability

* ui: fixed #2308

* fixed a race in async task cancellation via `require("@arangodb/tasks").unregisterTask()`

* fixed spuriously hanging threads in cluster AQL that could sit idle for a few minutes

* fixed potential numeric overflow for big index ids in index deletion API

* fixed sort issue in cluster, occurring when one of the local sort buffers of a
  GatherNode was empty

* reduce number of HTTP requests made for certain kinds of join queries in cluster,
  leading to speedup of some join queries

* supervision deals with demised coordinators correctly again

* implement a timeout in TraverserEngineRegistry

* agent communication reduced in large batches of append entries RPCs

* inception no longer estimates RAFT timings

* compaction in agents has been moved to a separate thread

* replicated logs hold local timestamps

* supervision jobs failed leader and failed follower revisited for
  function in precarious stability situations

* fixed bug in random number generator for 64bit int


v3.1.10 (2017-02-02)
--------------------

* updated versions of bundled node modules:
  - joi: from 8.4.2 to 9.2.0
  - joi-to-json-schema: from 2.2.0 to 2.3.0
  - sinon: from 1.17.4 to 1.17.6
  - lodash: from 4.13.1 to 4.16.6

* added shortcut for AQL ternary operator
  instead of `condition ? true-part : false-part` it is now possible to also use a
  shortcut variant `condition ? : false-part`, e.g.

      FOR doc IN docs RETURN doc.value ?: 'not present'

  instead of

      FOR doc IN docs RETURN doc.value ? doc.value : 'not present'

* fixed wrong sorting order in cluster, if an index was used to sort with many
  shards.

* added --replication-factor, --number-of-shards and --wait-for-sync to arangobench

* turn on UTF-8 string validation for VelocyPack values received via VST connections

* fixed issue #2257

* upgraded Boost version to 1.62.0

* added optional detail flag for db.<collection>.count()
  setting the flag to `true` will make the count operation returned the per-shard
  counts for the collection:

      db._create("test", { numberOfShards: 10 });
      for (i = 0; i < 1000; ++i) {
        db.test.insert({value: i});
      }
      db.test.count(true);

      {
        "s100058" : 99,
        "s100057" : 103,
        "s100056" : 100,
        "s100050" : 94,
        "s100055" : 90,
        "s100054" : 122,
        "s100051" : 109,
        "s100059" : 99,
        "s100053" : 95,
        "s100052" : 89
      }

* added optional memory limit for AQL queries:

      db._query("FOR i IN 1..100000 SORT i RETURN i", {}, { options: { memoryLimit: 100000 } });

  This option limits the default maximum amount of memory (in bytes) that a single
  AQL query can use.
  When a single AQL query reaches the specified limit value, the query will be
  aborted with a *resource limit exceeded* exception. In a cluster, the memory
  accounting is done per shard, so the limit value is effectively a memory limit per
  query per shard.

  The global limit value can be overriden per query by setting the *memoryLimit*
  option value for individual queries when running an AQL query.

* added server startup option `--query.memory-limit`

* added convenience function to create vertex-centric indexes.

  Usage: `db.collection.ensureVertexCentricIndex("label", {type: "hash", direction: "outbound"})`
  That will create an index that can be used on OUTBOUND with filtering on the
  edge attribute `label`.

* change default log output for tools to stdout (instead of stderr)

* added option -D to define a configuration file environment key=value

* changed encoding behavior for URLs encoded in the C++ code of ArangoDB:
  previously the special characters `-`, `_`, `~` and `.` were returned as-is
  after URL-encoding, now `.` will be encoded to be `%2e`.
  This also changes the behavior of how incoming URIs are processed: previously
  occurrences of `..` in incoming request URIs were collapsed (e.g. `a/../b/` was
  collapsed to a plain `b/`). Now `..` in incoming request URIs are not collapsed.

* Foxx request URL suffix is no longer unescaped

* @arangodb/request option json now defaults to `true` if the response body is not empty and encoding is not explicitly set to `null` (binary).
  The option can still be set to `false` to avoid unnecessary attempts at parsing the response as JSON.

* Foxx configuration values for unknown options will be discarded when saving the configuration in production mode using the web interface

* module.context.dependencies is now immutable

* process.stdout.isTTY now returns `true` in arangosh and when running arangod with the `--console` flag

* add support for Swagger tags in Foxx


v3.1.9 (XXXX-XX-XX)
-------------------

* macos CLI package: store databases and apps in the users home directory

* ui: fixed re-login issue within a non system db, when tab was closed

* fixed a race in the VelocyStream Commtask implementation

* fixed issue #2256


v3.1.8 (2017-01-09)
-------------------

* add Windows silent installer

* add handling of debug symbols during Linux & windows release builds.

* fixed issue #2181

* fixed issue #2248: reduce V8 max old space size from 3 GB to 1 GB on 32 bit systems

* upgraded Boost version to 1.62.0

* fixed issue #2238

* fixed issue #2234

* agents announce new endpoints in inception phase to leader

* agency leadership accepts updatet endpoints to given uuid

* unified endpoints replace localhost with 127.0.0.1

* fix several problems within an authenticated cluster


v3.1.7 (2016-12-29)
-------------------

* fixed one too many elections in RAFT

* new agency comm backported from devel


v3.1.6 (2016-12-20)
-------------------

* fixed issue #2227

* fixed issue #2220

* agency constituent/agent bug fixes in race conditions picking up
  leadership

* supervision does not need waking up anymore as it is running
  regardless

* agents challenge their leadership more rigorously


v3.1.5 (2016-12-16)
-------------------

* lowered default value of `--database.revision-cache-target-size` from 75% of
  RAM to less than 40% of RAM

* fixed issue #2218

* fixed issue #2217

* Foxx router.get/post/etc handler argument can no longer accidentally omitted

* fixed issue #2223


v3.1.4 (2016-12-08)
-------------------

* fixed issue #2211

* fixed issue #2204

* at cluster start, coordinators wait until at least one DBserver is there,
  and either at least two DBservers are there or 15s have passed, before they
  initiate the bootstrap of system collections.

* more robust agency startup from devel

* supervision's AddFollower adds many followers at once

* supervision has new FailedFollower job

* agency's Node has new method getArray

* agency RAFT timing estimates more conservative in waitForSync
  scenario

* agency RAFT timing estimates capped at maximum 2.0/10.0 for low/high


v3.1.3 (2016-12-02)
-------------------

* fix a traversal bug when using skiplist indexes:
  if we have a skiplist of ["a", "unused", "_from"] and a traversal like:
  FOR v,e,p IN OUTBOUND @start @@edges
    FILTER p.edges[0].a == 'foo'
    RETURN v
  And the above index applied on "a" is considered better than EdgeIndex, than
  the executor got into undefined behaviour.

* fix endless loop when trying to create a collection with replicationFactor: -1


v3.1.2 (2016-11-24)
-------------------

* added support for descriptions field in Foxx dependencies

* (Enterprise only) fixed a bug in the statistic report for SmartGraph traversals.
Now they state correctly how many documents were fetched from the index and how many
have been filtered.

* Prevent uniform shard distribution when replicationFactor == numServers

v3.1.1 (2016-11-15)
-------------------

* fixed issue #2176

* fixed issue #2168

* display index usage of traversals in AQL explainer output (previously missing)

* fixed issue #2163

* preserve last-used HLC value across server starts

* allow more control over handling of pre-3.1 _rev values

  this changes the server startup option `--database.check-30-revisions` from a boolean (true/false)
  parameter to a string parameter with the following possible values:

  - "fail":
    will validate _rev values of 3.0 collections on collection loading and throw an exception when invalid _rev values are found.
    in this case collections with invalid _rev values are marked as corrupted and cannot be used in the ArangoDB 3.1 instance.
    the fix procedure for such collections is to export the collections from 3.0 database with arangodump and restore them in 3.1 with arangorestore.
    collections that do not contain invalid _rev values are marked as ok and will not be re-checked on following loads.
    collections that contain invalid _rev values will be re-checked on following loads.

  - "true":
    will validate _rev values of 3.0 collections on collection loading and print a warning when invalid _rev values are found.
    in this case collections with invalid _rev values can be used in the ArangoDB 3.1 instance.
    however, subsequent operations on documents with invalid _rev values may silently fail or fail with explicit errors.
    the fix procedure for such collections is to export the collections from 3.0 database with arangodump and restore them in 3.1 with arangorestore.
    collections that do not contain invalid _rev values are marked as ok and will not be re-checked on following loads.
    collections that contain invalid _rev values will be re-checked on following loads.

  - "false":
    will not validate _rev values on collection loading and not print warnings.
    no hint is given when invalid _rev values are found.
    subsequent operations on documents with invalid _rev values may silently fail or fail with explicit errors.
    this setting does not affect whether collections are re-checked later.
    collections will be re-checked on following loads if `--database.check-30-revisions` is later set to either `true` or `fail`.

  The change also suppresses warnings that were printed when collections were restored using arangorestore, and the restore
  data contained invalid _rev values. Now these warnings are suppressed, and new HLC _rev values are generated for these documents
  as before.

* added missing functions to AQL syntax highlighter in web interface

* fixed display of `ANY` direction in traversal explainer output (direction `ANY` was shown as either
  `INBOUND` or `OUTBOUND`)

* changed behavior of toJSON() function when serializing an object before saving it in the database

  if an object provides a toJSON() function, this function is still called for serializing it.
  the change is that the result of toJSON() is not stringified anymore, but saved as is. previous
  versions of ArangoDB called toJSON() and after that additionally stringified its result.

  This change will affect the saving of JS Buffer objects, which will now be saved as arrays of
  bytes instead of a comma-separated string of the Buffer's byte contents.

* allow creating unique indexes on more attributes than present in shardKeys

  The following combinations of shardKeys and indexKeys are allowed/not allowed:

  shardKeys     indexKeys
      a             a        ok
      a             b    not ok
      a           a b        ok
    a b             a    not ok
    a b             b    not ok
    a b           a b        ok
    a b         a b c        ok
  a b c           a b    not ok
  a b c         a b c        ok

* fixed wrong version in web interface login screen (EE only)

* make web interface not display an exclamation mark next to ArangoDB version number 3.1

* fixed search for arbitrary document attributes in web interface in case multiple
  search values were used on different attribute names. in this case, the search always
  produced an empty result

* disallow updating `_from` and `_to` values of edges in Smart Graphs. Updating these
  attributes would lead to potential redistribution of edges to other shards, which must be
  avoided.

* fixed issue #2148

* updated graphql-sync dependency to 0.6.2

* fixed issue #2156

* fixed CRC4 assembly linkage


v3.1.0 (2016-10-29)
-------------------

* AQL breaking change in cluster:

  from ArangoDB 3.1 onwards `WITH` is required for traversals in a
  clustered environment in order to avoid deadlocks.

  Note that for queries that access only a single collection or that have all
  collection names specified somewhere else in the query string, there is no
  need to use *WITH*. *WITH* is only useful when the AQL query parser cannot
  automatically figure out which collections are going to be used by the query.
  *WITH* is only useful for queries that dynamically access collections, e.g.
  via traversals, shortest path operations or the *DOCUMENT()* function.

  more info can be found [here](https://github.com/arangodb/arangodb/blob/devel/Documentation/Books/AQL/Operations/With.md)

* added AQL function `DISTANCE` to calculate the distance between two arbitrary
  coordinates (haversine formula)

* fixed issue #2110

* added Auto-aptation of RAFT timings as calculations only


v3.1.rc2 (2016-10-10)
---------------------

* second release candidate


v3.1.rc1 (2016-09-30)
---------------------

* first release candidate


v3.1.alpha2 (2016-09-01)
------------------------

* added module.context.createDocumentationRouter to replace module.context.apiDocumentation

* bug in RAFT implementation of reads. dethroned leader still answered requests in isolation

* ui: added new graph viewer

* ui: aql-editor added tabular & graph display

* ui: aql-editor improved usability

* ui: aql-editor: query profiling support

* fixed issue #2109

* fixed issue #2111

* fixed issue #2075

* added AQL function `DISTANCE` to calculate the distance between two arbitrary
  coordinates (haversine formula)

* rewrote scheduler and dispatcher based on boost::asio

  parameters changed:
    `--scheduler.threads` and `--server.threads` are now merged into a single one: `--server.threads`

    hidden `--server.extra-threads` has been removed

    hidden `--server.aql-threads` has been removed

    hidden `--server.backend` has been removed

    hidden `--server.show-backends` has been removed

    hidden `--server.thread-affinity` has been removed

* fixed issue #2086

* fixed issue #2079

* fixed issue #2071

  make the AQL query optimizer inject filter condition expressions referred to
  by variables during filter condition aggregation.
  For example, in the following query

      FOR doc IN collection
        LET cond1 = (doc.value == 1)
        LET cond2 = (doc.value == 2)
        FILTER cond1 || cond2
        RETURN { doc, cond1, cond2 }

  the optimizer will now inject the conditions for `cond1` and `cond2` into the filter
  condition `cond1 || cond2`, expanding it to `(doc.value == 1) || (doc.value == 2)`
  and making these conditions available for index searching.

  Note that the optimizer previously already injected some conditions into other
  conditions, but only if the variable that defined the condition was not used
  elsewhere. For example, the filter condition in the query

      FOR doc IN collection
        LET cond = (doc.value == 1)
        FILTER cond
        RETURN { doc }

  already got optimized before because `cond` was only used once in the query and
  the optimizer decided to inject it into the place where it was used.

  This only worked for variables that were referred to once in the query.
  When a variable was used multiple times, the condition was not injected as
  in the following query:

      FOR doc IN collection
        LET cond = (doc.value == 1)
        FILTER cond
        RETURN { doc, cond }

  The fix for #2070 now will enable this optimization so that the query can
  use an index on `doc.value` if available.

* changed behavior of AQL array comparison operators for empty arrays:
  * `ALL` and `ANY` now always return `false` when the left-hand operand is an
    empty array. The behavior for non-empty arrays does not change:
    * `[] ALL == 1` will return `false`
    * `[1] ALL == 1` will return `true`
    * `[1, 2] ALL == 1` will return `false`
    * `[2, 2] ALL == 1` will return `false`
    * `[] ANY == 1` will return `false`
    * `[1] ANY == 1` will return `true`
    * `[1, 2] ANY == 1` will return `true`
    * `[2, 2] ANY == 1` will return `false`
  * `NONE` now always returns `true` when the left-hand operand is an empty array.
    The behavior for non-empty arrays does not change:
    * `[] NONE == 1` will return `true`
    * `[1] NONE == 1` will return `false`
    * `[1, 2] NONE == 1` will return `false`
    * `[2, 2] NONE == 1` will return `true`

* added experimental AQL functions `JSON_STRINGIFY` and `JSON_PARSE`

* added experimental support for incoming gzip-compressed requests

* added HTTP REST APIs for online loglevel adjustments:

  - GET `/_admin/log/level` returns the current loglevel settings
  - PUT `/_admin/log/level` modifies the current loglevel settings

* PATCH /_api/gharial/{graph-name}/vertex/{collection-name}/{vertex-key}
  - changed default value for keepNull to true

* PATCH /_api/gharial/{graph-name}/edge/{collection-name}/{edge-key}
  - changed default value for keepNull to true

* renamed `maximalSize` attribute in parameter.json files to `journalSize`

  The `maximalSize` attribute will still be picked up from collections that
  have not been adjusted. Responses from the replication API will now also use
  `journalSize` instead of `maximalSize`.

* added `--cluster.system-replication-factor` in order to adjust the
  replication factor for new system collections

* fixed issue #2012

* added a memory expection in case V8 memory gets too low

* added Optimizer Rule for other indexes in Traversals
  this allows AQL traversals to use other indexes than the edge index.
  So traversals with filters on edges can now make use of more specific
  indexes, e.g.

      FOR v, e, p IN 2 OUTBOUND @start @@edge FILTER p.edges[0].foo == "bar"

  will prefer a Hash Index on [_from, foo] above the EdgeIndex.

* fixed epoch computation in hybrid logical clock

* fixed thread affinity

* replaced require("internal").db by require("@arangodb").db

* added option `--skip-lines` for arangoimp
  this allows skipping the first few lines from the import file in case the
  CSV or TSV import are used

* fixed periodic jobs: there should be only one instance running - even if it
  runs longer than the period

* improved performance of primary index and edge index lookups

* optimizations for AQL `[*]` operator in case no filter, no projection and
  no offset/limit are used

* added AQL function `OUTERSECTION` to return the symmetric difference of its
  input arguments

* Foxx manifests of installed services are now saved to disk with indentation

* Foxx tests and scripts in development mode should now always respect updated
  files instead of loading stale modules

* When disabling Foxx development mode the setup script is now re-run

* Foxx now provides an easy way to directly serve GraphQL requests using the
  `@arangodb/foxx/graphql` module and the bundled `graphql-sync` dependency

* Foxx OAuth2 module now correctly passes the `access_token` to the OAuth2 server

* added iconv-lite and timezone modules

* web interface now allows installing GitHub and zip services in legacy mode

* added module.context.createDocumentationRouter to replace module.context.apiDocumentation

* bug in RAFT implementation of reads. dethroned leader still answered
  requests in isolation

* all lambdas in ClusterInfo might have been left with dangling references.

* Agency bug fix for handling of empty json objects as values.

* Foxx tests no longer support the Mocha QUnit interface as this resulted in weird
  inconsistencies in the BDD and TDD interfaces. This fixes the TDD interface
  as well as out-of-sequence problems when using the BDD before/after functions.

* updated bundled JavaScript modules to latest versions; joi has been updated from 8.4 to 9.2
  (see [joi 9.0.0 release notes](https://github.com/hapijs/joi/issues/920) for information on
  breaking changes and new features)

* fixed issue #2139

* updated graphql-sync dependency to 0.6.2

* fixed issue #2156


v3.0.13 (XXXX-XX-XX)
--------------------

* fixed issue #2315

* fixed issue #2210


v3.0.12 (2016-11-23)
--------------------

* fixed issue #2176

* fixed issue #2168

* fixed issues #2149, #2159

* fixed error reporting for issue #2158

* fixed assembly linkage bug in CRC4 module

* added support for descriptions field in Foxx dependencies


v3.0.11 (2016-11-08)
--------------------

* fixed issue #2140: supervisor dies instead of respawning child

* fixed issue #2131: use shard key value entered by user in web interface

* fixed issue #2129: cannot kill a long-run query

* fixed issue #2110

* fixed issue #2081

* fixed issue #2038

* changes to Foxx service configuration or dependencies should now be
  stored correctly when options are cleared or omitted

* Foxx tests no longer support the Mocha QUnit interface as this resulted in weird
  inconsistencies in the BDD and TDD interfaces. This fixes the TDD interface
  as well as out-of-sequence problems when using the BDD before/after functions.

* fixed issue #2148


v3.0.10 (2016-09-26)
--------------------

* fixed issue #2072

* fixed issue #2070

* fixed slow cluster starup issues. supervision will demonstrate more
  patience with db servers


v3.0.9 (2016-09-21)
-------------------

* fixed issue #2064

* fixed issue #2060

* speed up `collection.any()` and skiplist index creation

* fixed multiple issues where ClusterInfo bug hung agency in limbo
  timeouting on multiple collection and database callbacks


v3.0.8 (2016-09-14)
-------------------

* fixed issue #2052

* fixed issue #2005

* fixed issue #2039

* fixed multiple issues where ClusterInfo bug hung agency in limbo
  timeouting on multiple collection and database callbacks


v3.0.7 (2016-09-05)
-------------------

* new supervision job handles db server failure during collection creation.


v3.0.6 (2016-09-02)
-------------------

* fixed issue #2026

* slightly better error diagnostics for AQL query compilation and replication

* fixed issue #2018

* fixed issue #2015

* fixed issue #2012

* fixed wrong default value for arangoimp's `--on-duplicate` value

* fix execution of AQL traversal expressions when there are multiple
  conditions that refer to variables set outside the traversal

* properly return HTTP 503 in JS actions when backend is gone

* supervision creates new key in agency for failed servers

* new shards will not be allocated on failed or cleaned servers


v3.0.5 (2016-08-18)
-------------------

* execute AQL ternary operator via C++ if possible

* fixed issue #1977

* fixed extraction of _id attribute in AQL traversal conditions

* fix SSL agency endpoint

* Minimum RAFT timeout was one order of magnitude to short.

* Optimized RAFT RPCs from leader to followers for efficiency.

* Optimized RAFT RPC handling on followers with respect to compaction.

* Fixed bug in handling of duplicates and overlapping logs

* Fixed bug in supervision take over after leadership change.

v3.0.4 (2016-08-01)
-------------------

* added missing lock for periodic jobs access

* fix multiple foxx related cluster issues

* fix handling of empty AQL query strings

* fixed issue in `INTERSECTION` AQL function with duplicate elements
  in the source arrays

* fixed issue #1970

* fixed issue #1968

* fixed issue #1967

* fixed issue #1962

* fixed issue #1959

* replaced require("internal").db by require("@arangodb").db

* fixed issue #1954

* fixed issue #1953

* fixed issue #1950

* fixed issue #1949

* fixed issue #1943

* fixed segfault in V8, by backporting https://bugs.chromium.org/p/v8/issues/detail?id=5033

* Foxx OAuth2 module now correctly passes the `access_token` to the OAuth2 server

* fixed credentialed CORS requests properly respecting --http.trusted-origin

* fixed a crash in V8Periodic task (forgotten lock)

* fixed two bugs in synchronous replication (syncCollectionFinalize)


v3.0.3 (2016-07-17)
-------------------

* fixed issue #1942

* fixed issue #1941

* fixed array index batch insertion issues for hash indexes that caused problems when
  no elements remained for insertion

* fixed AQL MERGE() function with External objects originating from traversals

* fixed some logfile recovery errors with error message "document not found"

* fixed issue #1937

* fixed issue #1936

* improved performance of arangorestore in clusters with synchronous
  replication

* Foxx tests and scripts in development mode should now always respect updated
  files instead of loading stale modules

* When disabling Foxx development mode the setup script is now re-run

* Foxx manifests of installed services are now saved to disk with indentation


v3.0.2 (2016-07-09)
-------------------

* fixed assertion failure in case multiple remove operations were used in the same query

* fixed upsert behavior in case upsert was used in a loop with the same document example

* fixed issue #1930

* don't expose local file paths in Foxx error messages.

* fixed issue #1929

* make arangodump dump the attribute `isSystem` when dumping the structure
  of a collection, additionally make arangorestore not fail when the attribute
  is missing

* fixed "Could not extract custom attribute" issue when using COLLECT with
  MIN/MAX functions in some contexts

* honor presence of persistent index for sorting

* make AQL query optimizer not skip "use-indexes-rule", even if enough
  plans have been created already

* make AQL optimizer not skip "use-indexes-rule", even if enough execution plans
  have been created already

* fix double precision value loss in VelocyPack JSON parser

* added missing SSL support for arangorestore

* improved cluster import performance

* fix Foxx thumbnails on DC/OS

* fix Foxx configuration not being saved

* fix Foxx app access from within the frontend on DC/OS

* add option --default-replication-factor to arangorestore and simplify
  the control over the number of shards when restoring

* fix a bug in the VPack -> V8 conversion if special attributes _key,
  _id, _rev, _from and _to had non-string values, which is allowed
  below the top level

* fix malloc_usable_size for darwin


v3.0.1 (2016-06-30)
-------------------

* fixed periodic jobs: there should be only one instance running - even if it
  runs longer than the period

* increase max. number of collections in AQL queries from 32 to 256

* fixed issue #1916: header "authorization" is required" when opening
  services page

* fixed issue #1915: Explain: member out of range

* fixed issue #1914: fix unterminated buffer

* don't remove lockfile if we are the same (now stale) pid
  fixes docker setups (our pid will always be 1)

* do not use revision id comparisons in compaction for determining whether a
  revision is obsolete, but marker memory addresses
  this ensures revision ids don't matter when compacting documents

* escape Unicode characters in JSON HTTP responses
  this converts UTF-8 characters in HTTP responses of arangod into `\uXXXX`
  escape sequences. This makes the HTTP responses fit into the 7 bit ASCII
  character range, which speeds up HTTP response parsing for some clients,
  namely node.js/v8

* add write before read collections when starting a user transaction
  this allows specifying the same collection in both read and write mode without
  unintended side effects

* fixed buffer overrun that occurred when building very large result sets

* index lookup optimizations for primary index and edge index

* fixed "collection is a nullptr" issue when starting a traversal from a transaction

* enable /_api/import on coordinator servers


v3.0.0 (2016-06-22)
-------------------

* minor GUI fixxes

* fix for replication and nonces


v3.0.0-rc3 (2016-06-19)
-----------------------

* renamed various Foxx errors to no longer refer to Foxx services as apps

* adjusted various error messages in Foxx to be more informative

* specifying "files" in a Foxx manifest to be mounted at the service root
  no longer results in 404s when trying to access non-file routes

* undeclared path parameters in Foxx no longer break the service

* trusted reverse proxy support is now handled more consistently

* ArangoDB request compatibility and user are now exposed in Foxx

* all bundled NPM modules have been upgraded to their latest versions


v3.0.0-rc2 (2016-06-12)
-----------------------

* added option `--server.max-packet-size` for client tools

* renamed option `--server.ssl-protocol` to `--ssl.protocol` in client tools
  (was already done for arangod, but overlooked for client tools)

* fix handling of `--ssl.protocol` value 5 (TLS v1.2) in client tools, which
  claimed to support it but didn't

* config file can use '@include' to include a different config file as base


v3.0.0-rc1 (2016-06-10)
-----------------------

* the user management has changed: it now has users that are independent of
  databases. A user can have one or more database assigned to the user.

* forward ported V8 Comparator bugfix for inline heuristics from
  https://github.com/v8/v8/commit/5ff7901e24c2c6029114567de5a08ed0f1494c81

* changed to-string conversion for AQL objects and arrays, used by the AQL
  function `TO_STRING()` and implicit to-string casts in AQL

  - arrays are now converted into their JSON-stringify equivalents, e.g.

    - `[ ]` is now converted to `[]`
    - `[ 1, 2, 3 ]` is now converted to `[1,2,3]`
    - `[ "test", 1, 2 ] is now converted to `["test",1,2]`

    Previous versions of ArangoDB converted arrays with no members into the
    empty string, and non-empty arrays into a comma-separated list of member
    values, without the surrounding angular brackets. Additionally, string
    array members were not enclosed in quotes in the result string:

    - `[ ]` was converted to ``
    - `[ 1, 2, 3 ]` was converted to `1,2,3`
    - `[ "test", 1, 2 ] was converted to `test,1,2`

  - objects are now converted to their JSON-stringify equivalents, e.g.

    - `{ }` is converted to `{}`
    - `{ a: 1, b: 2 }` is converted to `{"a":1,"b":2}`
    - `{ "test" : "foobar" }` is converted to `{"test":"foobar"}`

    Previous versions of ArangoDB always converted objects into the string
    `[object Object]`

  This change affects also the AQL functions `CONCAT()` and `CONCAT_SEPARATOR()`
  which treated array values differently in previous versions. Previous versions
  of ArangoDB automatically flattened array values on the first level of the array,
  e.g. `CONCAT([1, 2, 3, [ 4, 5, 6 ]])` produced `1,2,3,4,5,6`. Now this will produce
  `[1,2,3,[4,5,6]]`. To flatten array members on the top level, you can now use
  the more explicit `CONCAT(FLATTEN([1, 2, 3, [4, 5, 6]], 1))`.

* added C++ implementations for AQL functions `SLICE()`, `CONTAINS()` and
  `RANDOM_TOKEN()`

* as a consequence of the upgrade to V8 version 5, the implementation of the
  JavaScript `Buffer` object had to be changed. JavaScript `Buffer` objects in
  ArangoDB now always store their data on the heap. There is no shared pool
  for small Buffer values, and no pointing into existing Buffer data when
  extracting slices. This change may increase the cost of creating Buffers with
  short contents or when peeking into existing Buffers, but was required for
  safer memory management and to prevent leaks.

* the `db` object's function `_listDatabases()` was renamed to just `_databases()`
  in order to make it more consistent with the existing `_collections()` function.
  Additionally the `db` object's `_listEndpoints()` function was renamed to just
  `_endpoints()`.

* changed default value of `--server.authentication` from `false` to `true` in
  configuration files etc/relative/arangod.conf and etc/arangodb/arangod.conf.in.
  This means the server will be started with authentication enabled by default,
  requiring all client connections to provide authentication data when connecting
  to ArangoDB. Authentication can still be turned off via setting the value of
  `--server.authentication` to `false` in ArangoDB's configuration files or by
  specifying the option on the command-line.

* Changed result format for querying all collections via the API GET `/_api/collection`.

  Previous versions of ArangoDB returned an object with an attribute named `collections`
  and an attribute named `names`. Both contained all available collections, but
  `collections` contained the collections as an array, and `names` contained the
  collections again, contained in an object in which the attribute names were the
  collection names, e.g.

  ```
  {
    "collections": [
      {"id":"5874437","name":"test","isSystem":false,"status":3,"type":2},
      {"id":"17343237","name":"something","isSystem":false,"status":3,"type":2},
      ...
    ],
    "names": {
      "test": {"id":"5874437","name":"test","isSystem":false,"status":3,"type":2},
      "something": {"id":"17343237","name":"something","isSystem":false,"status":3,"type":2},
      ...
    }
  }
  ```
  This result structure was redundant, and therefore has been simplified to just

  ```
  {
    "result": [
      {"id":"5874437","name":"test","isSystem":false,"status":3,"type":2},
      {"id":"17343237","name":"something","isSystem":false,"status":3,"type":2},
      ...
    ]
  }
  ```

  in ArangoDB 3.0.

* added AQL functions `TYPENAME()` and `HASH()`

* renamed arangob tool to arangobench

* added AQL string comparison operator `LIKE`

  The operator can be used to compare strings like this:

      value LIKE search

  The operator is currently implemented by calling the already existing AQL
  function `LIKE`.

  This change also makes `LIKE` an AQL keyword. Using `LIKE` in either case as
  an attribute or collection name in AQL thus requires quoting.

* make AQL optimizer rule "remove-unnecessary-calculations" fire in more cases

  The rule will now remove calculations that are used exactly once in other
  expressions (e.g. `LET a = doc RETURN a.value`) and calculations,
  or calculations that are just references (e.g. `LET a = b`).

* renamed AQL optimizer rule "merge-traversal-filter" to "optimize-traversals"
  Additionally, the optimizer rule will remove unused edge and path result variables
  from the traversal in case they are specified in the `FOR` section of the traversal,
  but not referenced later in the query. This saves constructing edges and paths
  results.

* added AQL optimizer rule "inline-subqueries"

  This rule can pull out certain subqueries that are used as an operand to a `FOR`
  loop one level higher, eliminating the subquery completely. For example, the query

      FOR i IN (FOR j IN [1,2,3] RETURN j) RETURN i

  will be transformed by the rule to:

      FOR i IN [1,2,3] RETURN i

  The query

      FOR name IN (FOR doc IN _users FILTER doc.status == 1 RETURN doc.name) LIMIT 2 RETURN name

  will be transformed into

      FOR tmp IN _users FILTER tmp.status == 1 LIMIT 2 RETURN tmp.name

  The rule will only fire when the subquery is used as an operand to a `FOR` loop, and
  if the subquery does not contain a `COLLECT` with an `INTO` variable.

* added new endpoint "srv://" for DNS service records

* The result order of the AQL functions VALUES and ATTRIBUTES has never been
  guaranteed and it only had the "correct" ordering by accident when iterating
  over objects that were not loaded from the database. This accidental behavior
  is now changed by introduction of VelocyPack. No ordering is guaranteed unless
  you specify the sort parameter.

* removed configure option `--enable-logger`

* added AQL array comparison operators

  All AQL comparison operators now also exist in an array variant. In the
  array variant, the operator is preceded with one of the keywords *ALL*, *ANY*
  or *NONE*. Using one of these keywords changes the operator behavior to
  execute the comparison operation for all, any, or none of its left hand
  argument values. It is therefore expected that the left hand argument
  of an array operator is an array.

  Examples:

      [ 1, 2, 3 ] ALL IN [ 2, 3, 4 ]   // false
      [ 1, 2, 3 ] ALL IN [ 1, 2, 3 ]   // true
      [ 1, 2, 3 ] NONE IN [ 3 ]        // false
      [ 1, 2, 3 ] NONE IN [ 23, 42 ]   // true
      [ 1, 2, 3 ] ANY IN [ 4, 5, 6 ]   // false
      [ 1, 2, 3 ] ANY IN [ 1, 42 ]     // true
      [ 1, 2, 3 ] ANY == 2             // true
      [ 1, 2, 3 ] ANY == 4             // false
      [ 1, 2, 3 ] ANY > 0              // true
      [ 1, 2, 3 ] ANY <= 1             // true
      [ 1, 2, 3 ] NONE < 99            // false
      [ 1, 2, 3 ] NONE > 10            // true
      [ 1, 2, 3 ] ALL > 2              // false
      [ 1, 2, 3 ] ALL > 0              // true
      [ 1, 2, 3 ] ALL >= 3             // false
      ["foo", "bar"] ALL != "moo"      // true
      ["foo", "bar"] NONE == "bar"     // false
      ["foo", "bar"] ANY == "foo"      // true

* improved AQL optimizer to remove unnecessary sort operations in more cases

* allow enclosing AQL identifiers in forward ticks in addition to using
  backward ticks

  This allows for convenient writing of AQL queries in JavaScript template strings
  (which are delimited with backticks themselves), e.g.

      var q = `FOR doc IN ´collection´ RETURN doc.´name´`;

* allow to set `print.limitString` to configure the number of characters
  to output before truncating

* make logging configurable per log "topic"

  `--log.level <level>` sets the global log level to <level>, e.g. `info`,
  `debug`, `trace`.

  `--log.level topic=<level>` sets the log level for a specific topic.
  Currently, the following topics exist: `collector`, `compactor`, `mmap`,
  `performance`, `queries`, and `requests`. `performance` and `requests` are
  set to FATAL by default. `queries` is set to info. All others are
  set to the global level by default.

  The new log option `--log.output <definition>` allows directing the global
  or per-topic log output to different outputs. The output definition
  "<definition>" can be one of

    "-" for stdin
    "+" for stderr
    "syslog://<syslog-facility>"
    "syslog://<syslog-facility>/<application-name>"
    "file://<relative-path>"

  The option can be specified multiple times in order to configure the output
  for different log topics. To set up a per-topic output configuration, use
  `--log.output <topic>=<definition>`, e.g.

    queries=file://queries.txt

  logs all queries to the file "queries.txt".

* the option `--log.requests-file` is now deprecated. Instead use

    `--log.level requests=info`
    `--log.output requests=file://requests.txt`

* the option `--log.facility` is now deprecated. Instead use

    `--log.output requests=syslog://facility`

* the option `--log.performance` is now deprecated. Instead use

    `--log.level performance=trace`

* removed option `--log.source-filter`

* removed configure option `--enable-logger`

* change collection directory names to include a random id component at the end

  The new pattern is `collection-<id>-<random>`, where `<id>` is the collection
  id and `<random>` is a random number. Previous versions of ArangoDB used a
  pattern `collection-<id>` without the random number.

  ArangoDB 3.0 understands both the old and name directory name patterns.

* removed mostly unused internal spin-lock implementation

* removed support for pre-Windows 7-style locks. This removes compatibility for
  Windows versions older than Windows 7 (e.g. Windows Vista, Windows XP) and
  Windows 2008R2 (e.g. Windows 2008).

* changed names of sub-threads started by arangod

* added option `--default-number-of-shards` to arangorestore, allowing creating
  collections with a specifiable number of shards from a non-cluster dump

* removed support for CoffeeScript source files

* removed undocumented SleepAndRequeue

* added WorkMonitor to inspect server threads

* when downloading a Foxx service from the web interface the suggested filename
  is now based on the service's mount path instead of simply "app.zip"

* the `@arangodb/request` response object now stores the parsed JSON response
  body in a property `json` instead of `body` when the request was made using the
  `json` option. The `body` instead contains the response body as a string.

* the Foxx API has changed significantly, 2.8 services are still supported
  using a backwards-compatible "legacy mode"


v2.8.12 (XXXX-XX-XX)
--------------------

* issue #2091: decrease connect timeout to 5 seconds on startup

* fixed issue #2072

* slightly better error diagnostics for some replication errors

* fixed issue #1977

* fixed issue in `INTERSECTION` AQL function with duplicate elements
  in the source arrays

* fixed issue #1962

* fixed issue #1959

* export aqlQuery template handler as require('org/arangodb').aql for forwards-compatibility


v2.8.11 (2016-07-13)
--------------------

* fixed array index batch insertion issues for hash indexes that caused problems when
  no elements remained for insertion

* fixed issue #1937


v2.8.10 (2016-07-01)
--------------------

* make sure next local _rev value used for a document is at least as high as the
  _rev value supplied by external sources such as replication

* make adding a collection in both read- and write-mode to a transaction behave as
  expected (write includes read). This prevents the `unregister collection used in
  transaction` error

* fixed sometimes invalid result for `byExample(...).count()` when an index plus
  post-filtering was used

* fixed "collection is a nullptr" issue when starting a traversal from a transaction

* honor the value of startup option `--database.wait-for-sync` (that is used to control
  whether new collections are created with `waitForSync` set to `true` by default) also
  when creating collections via the HTTP API (and thus the ArangoShell). When creating
  a collection via these mechanisms, the option was ignored so far, which was inconsistent.

* fixed issue #1826: arangosh --javascript.execute: internal error (geo index issue)

* fixed issue #1823: Arango crashed hard executing very simple query on windows


v2.8.9 (2016-05-13)
-------------------

* fixed escaping and quoting of extra parameters for executables in Mac OS X App

* added "waiting for" status variable to web interface collection figures view

* fixed undefined behavior in query cache invaldation

* fixed access to /_admin/statistics API in case statistics are disable via option
  `--server.disable-statistics`

* Foxx manager will no longer fail hard when Foxx store is unreachable unless installing
  a service from the Foxx store (e.g. when behind a firewall or GitHub is unreachable).


v2.8.8 (2016-04-19)
-------------------

* fixed issue #1805: Query: internal error (location: arangod/Aql/AqlValue.cpp:182).
  Please report this error to arangodb.com (while executing)

* allow specifying collection name prefixes for `_from` and `_to` in arangoimp:

  To avoid specifying complete document ids (consisting of collection names and document
  keys) for *_from* and *_to* values when importing edges with arangoimp, there are now
  the options *--from-collection-prefix* and *--to-collection-prefix*.

  If specified, these values will be automatically prepended to each value in *_from*
  (or *_to* resp.). This allows specifying only document keys inside *_from* and/or *_to*.

  *Example*

      > arangoimp --from-collection-prefix users --to-collection-prefix products ...

  Importing the following document will then create an edge between *users/1234* and
  *products/4321*:

  ```js
  { "_from" : "1234", "_to" : "4321", "desc" : "users/1234 is connected to products/4321" }
  ```

* requests made with the interactive system API documentation in the web interface
  (Swagger) will now respect the active database instead of always using `_system`


v2.8.7 (2016-04-07)
-------------------

* optimized primary=>secondary failover

* fix to-boolean conversion for documents in AQL

* expose the User-Agent HTTP header from the ArangoShell since Github seems to
  require it now, and we use the ArangoShell for fetching Foxx repositories from Github

* work with http servers that only send

* fixed potential race condition between compactor and collector threads

* fix removal of temporary directories on arangosh exit

* javadoc-style comments in Foxx services are no longer interpreted as
  Foxx comments outside of controller/script/exports files (#1748)

* removed remaining references to class syntax for Foxx Model and Repository
  from the documentation

* added a safe-guard for corrupted master-pointer


v2.8.6 (2016-03-23)
-------------------

* arangosh can now execute JavaScript script files that contain a shebang
  in the first line of the file. This allows executing script files directly.

  Provided there is a script file `/path/to/script.js` with the shebang
  `#!arangosh --javascript.execute`:

      > cat /path/to/script.js
      #!arangosh --javascript.execute
      print("hello from script.js");

  If the script file is made executable

      > chmod a+x /path/to/script.js

  it can be invoked on the shell directly and use arangosh for its execution:

      > /path/to/script.js
      hello from script.js

  This did not work in previous versions of ArangoDB, as the whole script contents
  (including the shebang) were treated as JavaScript code.
  Now shebangs in script files will now be ignored for all files passed to arangosh's
  `--javascript.execute` parameter.

  The alternative way of executing a JavaScript file with arangosh still works:

      > arangosh --javascript.execute /path/to/script.js
      hello from script.js

* added missing reset of traversal state for nested traversals.
  The state of nested traversals (a traversal in an AQL query that was
  located in a repeatedly executed subquery or inside another FOR loop)
  was not reset properly, so that multiple invocations of the same nested
  traversal with different start vertices led to the nested traversal
  always using the start vertex provided on the first invocation.

* fixed issue #1781: ArangoDB startup time increased tremendously

* fixed issue #1783: SIGHUP should rotate the log


v2.8.5 (2016-03-11)
-------------------

* Add OpenSSL handler for TLS V1.2 as sugested by kurtkincaid in #1771

* fixed issue #1765 (The webinterface should display the correct query time)
  and #1770 (Display ACTUAL query time in aardvark's AQL editor)

* Windows: the unhandled exception handler now calls the windows logging
  facilities directly without locks.
  This fixes lockups on crashes from the logging framework.

* improve nullptr handling in logger.

* added new endpoint "srv://" for DNS service records

* `org/arangodb/request` no longer sets the content-type header to the
  string "undefined" when no content-type header should be sent (issue #1776)


v2.8.4 (2016-03-01)
-------------------

* global modules are no longer incorrectly resolved outside the ArangoDB
  JavaScript directory or the Foxx service's root directory (issue #1577)

* improved error messages from Foxx and JavaScript (issues #1564, #1565, #1744)


v2.8.3 (2016-02-22)
-------------------

* fixed AQL filter condition collapsing for deeply-nested cases, potentially
  enabling usage of indexes in some dedicated cases

* added parentheses in AQL explain command output to correctly display precedence
  of logical and arithmetic operators

* Foxx Model event listeners defined on the model are now correctly invoked by
  the Repository methods (issue #1665)

* Deleting a Foxx service in the frontend should now always succeed even if the
  files no longer exist on the file system (issue #1358)

* Routing actions loaded from the database no longer throw exceptions when
  trying to load other modules using "require"

* The `org/arangodb/request` response object now sets a property `json` to the
  parsed JSON response body in addition to overwriting the `body` property when
  the request was made using the `json` option.

* Improved Windows stability

* Fixed a bug in the interactive API documentation that would escape slashes
  in document-handle fields. Document handles are now provided as separate
  fields for collection name and document key.


v2.8.2 (2016-02-09)
-------------------

* the continuous replication applier will now prevent the master's WAL logfiles
  from being removed if they are still needed by the applier on the slave. This
  should help slaves that suffered from masters garbage collection WAL logfiles
  which would have been needed by the slave later.

  The initial synchronization will block removal of still needed WAL logfiles
  on the master for 10 minutes initially, and will extend this period when further
  requests are made to the master. Initial synchronization hands over its handle
  for blocking logfile removal to the continuous replication when started via
  the *setupReplication* function. In this case, continuous replication will
  extend the logfile removal blocking period for the required WAL logfiles when
  the slave makes additional requests.

  All handles that block logfile removal will time out automatically after at
  most 5 minutes should a master not be contacted by the slave anymore (e.g. in
  case the slave's replication is turned off, the slaves loses the connection
  to the master or the slave goes down).

* added all-in-one function *setupReplication* to synchronize data from master
  to slave and start the continuous replication:

      require("@arangodb/replication").setupReplication(configuration);

  The command will return when the initial synchronization is finished and the
  continuous replication has been started, or in case the initial synchronization
  has failed.

  If the initial synchronization is successful, the command will store the given
  configuration on the slave. It also configures the continuous replication to start
  automatically if the slave is restarted, i.e. *autoStart* is set to *true*.

  If the command is run while the slave's replication applier is already running,
  it will first stop the running applier, drop its configuration and do a
  resynchronization of data with the master. It will then use the provided configration,
  overwriting any previously existing replication configuration on the slave.

  The following example demonstrates how to use the command for setting up replication
  for the *_system* database. Note that it should be run on the slave and not the
  master:

      db._useDatabase("_system");
      require("@arangodb/replication").setupReplication({
        endpoint: "tcp://master.domain.org:8529",
        username: "myuser",
        password: "mypasswd",
        verbose: false,
        includeSystem: false,
        incremental: true,
        autoResync: true
      });

* the *sync* and *syncCollection* functions now always start the data synchronization
  as an asynchronous server job. The call to *sync* or *syncCollection* will block
  until synchronization is either complete or has failed with an error. The functions
  will automatically poll the slave periodically for status updates.

  The main benefit is that the connection to the slave does not need to stay open
  permanently and is thus not affected by timeout issues. Additionally the caller does
  not need to query the synchronization status from the slave manually as this is
  now performed automatically by these functions.

* fixed undefined behavior when explaining some types of AQL traversals, fixed
  display of some types of traversals in AQL explain output


v2.8.1 (2016-01-29)
-------------------

* Improved AQL Pattern matching by allowing to specify a different traversal
  direction for one or many of the edge collections.

      FOR v, e, p IN OUTBOUND @start @@ec1, INBOUND @@ec2, @@ec3

  will traverse *ec1* and *ec3* in the OUTBOUND direction and for *ec2* it will use
  the INBOUND direction. These directions can be combined in arbitrary ways, the
  direction defined after *IN [steps]* will we used as default direction and can
  be overriden for specific collections.
  This feature is only available for collection lists, it is not possible to
  combine it with graph names.

* detect more types of transaction deadlocks early

* fixed display of relational operators in traversal explain output

* fixed undefined behavior in AQL function `PARSE_IDENTIFIER`

* added "engines" field to Foxx services generated in the admin interface

* added AQL function `IS_SAME_COLLECTION`:

  *IS_SAME_COLLECTION(collection, document)*: Return true if *document* has the same
  collection id as the collection specified in *collection*. *document* can either be
  a [document handle](../Glossary/README.md#document-handle) string, or a document with
  an *_id* attribute. The function does not validate whether the collection actually
  contains the specified document, but only compares the name of the specified collection
  with the collection name part of the specified document.
  If *document* is neither an object with an *id* attribute nor a *string* value,
  the function will return *null* and raise a warning.

      /* true */
      IS_SAME_COLLECTION('_users', '_users/my-user')
      IS_SAME_COLLECTION('_users', { _id: '_users/my-user' })

      /* false */
      IS_SAME_COLLECTION('_users', 'foobar/baz')
      IS_SAME_COLLECTION('_users', { _id: 'something/else' })


v2.8.0 (2016-01-25)
-------------------

* avoid recursive locking


v2.8.0-beta8 (2016-01-19)
-------------------------

* improved internal datafile statistics for compaction and compaction triggering
  conditions, preventing excessive growth of collection datafiles under some
  workloads. This should also fix issue #1596.

* renamed AQL optimizer rule `remove-collect-into` to `remove-collect-variables`

* fixed primary and edge index lookups prematurely aborting searches when the
  specified id search value contained a different collection than the collection
  the index was created for


v2.8.0-beta7 (2016-01-06)
-------------------------

* added vm.runInThisContext

* added AQL keyword `AGGREGATE` for use in AQL `COLLECT` statement

  Using `AGGREGATE` allows more efficient aggregation (incrementally while building
  the groups) than previous versions of AQL, which built group aggregates afterwards
  from the total of all group values.

  `AGGREGATE` can be used inside a `COLLECT` statement only. If used, it must follow
  the declaration of grouping keys:

      FOR doc IN collection
        COLLECT gender = doc.gender AGGREGATE minAge = MIN(doc.age), maxAge = MAX(doc.age)
        RETURN { gender, minAge, maxAge }

  or, if no grouping keys are used, it can follow the `COLLECT` keyword:

      FOR doc IN collection
        COLLECT AGGREGATE minAge = MIN(doc.age), maxAge = MAX(doc.age)
        RETURN {
  minAge, maxAge
}

  Only specific expressions are allowed on the right-hand side of each `AGGREGATE`
  assignment:

  - on the top level the expression must be a call to one of the supported aggregation
    functions `LENGTH`, `MIN`, `MAX`, `SUM`, `AVERAGE`, `STDDEV_POPULATION`, `STDDEV_SAMPLE`,
    `VARIANCE_POPULATION`, or `VARIANCE_SAMPLE`

  - the expression must not refer to variables introduced in the `COLLECT` itself

* Foxx: mocha test paths with wildcard characters (asterisks) now work on Windows

* reserved AQL keyword `NONE` for future use

* web interface: fixed a graph display bug concerning dashboard view

* web interface: fixed several bugs during the dashboard initialize process

* web interface: included several bugfixes: #1597, #1611, #1623

* AQL query optimizer now converts `LENGTH(collection-name)` to an optimized
  expression that returns the number of documents in a collection

* adjusted the behavior of the expansion (`[*]`) operator in AQL for non-array values

  In ArangoDB 2.8, calling the expansion operator on a non-array value will always
  return an empty array. Previous versions of ArangoDB expanded non-array values by
  calling the `TO_ARRAY()` function for the value, which for example returned an
  array with a single value for boolean, numeric and string input values, and an array
  with the object's values for an object input value. This behavior was inconsistent
  with how the expansion operator works for the array indexes in 2.8, so the behavior
  is now unified:

  - if the left-hand side operand of `[*]` is an array, the array will be returned as
    is when calling `[*]` on it
  - if the left-hand side operand of `[*]` is not an array, an empty array will be
    returned by `[*]`

  AQL queries that rely on the old behavior can be changed by either calling `TO_ARRAY`
  explicitly or by using the `[*]` at the correct position.

  The following example query will change its result in 2.8 compared to 2.7:

      LET values = "foo" RETURN values[*]

  In 2.7 the query has returned the array `[ "foo" ]`, but in 2.8 it will return an
  empty array `[ ]`. To make it return the array `[ "foo" ]` again, an explicit
  `TO_ARRAY` function call is needed in 2.8 (which in this case allows the removal
  of the `[*]` operator altogether). This also works in 2.7:

      LET values = "foo" RETURN TO_ARRAY(values)

  Another example:

      LET values = [ { name: "foo" }, { name: "bar" } ]
      RETURN values[*].name[*]

  The above returned `[ [ "foo" ], [ "bar" ] ] in 2.7. In 2.8 it will return
  `[ [ ], [ ] ]`, because the value of `name` is not an array. To change the results
  to the 2.7 style, the query can be changed to

      LET values = [ { name: "foo" }, { name: "bar" } ]
      RETURN values[* RETURN TO_ARRAY(CURRENT.name)]

  The above also works in 2.7.
  The following types of queries won't change:

      LET values = [ 1, 2, 3 ] RETURN values[*]
      LET values = [ { name: "foo" }, { name: "bar" } ] RETURN values[*].name
      LET values = [ { names: [ "foo", "bar" ] }, { names: [ "baz" ] } ] RETURN values[*].names[*]
      LET values = [ { names: [ "foo", "bar" ] }, { names: [ "baz" ] } ] RETURN values[*].names[**]

* slightly adjusted V8 garbage collection strategy so that collection eventually
  happens in all contexts that hold V8 external references to documents and
  collections.

  also adjusted default value of `--javascript.gc-frequency` from 10 seconds to
  15 seconds, as less internal operations are carried out in JavaScript.

* fixes for AQL optimizer and traversal

* added `--create-collection-type` option to arangoimp

  This allows specifying the type of the collection to be created when
  `--create-collection` is set to `true`.

* Foxx export cache should no longer break if a broken app is loaded in the
  web admin interface.


v2.8.0-beta2 (2015-12-16)
-------------------------

* added AQL query optimizer rule "sort-in-values"

  This rule pre-sorts the right-hand side operand of the `IN` and `NOT IN`
  operators so the operation can use a binary search with logarithmic complexity
  instead of a linear search. The rule is applied when the right-hand side
  operand of an `IN` or `NOT IN` operator in a filter condition is a variable that
  is defined in a different loop/scope than the operator itself. Additionally,
  the filter condition must consist of solely the `IN` or `NOT IN` operation
  in order to avoid any side-effects.

* changed collection status terminology in web interface for collections for
  which an unload request has been issued from `in the process of being unloaded`
  to `will be unloaded`.

* unloading a collection via the web interface will now trigger garbage collection
  in all v8 contexts and force a WAL flush. This increases the chances of perfoming
  the unload faster.

* added the following attributes to the result of `collection.figures()` and the
  corresponding HTTP API at `PUT /_api/collection/<name>/figures`:

  - `documentReferences`: The number of references to documents in datafiles
    that JavaScript code currently holds. This information can be used for
    debugging compaction and unload issues.
  - `waitingFor`: An optional string value that contains information about
    which object type is at the head of the collection's cleanup queue. This
    information can be used for debugging compaction and unload issues.
  - `compactionStatus.time`: The point in time the compaction for the collection
    was last executed. This information can be used for debugging compaction
    issues.
  - `compactionStatus.message`: The action that was performed when the compaction
    was last run for the collection. This information can be used for debugging
    compaction issues.

  Note: `waitingFor` and `compactionStatus` may be empty when called on a coordinator
  in a cluster.

* the compaction will now provide queryable status info that can be used to track
  its progress. The compaction status is displayed in the web interface, too.

* better error reporting for arangodump and arangorestore

* arangodump will now fail by default when trying to dump edges that
  refer to already dropped collections. This can be circumvented by
  specifying the option `--force true` when invoking arangodump

* fixed cluster upgrade procedure

* the AQL functions `NEAR` and `WITHIN` now have stricter validations
  for their input parameters `limit`, `radius` and `distance`. They may now throw
  exceptions when invalid parameters are passed that may have not led
  to exceptions in previous versions.

* deprecation warnings now log stack traces

* Foxx: improved backwards compatibility with 2.5 and 2.6

  - reverted Model and Repository back to non-ES6 "classes" because of
    compatibility issues when using the extend method with a constructor

  - removed deprecation warnings for extend and controller.del

  - restored deprecated method Model.toJSONSchema

  - restored deprecated `type`, `jwt` and `sessionStorageApp` options
    in Controller#activateSessions

* Fixed a deadlock problem in the cluster


v2.8.0-beta1 (2015-12-06)
-------------------------

* added AQL function `IS_DATESTRING(value)`

  Returns true if *value* is a string that can be used in a date function.
  This includes partial dates such as *2015* or *2015-10* and strings containing
  invalid dates such as *2015-02-31*. The function will return false for all
  non-string values, even if some of them may be usable in date functions.


v2.8.0-alpha1 (2015-12-03)
--------------------------

* added AQL keywords `GRAPH`, `OUTBOUND`, `INBOUND` and `ANY` for use in graph
  traversals, reserved AQL keyword `ALL` for future use

  Usage of these keywords as collection names, variable names or attribute names
  in AQL queries will not be possible without quoting. For example, the following
  AQL query will still work as it uses a quoted collection name and a quoted
  attribute name:

      FOR doc IN `OUTBOUND`
        RETURN doc.`any`

* issue #1593: added AQL `POW` function for exponentation

* added cluster execution site info in explain output for AQL queries

* replication improvements:

  - added `autoResync` configuration parameter for continuous replication.

    When set to `true`, a replication slave will automatically trigger a full data
    re-synchronization with the master when the master cannot provide the log data
    the slave had asked for. Note that `autoResync` will only work when the option
    `requireFromPresent` is also set to `true` for the continuous replication, or
    when the continuous syncer is started and detects that no start tick is present.

    Automatic re-synchronization may transfer a lot of data from the master to the
    slave and may be expensive. It is therefore turned off by default.
    When turned off, the slave will never perform an automatic re-synchronization
    with the master.

  - added `idleMinWaitTime` and `idleMaxWaitTime` configuration parameters for
    continuous replication.

    These parameters can be used to control the minimum and maximum wait time the
    slave will (intentionally) idle and not poll for master log changes in case the
    master had sent the full logs already.
    The `idleMaxWaitTime` value will only be used when `adapativePolling` is set
    to `true`. When `adaptivePolling` is disable, only `idleMinWaitTime` will be
    used as a constant time span in which the slave will not poll the master for
    further changes. The default values are 0.5 seconds for `idleMinWaitTime` and
    2.5 seconds for `idleMaxWaitTime`, which correspond to the hard-coded values
    used in previous versions of ArangoDB.

  - added `initialSyncMaxWaitTime` configuration parameter for initial and continuous
    replication

    This option controls the maximum wait time (in seconds) that the initial
    synchronization will wait for a response from the master when fetching initial
    collection data. If no response is received within this time period, the initial
    synchronization will give up and fail. This option is also relevant for
    continuous replication in case *autoResync* is set to *true*, as then the
    continuous replication may trigger a full data re-synchronization in case
    the master cannot the log data the slave had asked for.

  - HTTP requests sent from the slave to the master during initial synchronization
    will now be retried if they fail with connection problems.

  - the initial synchronization now logs its progress so it can be queried using
    the regular replication status check APIs.

  - added `async` attribute for `sync` and `syncCollection` operations called from
    the ArangoShell. Setthing this attribute to `true` will make the synchronization
    job on the server go into the background, so that the shell does not block. The
    status of the started asynchronous synchronization job can be queried from the
    ArangoShell like this:

        /* starts initial synchronization */
        var replication = require("@arangodb/replication");
        var id = replication.sync({
          endpoint: "tcp://master.domain.org:8529",
          username: "myuser",
          password: "mypasswd",
          async: true
       });

       /* now query the id of the returned async job and print the status */
       print(replication.getSyncResult(id));

    The result of `getSyncResult()` will be `false` while the server-side job
    has not completed, and different to `false` if it has completed. When it has
    completed, all job result details will be returned by the call to `getSyncResult()`.


* fixed non-deterministic query results in some cluster queries

* fixed issue #1589

* return HTTP status code 410 (gone) instead of HTTP 408 (request timeout) for
  server-side operations that are canceled / killed. Sending 410 instead of 408
  prevents clients from re-starting the same (canceled) operation. Google Chrome
  for example sends the HTTP request again in case it is responded with an HTTP
  408, and this is exactly the opposite of the desired behavior when an operation
  is canceled / killed by the user.

* web interface: queries in AQL editor now cancelable

* web interface: dashboard - added replication information

* web interface: AQL editor now supports bind parameters

* added startup option `--server.hide-product-header` to make the server not send
  the HTTP response header `"Server: ArangoDB"` in its HTTP responses. By default,
  the option is turned off so the header is still sent as usual.

* added new AQL function `UNSET_RECURSIVE` to recursively unset attritutes from
  objects/documents

* switched command-line editor in ArangoShell and arangod to linenoise-ng

* added automatic deadlock detection for transactions

  In case a deadlock is detected, a multi-collection operation may be rolled back
  automatically and fail with error 29 (`deadlock detected`). Client code for
  operations containing more than one collection should be aware of this potential
  error and handle it accordingly, either by giving up or retrying the transaction.

* Added C++ implementations for the AQL arithmetic operations and the following
  AQL functions:
  - ABS
  - APPEND
  - COLLECTIONS
  - CURRENT_DATABASE
  - DOCUMENT
  - EDGES
  - FIRST
  - FIRST_DOCUMENT
  - FIRST_LIST
  - FLATTEN
  - FLOOR
  - FULLTEXT
  - LAST
  - MEDIAN
  - MERGE_RECURSIVE
  - MINUS
  - NEAR
  - NOT_NULL
  - NTH
  - PARSE_IDENTIFIER
  - PERCENTILE
  - POP
  - POSITION
  - PUSH
  - RAND
  - RANGE
  - REMOVE_NTH
  - REMOVE_VALUE
  - REMOVE_VALUES
  - ROUND
  - SHIFT
  - SQRT
  - STDDEV_POPULATION
  - STDDEV_SAMPLE
  - UNSHIFT
  - VARIANCE_POPULATION
  - VARIANCE_SAMPLE
  - WITHIN
  - ZIP

* improved performance of skipping over many documents in an AQL query when no
  indexes and no filters are used, e.g.

      FOR doc IN collection
        LIMIT 1000000, 10
        RETURN doc

* Added array indexes

  Hash indexes and skiplist indexes can now optionally be defined for array values
  so they index individual array members.

  To define an index for array values, the attribute name is extended with the
  expansion operator `[*]` in the index definition:

      arangosh> db.colName.ensureHashIndex("tags[*]");

  When given the following document

      { tags: [ "AQL", "ArangoDB", "Index" ] }

  the index will now contain the individual values `"AQL"`, `"ArangoDB"` and `"Index"`.

  Now the index can be used for finding all documents having `"ArangoDB"` somewhere in their
  tags array using the following AQL query:

      FOR doc IN colName
        FILTER "ArangoDB" IN doc.tags[*]
        RETURN doc

* rewrote AQL query optimizer rule `use-index-range` and renamed it to `use-indexes`.
  The name change affects rule names in the optimizer's output.

* rewrote AQL execution node `IndexRangeNode` and renamed it to `IndexNode`. The name
  change affects node names in the optimizer's explain output.

* added convenience function `db._explain(query)` for human-readable explanation
  of AQL queries

* module resolution as used by `require` now behaves more like in node.js

* the `org/arangodb/request` module now returns response bodies for error responses
  by default. The old behavior of not returning bodies for error responses can be
  re-enabled by explicitly setting the option `returnBodyOnError` to `false` (#1437)


v2.7.6 (2016-01-30)
-------------------

* detect more types of transaction deadlocks early


v2.7.5 (2016-01-22)
-------------------

* backported added automatic deadlock detection for transactions

  In case a deadlock is detected, a multi-collection operation may be rolled back
  automatically and fail with error 29 (`deadlock detected`). Client code for
  operations containing more than one collection should be aware of this potential
  error and handle it accordingly, either by giving up or retrying the transaction.

* improved internal datafile statistics for compaction and compaction triggering
  conditions, preventing excessive growth of collection datafiles under some
  workloads. This should also fix issue #1596.

* Foxx export cache should no longer break if a broken app is loaded in the
  web admin interface.

* Foxx: removed some incorrect deprecation warnings.

* Foxx: mocha test paths with wildcard characters (asterisks) now work on Windows


v2.7.4 (2015-12-21)
-------------------

* slightly adjusted V8 garbage collection strategy so that collection eventually
  happens in all contexts that hold V8 external references to documents and
  collections.

* added the following attributes to the result of `collection.figures()` and the
  corresponding HTTP API at `PUT /_api/collection/<name>/figures`:

  - `documentReferences`: The number of references to documents in datafiles
    that JavaScript code currently holds. This information can be used for
    debugging compaction and unload issues.
  - `waitingFor`: An optional string value that contains information about
    which object type is at the head of the collection's cleanup queue. This
    information can be used for debugging compaction and unload issues.
  - `compactionStatus.time`: The point in time the compaction for the collection
    was last executed. This information can be used for debugging compaction
    issues.
  - `compactionStatus.message`: The action that was performed when the compaction
    was last run for the collection. This information can be used for debugging
    compaction issues.

  Note: `waitingFor` and `compactionStatus` may be empty when called on a coordinator
  in a cluster.

* the compaction will now provide queryable status info that can be used to track
  its progress. The compaction status is displayed in the web interface, too.


v2.7.3 (2015-12-17)
-------------------

* fixed some replication value conversion issues when replication applier properties
  were set via ArangoShell

* fixed disappearing of documents for collections transferred via `sync` or
  `syncCollection` if the collection was dropped right before synchronization
  and drop and (re-)create collection markers were located in the same WAL file


* fixed an issue where overwriting the system sessions collection would break
  the web interface when authentication is enabled

v2.7.2 (2015-12-01)
-------------------

* replication improvements:

  - added `autoResync` configuration parameter for continuous replication.

    When set to `true`, a replication slave will automatically trigger a full data
    re-synchronization with the master when the master cannot provide the log data
    the slave had asked for. Note that `autoResync` will only work when the option
    `requireFromPresent` is also set to `true` for the continuous replication, or
    when the continuous syncer is started and detects that no start tick is present.

    Automatic re-synchronization may transfer a lot of data from the master to the
    slave and may be expensive. It is therefore turned off by default.
    When turned off, the slave will never perform an automatic re-synchronization
    with the master.

  - added `idleMinWaitTime` and `idleMaxWaitTime` configuration parameters for
    continuous replication.

    These parameters can be used to control the minimum and maximum wait time the
    slave will (intentionally) idle and not poll for master log changes in case the
    master had sent the full logs already.
    The `idleMaxWaitTime` value will only be used when `adapativePolling` is set
    to `true`. When `adaptivePolling` is disable, only `idleMinWaitTime` will be
    used as a constant time span in which the slave will not poll the master for
    further changes. The default values are 0.5 seconds for `idleMinWaitTime` and
    2.5 seconds for `idleMaxWaitTime`, which correspond to the hard-coded values
    used in previous versions of ArangoDB.

  - added `initialSyncMaxWaitTime` configuration parameter for initial and continuous
    replication

    This option controls the maximum wait time (in seconds) that the initial
    synchronization will wait for a response from the master when fetching initial
    collection data. If no response is received within this time period, the initial
    synchronization will give up and fail. This option is also relevant for
    continuous replication in case *autoResync* is set to *true*, as then the
    continuous replication may trigger a full data re-synchronization in case
    the master cannot the log data the slave had asked for.

  - HTTP requests sent from the slave to the master during initial synchronization
    will now be retried if they fail with connection problems.

  - the initial synchronization now logs its progress so it can be queried using
    the regular replication status check APIs.

* fixed non-deterministic query results in some cluster queries

* added missing lock instruction for primary index in compactor size calculation

* fixed issue #1589

* fixed issue #1583

* fixed undefined behavior when accessing the top level of a document with the `[*]`
  operator

* fixed potentially invalid pointer access in shaper when the currently accessed
  document got re-located by the WAL collector at the very same time

* Foxx: optional configuration options no longer log validation errors when assigned
  empty values (#1495)

* Foxx: constructors provided to Repository and Model sub-classes via extend are
  now correctly called (#1592)


v2.7.1 (2015-11-07)
-------------------

* switch to linenoise next generation

* exclude `_apps` collection from replication

  The slave has its own `_apps` collection which it populates on server start.
  When replicating data from the master to the slave, the data from the master may
  clash with the slave's own data in the `_apps` collection. Excluding the `_apps`
  collection from replication avoids this.

* disable replication appliers when starting in modes `--upgrade`, `--no-server`
  and `--check-upgrade`

* more detailed output in arango-dfdb

* fixed "no start tick" issue in replication applier

  This error could occur after restarting a slave server after a shutdown
  when no data was ever transferred from the master to the slave via the
  continuous replication

* fixed problem during SSL client connection abort that led to scheduler thread
  staying at 100% CPU saturation

* fixed potential segfault in AQL `NEIGHBORS` function implementation when C++ function
  variant was used and collection names were passed as strings

* removed duplicate target for some frontend JavaScript files from the Makefile

* make AQL function `MERGE()` work on a single array parameter, too.
  This allows combining the attributes of multiple objects from an array into
  a single object, e.g.

      RETURN MERGE([
        { foo: 'bar' },
        { quux: 'quetzalcoatl', ruled: true },
        { bar: 'baz', foo: 'done' }
      ])

  will now return:

      {
        "foo": "done",
        "quux": "quetzalcoatl",
        "ruled": true,
        "bar": "baz"
      }

* fixed potential deadlock in collection status changing on Windows

* fixed hard-coded `incremental` parameter in shell implementation of
  `syncCollection` function in replication module

* fix for GCC5: added check for '-stdlib' option


v2.7.0 (2015-10-09)
-------------------

* fixed request statistics aggregation
  When arangod was started in supervisor mode, the request statistics always showed
  0 requests, as the statistics aggregation thread did not run then.

* read server configuration files before dropping privileges. this ensures that
  the SSL keyfile specified in the configuration can be read with the server's start
  privileges (i.e. root when using a standard ArangoDB package).

* fixed replication with a 2.6 replication configuration and issues with a 2.6 master

* raised default value of `--server.descriptors-minimum` to 1024

* allow Foxx apps to be installed underneath URL path `/_open/`, so they can be
  (intentionally) accessed without authentication.

* added *allowImplicit* sub-attribute in collections declaration of transactions.
  The *allowImplicit* attributes allows making transactions fail should they
  read-access a collection that was not explicitly declared in the *collections*
  array of the transaction.

* added "special" password ARANGODB_DEFAULT_ROOT_PASSWORD. If you pass
  ARANGODB_DEFAULT_ROOT_PASSWORD as password, it will read the password
  from the environment variable ARANGODB_DEFAULT_ROOT_PASSWORD


v2.7.0-rc2 (2015-09-22)
-----------------------

* fix over-eager datafile compaction

  This should reduce the need to compact directly after loading a collection when a
  collection datafile contained many insertions and updates for the same documents. It
  should also prevent from re-compacting already merged datafiles in case not many
  changes were made. Compaction will also make fewer index lookups than before.

* added `syncCollection()` function in module `org/arangodb/replication`

  This allows synchronizing the data of a single collection from a master to a slave
  server. Synchronization can either restore the whole collection by transferring all
  documents from the master to the slave, or incrementally by only transferring documents
  that differ. This is done by partitioning the collection's entire key space into smaller
  chunks and comparing the data chunk-wise between master and slave. Only chunks that are
  different will be re-transferred.

  The `syncCollection()` function can be used as follows:

      require("org/arangodb/replication").syncCollection(collectionName, options);

  e.g.

      require("org/arangodb/replication").syncCollection("myCollection", {
        endpoint: "tcp://127.0.0.1:8529",  /* master */
        username: "root",                  /* username for master */
        password: "secret",                /* password for master */
        incremental: true                  /* use incremental mode */
      });


* additionally allow the following characters in document keys:

  `(` `)` `+` `,` `=` `;` `$` `!` `*` `'` `%`


v2.7.0-rc1 (2015-09-17)
-----------------------

* removed undocumented server-side-only collection functions:
  * collection.OFFSET()
  * collection.NTH()
  * collection.NTH2()
  * collection.NTH3()

* upgraded Swagger to version 2.0 for the Documentation

  This gives the user better prepared test request structures.
  More conversions will follow so finally client libraries can be auto-generated.

* added extra AQL functions for date and time calculation and manipulation.
  These functions were contributed by GitHub users @CoDEmanX and @friday.
  A big thanks for their work!

  The following extra date functions are available from 2.7 on:

  * `DATE_DAYOFYEAR(date)`: Returns the day of year number of *date*.
    The return values range from 1 to 365, or 366 in a leap year respectively.

  * `DATE_ISOWEEK(date)`: Returns the ISO week date of *date*.
    The return values range from 1 to 53. Monday is considered the first day of the week.
    There are no fractional weeks, thus the last days in December may belong to the first
    week of the next year, and the first days in January may be part of the previous year's
    last week.

  * `DATE_LEAPYEAR(date)`: Returns whether the year of *date* is a leap year.

  * `DATE_QUARTER(date)`: Returns the quarter of the given date (1-based):
    * 1: January, February, March
    * 2: April, May, June
    * 3: July, August, September
    * 4: October, November, December

  - *DATE_DAYS_IN_MONTH(date)*: Returns the number of days in *date*'s month (28..31).

  * `DATE_ADD(date, amount, unit)`: Adds *amount* given in *unit* to *date* and
    returns the calculated date.

    *unit* can be either of the following to specify the time unit to add or
    subtract (case-insensitive):
    - y, year, years
    - m, month, months
    - w, week, weeks
    - d, day, days
    - h, hour, hours
    - i, minute, minutes
    - s, second, seconds
    - f, millisecond, milliseconds

    *amount* is the number of *unit*s to add (positive value) or subtract
    (negative value).

  * `DATE_SUBTRACT(date, amount, unit)`: Subtracts *amount* given in *unit* from
    *date* and returns the calculated date.

    It works the same as `DATE_ADD()`, except that it subtracts. It is equivalent
    to calling `DATE_ADD()` with a negative amount, except that `DATE_SUBTRACT()`
    can also subtract ISO durations. Note that negative ISO durations are not
    supported (i.e. starting with `-P`, like `-P1Y`).

  * `DATE_DIFF(date1, date2, unit, asFloat)`: Calculate the difference
    between two dates in given time *unit*, optionally with decimal places.
    Returns a negative value if *date1* is greater than *date2*.

  * `DATE_COMPARE(date1, date2, unitRangeStart, unitRangeEnd)`: Compare two
    partial dates and return true if they match, false otherwise. The parts to
    compare are defined by a range of time units.

    The full range is: years, months, days, hours, minutes, seconds, milliseconds.
    Pass the unit to start from as *unitRangeStart*, and the unit to end with as
    *unitRangeEnd*. All units in between will be compared. Leave out *unitRangeEnd*
    to only compare *unitRangeStart*.

  * `DATE_FORMAT(date, format)`: Format a date according to the given format string.
    It supports the following placeholders (case-insensitive):
    - %t: timestamp, in milliseconds since midnight 1970-01-01
    - %z: ISO date (0000-00-00T00:00:00.000Z)
    - %w: day of week (0..6)
    - %y: year (0..9999)
    - %yy: year (00..99), abbreviated (last two digits)
    - %yyyy: year (0000..9999), padded to length of 4
    - %yyyyyy: year (-009999 .. +009999), with sign prefix and padded to length of 6
    - %m: month (1..12)
    - %mm: month (01..12), padded to length of 2
    - %d: day (1..31)
    - %dd: day (01..31), padded to length of 2
    - %h: hour (0..23)
    - %hh: hour (00..23), padded to length of 2
    - %i: minute (0..59)
    - %ii: minute (00..59), padded to length of 2
    - %s: second (0..59)
    - %ss: second (00..59), padded to length of 2
    - %f: millisecond (0..999)
    - %fff: millisecond (000..999), padded to length of 3
    - %x: day of year (1..366)
    - %xxx: day of year (001..366), padded to length of 3
    - %k: ISO week date (1..53)
    - %kk: ISO week date (01..53), padded to length of 2
    - %l: leap year (0 or 1)
    - %q: quarter (1..4)
    - %a: days in month (28..31)
    - %mmm: abbreviated English name of month (Jan..Dec)
    - %mmmm: English name of month (January..December)
    - %www: abbreviated English name of weekday (Sun..Sat)
    - %wwww: English name of weekday (Sunday..Saturday)
    - %&: special escape sequence for rare occasions
    - %%: literal %
    - %: ignored

* new WAL logfiles and datafiles are now created non-sparse

  This prevents SIGBUS signals being raised when memory of a sparse datafile is accessed
  and the disk is full and the accessed file part is not actually disk-backed. In
  this case the mapped memory region is not necessarily backed by physical memory, and
  accessing the memory may raise SIGBUS and crash arangod.

* the `internal.download()` function and the module `org/arangodb/request` used some
  internal library function that handled the sending of HTTP requests from inside of
  ArangoDB. This library unconditionally set an HTTP header `Accept-Encoding: gzip`
  in all outgoing HTTP requests.

  This has been fixed in 2.7, so `Accept-Encoding: gzip` is not set automatically anymore.
  Additionally, the header `User-Agent: ArangoDB` is not set automatically either. If
  client applications desire to send these headers, they are free to add it when
  constructing the requests using the `download` function or the request module.

* fixed issue #1436: org/arangodb/request advertises deflate without supporting it

* added template string generator function `aqlQuery` for generating AQL queries

  This can be used to generate safe AQL queries with JavaScript parameter
  variables or expressions easily:

      var name = 'test';
      var attributeName = '_key';
      var query = aqlQuery`FOR u IN users FILTER u.name == ${name} RETURN u.${attributeName}`;
      db._query(query);

* report memory usage for document header data (revision id, pointer to data etc.)
  in `db.collection.figures()`. The memory used for document headers will now
  show up in the already existing attribute `indexes.size`. Due to that, the index
  sizes reported by `figures()` in 2.7 will be higher than those reported by 2.6,
  but the 2.7 values are more accurate.

* IMPORTANT CHANGE: the filenames in dumps created by arangodump now contain
  not only the name of the dumped collection, but also an additional 32-digit hash
  value. This is done to prevent overwriting dump files in case-insensitive file
  systems when there exist multiple collections with the same name (but with
  different cases).

  For example, if a database has two collections: `test` and `Test`, previous
  versions of ArangoDB created the files

  * `test.structure.json` and `test.data.json` for collection `test`
  * `Test.structure.json` and `Test.data.json` for collection `Test`

  This did not work for case-insensitive filesystems, because the files for the
  second collection would have overwritten the files of the first. arangodump in
  2.7 will create the following filenames instead:

  * `test_098f6bcd4621d373cade4e832627b4f6.structure.json` and `test_098f6bcd4621d373cade4e832627b4f6.data.json`
  * `Test_0cbc6611f5540bd0809a388dc95a615b.structure.json` and `Test_0cbc6611f5540bd0809a388dc95a615b.data.json`

  These filenames will be unambiguous even in case-insensitive filesystems.

* IMPORTANT CHANGE: make arangod actually close lingering client connections
  when idle for at least the duration specified via `--server.keep-alive-timeout`.
  In previous versions of ArangoDB, connections were not closed by the server
  when the timeout was reached and the client was still connected. Now the
  connection is properly closed by the server in case of timeout. Client
  applications relying on the old behavior may now need to reconnect to the
  server when their idle connections time out and get closed (note: connections
  being idle for a long time may be closed by the OS or firewalls anyway -
  client applications should be aware of that and try to reconnect).

* IMPORTANT CHANGE: when starting arangod, the server will drop the process
  privileges to the specified values in options `--server.uid` and `--server.gid`
  instantly after parsing the startup options.

  That means when either `--server.uid` or `--server.gid` are set, the privilege
  change will happen earlier. This may prevent binding the server to an endpoint
  with a port number lower than 1024 if the arangodb user has no privileges
  for that. Previous versions of ArangoDB changed the privileges later, so some
  startup actions were still carried out under the invoking user (i.e. likely
  *root* when started via init.d or system scripts) and especially binding to
  low port numbers was still possible there.

  The default privileges for user *arangodb* will not be sufficient for binding
  to port numbers lower than 1024. To have an ArangoDB 2.7 bind to a port number
  lower than 1024, it needs to be started with either a different privileged user,
  or the privileges of the *arangodb* user have to raised manually beforehand.

* added AQL optimizer rule `patch-update-statements`

* Linux startup scripts and systemd configuration for arangod now try to
  adjust the NOFILE (number of open files) limits for the process. The limit
  value is set to 131072 (128k) when ArangoDB is started via start/stop
  commands

* When ArangoDB is started/stopped manually via the start/stop commands, the
  main process will wait for up to 10 seconds after it forks the supervisor
  and arangod child processes. If the startup fails within that period, the
  start/stop script will fail with an exit code other than zero. If the
  startup of the supervisor or arangod is still ongoing after 10 seconds,
  the main program will still return with exit code 0. The limit of 10 seconds
  is arbitrary because the time required for a startup is not known in advance.

* added startup option `--database.throw-collection-not-loaded-error`

  Accessing a not-yet loaded collection will automatically load a collection
  on first access. This flag controls what happens in case an operation
  would need to wait for another thread to finalize loading a collection. If
  set to *true*, then the first operation that accesses an unloaded collection
  will load it. Further threads that try to access the same collection while
  it is still loading immediately fail with an error (1238, *collection not loaded*).
  This is to prevent all server threads from being blocked while waiting on the
  same collection to finish loading. When the first thread has completed loading
  the collection, the collection becomes regularly available, and all operations
  from that point on can be carried out normally, and error 1238 will not be
  thrown anymore for that collection.

  If set to *false*, the first thread that accesses a not-yet loaded collection
  will still load it. Other threads that try to access the collection while
  loading will not fail with error 1238 but instead block until the collection
  is fully loaded. This configuration might lead to all server threads being
  blocked because they are all waiting for the same collection to complete
  loading. Setting the option to *true* will prevent this from happening, but
  requires clients to catch error 1238 and react on it (maybe by scheduling
  a retry for later).

  The default value is *false*.

* added better control-C support in arangosh

  When CTRL-C is pressed in arangosh, it will now print a `^C` first. Pressing
  CTRL-C again will reset the prompt if something was entered before, or quit
  arangosh if no command was entered directly before.

  This affects the arangosh version build with Readline-support only (Linux
  and MacOS).

  The MacOS version of ArangoDB for Homebrew now depends on Readline, too. The
  Homebrew formula has been changed accordingly.
  When self-compiling ArangoDB on MacOS without Homebrew, Readline now is a
  prerequisite.

* increased default value for collection-specific `indexBuckets` value from 1 to 8

  Collections created from 2.7 on will use the new default value of `8` if not
  overridden on collection creation or later using
  `collection.properties({ indexBuckets: ... })`.

  The `indexBuckets` value determines the number of buckets to use for indexes of
  type `primary`, `hash` and `edge`. Having multiple index buckets allows splitting
  an index into smaller components, which can be filled in parallel when a collection
  is loading. Additionally, resizing and reallocation of indexes are faster and
  less intrusive if the index uses multiple buckets, because resize and reallocation
  will affect only data in a single bucket instead of all index values.

  The index buckets will be filled in parallel when loading a collection if the collection
  has an `indexBuckets` value greater than 1 and the collection contains a significant
  amount of documents/edges (the current threshold is 256K documents but this value
  may change in future versions of ArangoDB).

* changed HTTP client to use poll instead of select on Linux and MacOS

  This affects the ArangoShell and user-defined JavaScript code running inside
  arangod that initiates its own HTTP calls.

  Using poll instead of select allows using arbitrary high file descriptors
  (bigger than the compiled in FD_SETSIZE). Server connections are still handled using
  epoll, which has never been affected by FD_SETSIZE.

* implemented AQL `LIKE` function using ICU regexes

* added `RETURN DISTINCT` for AQL queries to return unique results:

      FOR doc IN collection
        RETURN DISTINCT doc.status

  This change also introduces `DISTINCT` as an AQL keyword.

* removed `createNamedQueue()` and `addJob()` functions from org/arangodb/tasks

* use less locks and more atomic variables in the internal dispatcher
  and V8 context handling implementations. This leads to improved throughput in
  some ArangoDB internals and allows for higher HTTP request throughput for
  many operations.

  A short overview of the improvements can be found here:

  https://www.arangodb.com/2015/08/throughput-enhancements/

* added shorthand notation for attribute names in AQL object literals:

      LET name = "Peter"
      LET age = 42
      RETURN { name, age }

  The above is the shorthand equivalent of the generic form

      LET name = "Peter"
      LET age = 42
      RETURN { name : name, age : age }

* removed configure option `--enable-timings`

  This option did not have any effect.

* removed configure option `--enable-figures`

  This option previously controlled whether HTTP request statistics code was
  compiled into ArangoDB or not. The previous default value was `true` so
  statistics code was available in official packages. Setting the option to
  `false` led to compile errors so it is doubtful the default value was
  ever changed. By removing the option some internal statistics code was also
  simplified.

* removed run-time manipulation methods for server endpoints:

  * `db._removeEndpoint()`
  * `db._configureEndpoint()`
  * HTTP POST `/_api/endpoint`
  * HTTP DELETE `/_api/endpoint`

* AQL query result cache

  The query result cache can optionally cache the complete results of all or selected AQL queries.
  It can be operated in the following modes:

  * `off`: the cache is disabled. No query results will be stored
  * `on`: the cache will store the results of all AQL queries unless their `cache`
    attribute flag is set to `false`
  * `demand`: the cache will store the results of AQL queries that have their
    `cache` attribute set to `true`, but will ignore all others

  The mode can be set at server startup using the `--database.query-cache-mode` configuration
  option and later changed at runtime.

  The following HTTP REST APIs have been added for controlling the query cache:

  * HTTP GET `/_api/query-cache/properties`: returns the global query cache configuration
  * HTTP PUT `/_api/query-cache/properties`: modifies the global query cache configuration
  * HTTP DELETE `/_api/query-cache`: invalidates all results in the query cache

  The following JavaScript functions have been added for controlling the query cache:

  * `require("org/arangodb/aql/cache").properties()`: returns the global query cache configuration
  * `require("org/arangodb/aql/cache").properties(properties)`: modifies the global query cache configuration
  * `require("org/arangodb/aql/cache").clear()`: invalidates all results in the query cache

* do not link arangoimp against V8

* AQL function call arguments optimization

  This will lead to arguments in function calls inside AQL queries not being copied but passed
  by reference. This may speed up calls to functions with bigger argument values or queries that
  call functions a lot of times.

* upgraded V8 version to 4.3.61

* removed deprecated AQL `SKIPLIST` function.

  This function was introduced in older versions of ArangoDB with a less powerful query optimizer to
  retrieve data from a skiplist index using a `LIMIT` clause. It was marked as deprecated in ArangoDB
  2.6.

  Since ArangoDB 2.3 the behavior of the `SKIPLIST` function can be emulated using regular AQL
  constructs, e.g.

      FOR doc IN @@collection
        FILTER doc.value >= @value
        SORT doc.value DESC
        LIMIT 1
        RETURN doc

* the `skip()` function for simple queries does not accept negative input any longer.
  This feature was deprecated in 2.6.0.

* fix exception handling

  In some cases JavaScript exceptions would re-throw without information of the original problem.
  Now the original exception is logged for failure analysis.

* based REST API method PUT `/_api/simple/all` on the cursor API and make it use AQL internally.

  The change speeds up this REST API method and will lead to additional query information being
  returned by the REST API. Clients can use this extra information or ignore it.

* Foxx Queue job success/failure handlers arguments have changed from `(jobId, jobData, result, jobFailures)` to `(result, jobData, job)`.

* added Foxx Queue job options `repeatTimes`, `repeatUntil` and `repeatDelay` to automatically re-schedule jobs when they are completed.

* added Foxx manifest configuration type `password` to mask values in the web interface.

* fixed default values in Foxx manifest configurations sometimes not being used as defaults.

* fixed optional parameters in Foxx manifest configurations sometimes not being cleared correctly.

* Foxx dependencies can now be marked as optional using a slightly more verbose syntax in your manifest file.

* converted Foxx constructors to ES6 classes so you can extend them using class syntax.

* updated aqb to 2.0.

* updated chai to 3.0.

* Use more madvise calls to speed up things when memory is tight, in particular
  at load time but also for random accesses later.

* Overhauled web interface

  The web interface now has a new design.

  The API documentation for ArangoDB has been moved from "Tools" to "Links" in the web interface.

  The "Applications" tab in the web interfaces has been renamed to "Services".


v2.6.12 (2015-12-02)
--------------------

* fixed disappearing of documents for collections transferred via `sync` if the
  the collection was dropped right before synchronization and drop and (re-)create
  collection markers were located in the same WAL file

* added missing lock instruction for primary index in compactor size calculation

* fixed issue #1589

* fixed issue #1583

* Foxx: optional configuration options no longer log validation errors when assigned
  empty values (#1495)


v2.6.11 (2015-11-18)
--------------------

* fixed potentially invalid pointer access in shaper when the currently accessed
  document got re-located by the WAL collector at the very same time


v2.6.10 (2015-11-10)
--------------------

* disable replication appliers when starting in modes `--upgrade`, `--no-server`
  and `--check-upgrade`

* more detailed output in arango-dfdb

* fixed potential deadlock in collection status changing on Windows

* issue #1521: Can't dump/restore with user and password


v2.6.9 (2015-09-29)
-------------------

* added "special" password ARANGODB_DEFAULT_ROOT_PASSWORD. If you pass
  ARANGODB_DEFAULT_ROOT_PASSWORD as password, it will read the password
  from the environment variable ARANGODB_DEFAULT_ROOT_PASSWORD

* fixed failing AQL skiplist, sort and limit combination

  When using a Skiplist index on an attribute (say "a") and then using sort
  and skip on this attribute caused the result to be empty e.g.:

    require("internal").db.test.ensureSkiplist("a");
    require("internal").db._query("FOR x IN test SORT x.a LIMIT 10, 10");

  Was always empty no matter how many documents are stored in test.
  This is now fixed.

v2.6.8 (2015-09-09)
-------------------

* ARM only:

  The ArangoDB packages for ARM require the kernel to allow unaligned memory access.
  How the kernel handles unaligned memory access is configurable at runtime by
  checking and adjusting the contents `/proc/cpu/alignment`.

  In order to operate on ARM, ArangoDB requires the bit 1 to be set. This will
  make the kernel trap and adjust unaligned memory accesses. If this bit is not
  set, the kernel may send a SIGBUS signal to ArangoDB and terminate it.

  To set bit 1 in `/proc/cpu/alignment` use the following command as a privileged
  user (e.g. root):

      echo "2" > /proc/cpu/alignment

  Note that this setting affects all user processes and not just ArangoDB. Setting
  the alignment with the above command will also not make the setting permanent,
  so it will be lost after a restart of the system. In order to make the setting
  permanent, it should be executed during system startup or before starting arangod.

  The ArangoDB start/stop scripts do not adjust the alignment setting, but rely on
  the environment to have the correct alignment setting already. The reason for this
  is that the alignment settings also affect all other user processes (which ArangoDB
  is not aware of) and thus may have side-effects outside of ArangoDB. It is therefore
  more reasonable to have the system administrator carry out the change.


v2.6.7 (2015-08-25)
-------------------

* improved AssocMulti index performance when resizing.

  This makes the edge index perform less I/O when under memory pressure.


v2.6.6 (2015-08-23)
-------------------

* added startup option `--server.additional-threads` to create separate queues
  for slow requests.


v2.6.5 (2015-08-17)
-------------------

* added startup option `--database.throw-collection-not-loaded-error`

  Accessing a not-yet loaded collection will automatically load a collection
  on first access. This flag controls what happens in case an operation
  would need to wait for another thread to finalize loading a collection. If
  set to *true*, then the first operation that accesses an unloaded collection
  will load it. Further threads that try to access the same collection while
  it is still loading immediately fail with an error (1238, *collection not loaded*).
  This is to prevent all server threads from being blocked while waiting on the
  same collection to finish loading. When the first thread has completed loading
  the collection, the collection becomes regularly available, and all operations
  from that point on can be carried out normally, and error 1238 will not be
  thrown anymore for that collection.

  If set to *false*, the first thread that accesses a not-yet loaded collection
  will still load it. Other threads that try to access the collection while
  loading will not fail with error 1238 but instead block until the collection
  is fully loaded. This configuration might lead to all server threads being
  blocked because they are all waiting for the same collection to complete
  loading. Setting the option to *true* will prevent this from happening, but
  requires clients to catch error 1238 and react on it (maybe by scheduling
  a retry for later).

  The default value is *false*.

* fixed busy wait loop in scheduler threads that sometimes consumed 100% CPU while
  waiting for events on connections closed unexpectedly by the client side

* handle attribute `indexBuckets` when restoring collections via arangorestore.
  Previously the `indexBuckets` attribute value from the dump was ignored, and the
   server default value for `indexBuckets` was used when restoring a collection.

* fixed "EscapeValue already set error" crash in V8 actions that might have occurred when
  canceling V8-based operations.


v2.6.4 (2015-08-01)
-------------------

* V8: Upgrade to version 4.1.0.27 - this is intended to be the stable V8 version.

* fixed issue #1424: Arango shell should not processing arrows pushing on keyboard


v2.6.3 (2015-07-21)
-------------------

* issue #1409: Document values with null character truncated


v2.6.2 (2015-07-04)
-------------------

* fixed issue #1383: bindVars for HTTP API doesn't work with empty string

* fixed handling of default values in Foxx manifest configurations

* fixed handling of optional parameters in Foxx manifest configurations

* fixed a reference error being thrown in Foxx queues when a function-based job type is used that is not available and no options object is passed to queue.push


v2.6.1 (2015-06-24)
-------------------

* Add missing swagger files to cmake build. fixes #1368

* fixed documentation errors


v2.6.0 (2015-06-20)
-------------------

* using negative values for `SimpleQuery.skip()` is deprecated.
  This functionality will be removed in future versions of ArangoDB.

* The following simple query functions are now deprecated:

  * collection.near
  * collection.within
  * collection.geo
  * collection.fulltext
  * collection.range
  * collection.closedRange

  This also lead to the following REST API methods being deprecated from now on:

  * PUT /_api/simple/near
  * PUT /_api/simple/within
  * PUT /_api/simple/fulltext
  * PUT /_api/simple/range

  It is recommended to replace calls to these functions or APIs with equivalent AQL queries,
  which are more flexible because they can be combined with other operations:

      FOR doc IN NEAR(@@collection, @latitude, @longitude, @limit)
        RETURN doc

      FOR doc IN WITHIN(@@collection, @latitude, @longitude, @radius, @distanceAttributeName)
        RETURN doc

      FOR doc IN FULLTEXT(@@collection, @attributeName, @queryString, @limit)
        RETURN doc

      FOR doc IN @@collection
        FILTER doc.value >= @left && doc.value < @right
        LIMIT @skip, @limit
        RETURN doc`

  The above simple query functions and REST API methods may be removed in future versions
  of ArangoDB.

* deprecated now-obsolete AQL `SKIPLIST` function

  The function was introduced in older versions of ArangoDB with a less powerful query optimizer to
  retrieve data from a skiplist index using a `LIMIT` clause.

  Since 2.3 the same goal can be achieved by using regular AQL constructs, e.g.

      FOR doc IN collection FILTER doc.value >= @value SORT doc.value DESC LIMIT 1 RETURN doc

* fixed issues when switching the database inside tasks and during shutdown of database cursors

  These features were added during 2.6 alpha stage so the fixes affect devel/2.6-alpha builds only

* issue #1360: improved foxx-manager help

* added `--enable-tcmalloc` configure option.

  When this option is set, arangod and the client tools will be linked against tcmalloc, which replaces
  the system allocator. When the option is set, a tcmalloc library must be present on the system under
  one of the names `libtcmalloc`, `libtcmalloc_minimal` or `libtcmalloc_debug`.

  As this is a configure option, it is supported for manual builds on Linux-like systems only. tcmalloc
  support is currently experimental.

* issue #1353: Windows: HTTP API - incorrect path in errorMessage

* issue #1347: added option `--create-database` for arangorestore.

  Setting this option to `true` will now create the target database if it does not exist. When creating
  the target database, the username and passwords passed to arangorestore will be used to create an
  initial user for the new database.

* issue #1345: advanced debug information for User Functions

* issue #1341: Can't use bindvars in UPSERT

* fixed vulnerability in JWT implementation.

* changed default value of option `--database.ignore-datafile-errors` from `true` to `false`

  If the new default value of `false` is used, then arangod will refuse loading collections that contain
  datafiles with CRC mismatches or other errors. A collection with datafile errors will then become
  unavailable. This prevents follow up errors from happening.

  The only way to access such collection is to use the datafile debugger (arango-dfdb) and try to repair
  or truncate the datafile with it.

  If `--database.ignore-datafile-errors` is set to `true`, then collections will become available
  even if parts of their data cannot be loaded. This helps availability, but may cause (partial) data
  loss and follow up errors.

* added server startup option `--server.session-timeout` for controlling the timeout of user sessions
  in the web interface

* add sessions and cookie authentication for ArangoDB's web interface

  ArangoDB's built-in web interface now uses sessions. Session information ids are stored in cookies,
  so clients using the web interface must accept cookies in order to use it

* web interface: display query execution time in AQL editor

* web interface: renamed AQL query *submit* button to *execute*

* web interface: added query explain feature in AQL editor

* web interface: demo page added. only working if demo data is available, hidden otherwise

* web interface: added support for custom app scripts with optional arguments and results

* web interface: mounted apps that need to be configured are now indicated in the app overview

* web interface: added button for running tests to app details

* web interface: added button for configuring app dependencies to app details

* web interface: upgraded API documentation to use Swagger 2

* INCOMPATIBLE CHANGE

  removed startup option `--log.severity`

  The docs for `--log.severity` mentioned lots of severities (e.g. `exception`, `technical`, `functional`, `development`)
  but only a few severities (e.g. `all`, `human`) were actually used, with `human` being the default and `all` enabling the
  additional logging of requests. So the option pretended to control a lot of things which it actually didn't. Additionally,
  the option `--log.requests-file` was around for a long time already, also controlling request logging.

  Because the `--log.severity` option effectively did not control that much, it was removed. A side effect of removing the
  option is that 2.5 installations which used `--log.severity all` will not log requests after the upgrade to 2.6. This can
  be adjusted by setting the `--log.requests-file` option.

* add backtrace to fatal log events

* added optional `limit` parameter for AQL function `FULLTEXT`

* make fulltext index also index text values contained in direct sub-objects of the indexed
  attribute.

  Previous versions of ArangoDB only indexed the attribute value if it was a string. Sub-attributes
  of the index attribute were ignored when fulltext indexing.

  Now, if the index attribute value is an object, the object's values will each be included in the
  fulltext index if they are strings. If the index attribute value is an array, the array's values
  will each be included in the fulltext index if they are strings.

  For example, with a fulltext index present on the `translations` attribute, the following text
  values will now be indexed:

      var c = db._create("example");
      c.ensureFulltextIndex("translations");
      c.insert({ translations: { en: "fox", de: "Fuchs", fr: "renard", ru: "лиса" } });
      c.insert({ translations: "Fox is the English translation of the German word Fuchs" });
      c.insert({ translations: [ "ArangoDB", "document", "database", "Foxx" ] });

      c.fulltext("translations", "лиса").toArray();       // returns only first document
      c.fulltext("translations", "Fox").toArray();        // returns first and second documents
      c.fulltext("translations", "prefix:Fox").toArray(); // returns all three documents

* added batch document removal and lookup commands:

      collection.lookupByKeys(keys)
      collection.removeByKeys(keys)

  These commands can be used to perform multi-document lookup and removal operations efficiently
  from the ArangoShell. The argument to these operations is an array of document keys.

  Also added HTTP APIs for batch document commands:

  * PUT /_api/simple/lookup-by-keys
  * PUT /_api/simple/remove-by-keys

* properly prefix document address URLs with the current database name for calls to the REST
  API method GET `/_api/document?collection=...` (that method will return partial URLs to all
  documents in the collection).

  Previous versions of ArangoDB returned the URLs starting with `/_api/` but without the current
  database name, e.g. `/_api/document/mycollection/mykey`. Starting with 2.6, the response URLs
  will include the database name as well, e.g. `/_db/_system/_api/document/mycollection/mykey`.

* added dedicated collection export HTTP REST API

  ArangoDB now provides a dedicated collection export API, which can take snapshots of entire
  collections more efficiently than the general-purpose cursor API. The export API is useful
  to transfer the contents of an entire collection to a client application. It provides optional
  filtering on specific attributes.

  The export API is available at endpoint `POST /_api/export?collection=...`. The API has the
  same return value structure as the already established cursor API (`POST /_api/cursor`).

  An introduction to the export API is given in this blog post:
  http://jsteemann.github.io/blog/2015/04/04/more-efficient-data-exports/

* subquery optimizations for AQL queries

  This optimization avoids copying intermediate results into subqueries that are not required
  by the subquery.

  A brief description can be found here:
  http://jsteemann.github.io/blog/2015/05/04/subquery-optimizations/

* return value optimization for AQL queries

  This optimization avoids copying the final query result inside the query's main `ReturnNode`.

  A brief description can be found here:
  http://jsteemann.github.io/blog/2015/05/04/return-value-optimization-for-aql/

* speed up AQL queries containing big `IN` lists for index lookups

  `IN` lists used for index lookups had performance issues in previous versions of ArangoDB.
  These issues have been addressed in 2.6 so using bigger `IN` lists for filtering is much
  faster.

  A brief description can be found here:
  http://jsteemann.github.io/blog/2015/05/07/in-list-improvements/

* allow `@` and `.` characters in document keys, too

  This change also leads to document keys being URL-encoded when returned in HTTP `location`
  response headers.

* added alternative implementation for AQL COLLECT

  The alternative method uses a hash table for grouping and does not require its input elements
  to be sorted. It will be taken into account by the optimizer for `COLLECT` statements that do
  not use an `INTO` clause.

  In case a `COLLECT` statement can use the hash table variant, the optimizer will create an extra
  plan for it at the beginning of the planning phase. In this plan, no extra `SORT` node will be
  added in front of the `COLLECT` because the hash table variant of `COLLECT` does not require
  sorted input. Instead, a `SORT` node will be added after it to sort its output. This `SORT` node
  may be optimized away again in later stages. If the sort order of the result is irrelevant to
  the user, adding an extra `SORT null` after a hash `COLLECT` operation will allow the optimizer to
  remove the sorts altogether.

  In addition to the hash table variant of `COLLECT`, the optimizer will modify the original plan
  to use the regular `COLLECT` implementation. As this implementation requires sorted input, the
  optimizer will insert a `SORT` node in front of the `COLLECT`. This `SORT` node may be optimized
  away in later stages.

  The created plans will then be shipped through the regular optimization pipeline. In the end,
  the optimizer will pick the plan with the lowest estimated total cost as usual. The hash table
  variant does not require an up-front sort of the input, and will thus be preferred over the
  regular `COLLECT` if the optimizer estimates many input elements for the `COLLECT` node and
  cannot use an index to sort them.

  The optimizer can be explicitly told to use the regular *sorted* variant of `COLLECT` by
  suffixing a `COLLECT` statement with `OPTIONS { "method" : "sorted" }`. This will override the
  optimizer guesswork and only produce the *sorted* variant of `COLLECT`.

  A blog post on the new `COLLECT` implementation can be found here:
  http://jsteemann.github.io/blog/2015/04/22/collecting-with-a-hash-table/

* refactored HTTP REST API for cursors

  The HTTP REST API for cursors (`/_api/cursor`) has been refactored to improve its performance
  and use less memory.

  A post showing some of the performance improvements can be found here:
  http://jsteemann.github.io/blog/2015/04/01/improvements-for-the-cursor-api/

* simplified return value syntax for data-modification AQL queries

  ArangoDB 2.4 since version allows to return results from data-modification AQL queries. The
  syntax for this was quite limited and verbose:

      FOR i IN 1..10
        INSERT { value: i } IN test
        LET inserted = NEW
        RETURN inserted

  The `LET inserted = NEW RETURN inserted` was required literally to return the inserted
  documents. No calculations could be made using the inserted documents.

  This is now more flexible. After a data-modification clause (e.g. `INSERT`, `UPDATE`, `REPLACE`,
  `REMOVE`, `UPSERT`) there can follow any number of `LET` calculations. These calculations can
  refer to the pseudo-values `OLD` and `NEW` that are created by the data-modification statements.

  This allows returning projections of inserted or updated documents, e.g.:

      FOR i IN 1..10
        INSERT { value: i } IN test
        RETURN { _key: NEW._key, value: i }

  Still not every construct is allowed after a data-modification clause. For example, no functions
  can be called that may access documents.

  More information can be found here:
  http://jsteemann.github.io/blog/2015/03/27/improvements-for-data-modification-queries/

* added AQL `UPSERT` statement

  This adds an `UPSERT` statement to AQL that is a combination of both `INSERT` and `UPDATE` /
  `REPLACE`. The `UPSERT` will search for a matching document using a user-provided example.
  If no document matches the example, the *insert* part of the `UPSERT` statement will be
  executed. If there is a match, the *update* / *replace* part will be carried out:

      UPSERT { page: 'index.html' }                 /* search example */
        INSERT { page: 'index.html', pageViews: 1 } /* insert part */
        UPDATE { pageViews: OLD.pageViews + 1 }     /* update part */
        IN pageViews

  `UPSERT` can be used with an `UPDATE` or `REPLACE` clause. The `UPDATE` clause will perform
  a partial update of the found document, whereas the `REPLACE` clause will replace the found
  document entirely. The `UPDATE` or `REPLACE` parts can refer to the pseudo-value `OLD`, which
  contains all attributes of the found document.

  `UPSERT` statements can optionally return values. In the following query, the return
  attribute `found` will return the found document before the `UPDATE` was applied. If no
  document was found, `found` will contain a value of `null`. The `updated` result attribute will
  contain the inserted / updated document:

      UPSERT { page: 'index.html' }                 /* search example */
        INSERT { page: 'index.html', pageViews: 1 } /* insert part */
        UPDATE { pageViews: OLD.pageViews + 1 }     /* update part */
        IN pageViews
        RETURN { found: OLD, updated: NEW }

  A more detailed description of `UPSERT` can be found here:
  http://jsteemann.github.io/blog/2015/03/27/preview-of-the-upsert-command/

* adjusted default configuration value for `--server.backlog-size` from 10 to 64.

* issue #1231: bug xor feature in AQL: LENGTH(null) == 4

  This changes the behavior of the AQL `LENGTH` function as follows:

  - if the single argument to `LENGTH()` is `null`, then the result will now be `0`. In previous
    versions of ArangoDB, the result of `LENGTH(null)` was `4`.

  - if the single argument to `LENGTH()` is `true`, then the result will now be `1`. In previous
    versions of ArangoDB, the result of `LENGTH(true)` was `4`.

  - if the single argument to `LENGTH()` is `false`, then the result will now be `0`. In previous
    versions of ArangoDB, the result of `LENGTH(false)` was `5`.

  The results of `LENGTH()` with string, numeric, array object argument values do not change.

* issue #1298: Bulk import if data already exists (#1298)

  This change extends the HTTP REST API for bulk imports as follows:

  When documents are imported and the `_key` attribute is specified for them, the import can be
  used for inserting and updating/replacing documents. Previously, the import could be used for
  inserting new documents only, and re-inserting a document with an existing key would have failed
  with a *unique key constraint violated* error.

  The above behavior is still the default. However, the API now allows controlling the behavior
  in case of a unique key constraint error via the optional URL parameter `onDuplicate`.

  This parameter can have one of the following values:

  - `error`: when a unique key constraint error occurs, do not import or update the document but
    report an error. This is the default.

  - `update`: when a unique key constraint error occurs, try to (partially) update the existing
    document with the data specified in the import. This may still fail if the document would
    violate secondary unique indexes. Only the attributes present in the import data will be
    updated and other attributes already present will be preserved. The number of updated documents
    will be reported in the `updated` attribute of the HTTP API result.

  - `replace`: when a unique key constraint error occurs, try to fully replace the existing
    document with the data specified in the import. This may still fail if the document would
    violate secondary unique indexes. The number of replaced documents will be reported in the
    `updated` attribute of the HTTP API result.

  - `ignore`: when a unique key constraint error occurs, ignore this error. There will be no
    insert, update or replace for the particular document. Ignored documents will be reported
    separately in the `ignored` attribute of the HTTP API result.

  The result of the HTTP import API will now contain the attributes `ignored` and `updated`, which
  contain the number of ignored and updated documents respectively. These attributes will contain a
  value of zero unless the `onDuplicate` URL parameter is set to either `update` or `replace`
  (in this case the `updated` attribute may contain non-zero values) or `ignore` (in this case the
  `ignored` attribute may contain a non-zero value).

  To support the feature, arangoimp also has a new command line option `--on-duplicate` which can
  have one of the values `error`, `update`, `replace`, `ignore`. The default value is `error`.

  A few examples for using arangoimp with the `--on-duplicate` option can be found here:
  http://jsteemann.github.io/blog/2015/04/14/updating-documents-with-arangoimp/

* changed behavior of `db._query()` in the ArangoShell:

  if the command's result is printed in the shell, the first 10 results will be printed. Previously
  only a basic description of the underlying query result cursor was printed. Additionally, if the
  cursor result contains more than 10 results, the cursor is assigned to a global variable `more`,
  which can be used to iterate over the cursor result.

  Example:

      arangosh [_system]> db._query("FOR i IN 1..15 RETURN i")
      [object ArangoQueryCursor, count: 15, hasMore: true]

      [
        1,
        2,
        3,
        4,
        5,
        6,
        7,
        8,
        9,
        10
      ]

      type 'more' to show more documents


      arangosh [_system]> more
      [object ArangoQueryCursor, count: 15, hasMore: false]

      [
        11,
        12,
        13,
        14,
        15
      ]

* Disallow batchSize value 0 in HTTP `POST /_api/cursor`:

  The HTTP REST API `POST /_api/cursor` does not accept a `batchSize` parameter value of
  `0` any longer. A batch size of 0 never made much sense, but previous versions of ArangoDB
  did not check for this value. Now creating a cursor using a `batchSize` value 0 will
  result in an HTTP 400 error response

* REST Server: fix memory leaks when failing to add jobs

* 'EDGES' AQL Function

  The AQL function `EDGES` got a new fifth option parameter.
  Right now only one option is available: 'includeVertices'. This is a boolean parameter
  that allows to modify the result of the `EDGES` function.
  Default is 'includeVertices: false' which does not have any effect.
  'includeVertices: true' modifies the result, such that
  {vertex: <vertexDocument>, edge: <edgeDocument>} is returned.

* INCOMPATIBLE CHANGE:

  The result format of the AQL function `NEIGHBORS` has been changed.
  Before it has returned an array of objects containing 'vertex' and 'edge'.
  Now it will only contain the vertex directly.
  Also an additional option 'includeData' has been added.
  This is used to define if only the 'vertex._id' value should be returned (false, default),
  or if the vertex should be looked up in the collection and the complete JSON should be returned
  (true).
  Using only the id values can lead to significantly improved performance if this is the only information
  required.

  In order to get the old result format prior to ArangoDB 2.6, please use the function EDGES instead.
  Edges allows for a new option 'includeVertices' which, set to true, returns exactly the format of NEIGHBORS.
  Example:

      NEIGHBORS(<vertexCollection>, <edgeCollection>, <vertex>, <direction>, <example>)

  This can now be achieved by:

      EDGES(<edgeCollection>, <vertex>, <direction>, <example>, {includeVertices: true})

  If you are nesting several NEIGHBORS steps you can speed up their performance in the following way:

  Old Example:

  FOR va IN NEIGHBORS(Users, relations, 'Users/123', 'outbound') FOR vc IN NEIGHBORS(Products, relations, va.vertex._id, 'outbound') RETURN vc

  This can now be achieved by:

  FOR va IN NEIGHBORS(Users, relations, 'Users/123', 'outbound') FOR vc IN NEIGHBORS(Products, relations, va, 'outbound', null, {includeData: true}) RETURN vc
                                                                                                          ^^^^                  ^^^^^^^^^^^^^^^^^^^
                                                                                                  Use intermediate directly     include Data for final

* INCOMPATIBLE CHANGE:

  The AQL function `GRAPH_NEIGHBORS` now provides an additional option `includeData`.
  This option allows controlling whether the function should return the complete vertices
  or just their IDs. Returning only the IDs instead of the full vertices can lead to
  improved performance .

  If provided, `includeData` is set to `true`, all vertices in the result will be returned
  with all their attributes. The default value of `includeData` is `false`.
  This makes the default function results incompatible with previous versions of ArangoDB.

  To get the old result style in ArangoDB 2.6, please set the options as follows in calls
  to `GRAPH_NEIGHBORS`:

      GRAPH_NEIGHBORS(<graph>, <vertex>, { includeData: true })

* INCOMPATIBLE CHANGE:

  The AQL function `GRAPH_COMMON_NEIGHBORS` now provides an additional option `includeData`.
  This option allows controlling whether the function should return the complete vertices
  or just their IDs. Returning only the IDs instead of the full vertices can lead to
  improved performance .

  If provided, `includeData` is set to `true`, all vertices in the result will be returned
  with all their attributes. The default value of `includeData` is `false`.
  This makes the default function results incompatible with previous versions of ArangoDB.

  To get the old result style in ArangoDB 2.6, please set the options as follows in calls
  to `GRAPH_COMMON_NEIGHBORS`:

      GRAPH_COMMON_NEIGHBORS(<graph>, <vertexExamples1>, <vertexExamples2>, { includeData: true }, { includeData: true })

* INCOMPATIBLE CHANGE:

  The AQL function `GRAPH_SHORTEST_PATH` now provides an additional option `includeData`.
  This option allows controlling whether the function should return the complete vertices
  and edges or just their IDs. Returning only the IDs instead of full vertices and edges
  can lead to improved performance .

  If provided, `includeData` is set to `true`, all vertices and edges in the result will
  be returned with all their attributes. There is also an optional parameter `includePath` of
  type object.
  It has two optional sub-attributes `vertices` and `edges`, both of type boolean.
  Both can be set individually and the result will include all vertices on the path if
  `includePath.vertices == true` and all edges if `includePath.edges == true` respectively.

  The default value of `includeData` is `false`, and paths are now excluded by default.
  This makes the default function results incompatible with previous versions of ArangoDB.

  To get the old result style in ArangoDB 2.6, please set the options as follows in calls
  to `GRAPH_SHORTEST_PATH`:

      GRAPH_SHORTEST_PATH(<graph>, <source>, <target>, { includeData: true, includePath: { edges: true, vertices: true } })

  The attributes `startVertex` and `vertex` that were present in the results of `GRAPH_SHORTEST_PATH`
  in previous versions of ArangoDB will not be produced in 2.6. To calculate these attributes in 2.6,
  please extract the first and last elements from the `vertices` result attribute.

* INCOMPATIBLE CHANGE:

  The AQL function `GRAPH_DISTANCE_TO` will now return only the id the destination vertex
  in the `vertex` attribute, and not the full vertex data with all vertex attributes.

* INCOMPATIBLE CHANGE:

  All graph measurements functions in JavaScript module `general-graph` that calculated a
  single figure previously returned an array containing just the figure. Now these functions
  will return the figure directly and not put it inside an array.

  The affected functions are:

  * `graph._absoluteEccentricity`
  * `graph._eccentricity`
  * `graph._absoluteCloseness`
  * `graph._closeness`
  * `graph._absoluteBetweenness`
  * `graph._betweenness`
  * `graph._radius`
  * `graph._diameter`

* Create the `_graphs` collection in new databases with `waitForSync` attribute set to `false`

  The previous `waitForSync` value was `true`, so default the behavior when creating and dropping
  graphs via the HTTP REST API changes as follows if the new settings are in effect:

  * `POST /_api/graph` by default returns `HTTP 202` instead of `HTTP 201`
  * `DELETE /_api/graph/graph-name` by default returns `HTTP 202` instead of `HTTP 201`

  If the `_graphs` collection still has its `waitForSync` value set to `true`, then the HTTP status
  code will not change.

* Upgraded ICU to version 54; this increases performance in many places.
  based on https://code.google.com/p/chromium/issues/detail?id=428145

* added support for HTTP push aka chunked encoding

* issue #1051: add info whether server is running in service or user mode?

  This will add a "mode" attribute to the result of the result of HTTP GET `/_api/version?details=true`

  "mode" can have the following values:

  - `standalone`: server was started manually (e.g. on command-line)
  - `service`: service is running as Windows service, in daemon mode or under the supervisor

* improve system error messages in Windows port

* increased default value of `--server.request-timeout` from 300 to 1200 seconds for client tools
  (arangosh, arangoimp, arangodump, arangorestore)

* increased default value of `--server.connect-timeout` from 3 to 5 seconds for client tools
  (arangosh, arangoimp, arangodump, arangorestore)

* added startup option `--server.foxx-queues-poll-interval`

  This startup option controls the frequency with which the Foxx queues manager is checking
  the queue (or queues) for jobs to be executed.

  The default value is `1` second. Lowering this value will result in the queue manager waking
  up and checking the queues more frequently, which may increase CPU usage of the server.
  When not using Foxx queues, this value can be raised to save some CPU time.

* added startup option `--server.foxx-queues`

  This startup option controls whether the Foxx queue manager will check queue and job entries.
  Disabling this option can reduce server load but will prevent jobs added to Foxx queues from
  being processed at all.

  The default value is `true`, enabling the Foxx queues feature.

* make Foxx queues really database-specific.

  Foxx queues were and are stored in a database-specific collection `_queues`. However, a global
  cache variable for the queues led to the queue names being treated database-independently, which
  was wrong.

  Since 2.6, Foxx queues names are truly database-specific, so the same queue name can be used in
  two different databases for two different queues. Until then, it is advisable to think of queues
  as already being database-specific, and using the database name as a queue name prefix to be
  avoid name conflicts, e.g.:

      var queueName = "myQueue";
      var Foxx = require("org/arangodb/foxx");
      Foxx.queues.create(db._name() + ":" + queueName);

* added support for Foxx queue job types defined as app scripts.

  The old job types introduced in 2.4 are still supported but are known to cause issues in 2.5
  and later when the server is restarted or the job types are not defined in every thread.

  The new job types avoid this issue by storing an explicit mount path and script name rather
  than an assuming the job type is defined globally. It is strongly recommended to convert your
  job types to the new script-based system.

* renamed Foxx sessions option "sessionStorageApp" to "sessionStorage". The option now also accepts session storages directly.

* Added the following JavaScript methods for file access:
  * fs.copyFile() to copy single files
  * fs.copyRecursive() to copy directory trees
  * fs.chmod() to set the file permissions (non-Windows only)

* Added process.env for accessing the process environment from JavaScript code

* Cluster: kickstarter shutdown routines will more precisely follow the shutdown of its nodes.

* Cluster: don't delete agency connection objects that are currently in use.

* Cluster: improve passing along of HTTP errors

* fixed issue #1247: debian init script problems

* multi-threaded index creation on collection load

  When a collection contains more than one secondary index, they can be built in memory in
  parallel when the collection is loaded. How many threads are used for parallel index creation
  is determined by the new configuration parameter `--database.index-threads`. If this is set
  to 0, indexes are built by the opening thread only and sequentially. This is equivalent to
  the behavior in 2.5 and before.

* speed up building up primary index when loading collections

* added `count` attribute to `parameters.json` files of collections. This attribute indicates
  the number of live documents in the collection on unload. It is read when the collection is
  (re)loaded to determine the initial size for the collection's primary index

* removed remainders of MRuby integration, removed arangoirb

* simplified `controllers` property in Foxx manifests. You can now specify a filename directly
  if you only want to use a single file mounted at the base URL of your Foxx app.

* simplified `exports` property in Foxx manifests. You can now specify a filename directly if
  you only want to export variables from a single file in your Foxx app.

* added support for node.js-style exports in Foxx exports. Your Foxx exports file can now export
  arbitrary values using the `module.exports` property instead of adding properties to the
  `exports` object.

* added `scripts` property to Foxx manifests. You should now specify the `setup` and `teardown`
  files as properties of the `scripts` object in your manifests and can define custom,
  app-specific scripts that can be executed from the web interface or the CLI.

* added `tests` property to Foxx manifests. You can now define test cases using the `mocha`
  framework which can then be executed inside ArangoDB.

* updated `joi` package to 6.0.8.

* added `extendible` package.

* added Foxx model lifecycle events to repositories. See #1257.

* speed up resizing of edge index.

* allow to split an edge index into buckets which are resized individually.
  This is controlled by the `indexBuckets` attribute in the `properties`
  of the collection.

* fix a cluster deadlock bug in larger clusters by marking a thread waiting
  for a lock on a DBserver as blocked


v2.5.7 (2015-08-02)
-------------------

* V8: Upgrade to version 4.1.0.27 - this is intended to be the stable V8 version.


v2.5.6 (2015-07-21)
-------------------

* alter Windows build infrastructure so we can properly store pdb files.

* potentially fixed issue #1313: Wrong metric calculation at dashboard

  Escape whitespace in process name when scanning /proc/pid/stats

  This fixes statistics values read from that file

* Fixed variable naming in AQL `COLLECT INTO` results in case the COLLECT is placed
  in a subquery which itself is followed by other constructs that require variables


v2.5.5 (2015-05-29)
-------------------

* fixed vulnerability in JWT implementation.

* fixed format string for reading /proc/pid/stat

* take into account barriers used in different V8 contexts


v2.5.4 (2015-05-14)
-------------------

* added startup option `--log.performance`: specifying this option at startup will log
  performance-related info messages, mainly timings via the regular logging mechanisms

* cluster fixes

* fix for recursive copy under Windows


v2.5.3 (2015-04-29)
-------------------

* Fix fs.move to work across filesystem borders; Fixes Foxx app installation problems;
  issue #1292.

* Fix Foxx app install when installed on a different drive on Windows

* issue #1322: strange AQL result

* issue #1318: Inconsistent db._create() syntax

* issue #1315: queries to a collection fail with an empty response if the
  collection contains specific JSON data

* issue #1300: Make arangodump not fail if target directory exists but is empty

* allow specifying higher values than SOMAXCONN for `--server.backlog-size`

  Previously, arangod would not start when a `--server.backlog-size` value was
  specified that was higher than the platform's SOMAXCONN header value.

  Now, arangod will use the user-provided value for `--server.backlog-size` and
  pass it to the listen system call even if the value is higher than SOMAXCONN.
  If the user-provided value is higher than SOMAXCONN, arangod will log a warning
  on startup.

* Fixed a cluster deadlock bug. Mark a thread that is in a RemoteBlock as
  blocked to allow for additional dispatcher threads to be started.

* Fix locking in cluster by using another ReadWriteLock class for collections.

* Add a second DispatcherQueue for AQL in the cluster. This fixes a
  cluster-AQL thread explosion bug.


v2.5.2 (2015-04-11)
-------------------

* modules stored in _modules are automatically flushed when changed

* added missing query-id parameter in documentation of HTTP DELETE `/_api/query` endpoint

* added iterator for edge index in AQL queries

  this change may lead to less edges being read when used together with a LIMIT clause

* make graph viewer in web interface issue less expensive queries for determining
  a random vertex from the graph, and for determining vertex attributes

* issue #1285: syntax error, unexpected $undefined near '@_to RETURN obj

  this allows AQL bind parameter names to also start with underscores

* moved /_api/query to C++

* issue #1289: Foxx models created from database documents expose an internal method

* added `Foxx.Repository#exists`

* parallelize initialization of V8 context in multiple threads

* fixed a possible crash when the debug-level was TRACE

* cluster: do not initialize statistics collection on each
  coordinator, this fixes a race condition at startup

* cluster: fix a startup race w.r.t. the _configuration collection

* search for db:// JavaScript modules only after all local files have been
  considered, this speeds up the require command in a cluster considerably

* general cluster speedup in certain areas


v2.5.1 (2015-03-19)
-------------------

* fixed bug that caused undefined behavior when an AQL query was killed inside
  a calculation block

* fixed memleaks in AQL query cleanup in case out-of-memory errors are thrown

* by default, Debian and RedHat packages are built with debug symbols

* added option `--database.ignore-logfile-errors`

  This option controls how collection datafiles with a CRC mismatch are treated.

  If set to `false`, CRC mismatch errors in collection datafiles will lead
  to a collection not being loaded at all. If a collection needs to be loaded
  during WAL recovery, the WAL recovery will also abort (if not forced with
  `--wal.ignore-recovery-errors true`). Setting this flag to `false` protects
  users from unintentionally using a collection with corrupted datafiles, from
  which only a subset of the original data can be recovered.

  If set to `true`, CRC mismatch errors in collection datafiles will lead to
  the datafile being partially loaded. All data up to until the mismatch will
  be loaded. This will enable users to continue with collection datafiles
  that are corrupted, but will result in only a partial load of the data.
  The WAL recovery will still abort when encountering a collection with a
  corrupted datafile, at least if `--wal.ignore-recovery-errors` is not set to
  `true`.

  The default value is *true*, so for collections with corrupted datafiles
  there might be partial data loads once the WAL recovery has finished. If
  the WAL recovery will need to load a collection with a corrupted datafile,
  it will still stop when using the default values.

* INCOMPATIBLE CHANGE:

  make the arangod server refuse to start if during startup it finds a non-readable
  `parameter.json` file for a database or a collection.

  Stopping the startup process in this case requires manual intervention (fixing
  the unreadable files), but prevents follow-up errors due to ignored databases or
  collections from happening.

* datafiles and `parameter.json` files written by arangod are now created with read and write
  privileges for the arangod process user, and with read and write privileges for the arangod
  process group.

  Previously, these files were created with user read and write permissions only.

* INCOMPATIBLE CHANGE:

  abort WAL recovery if one of the collection's datafiles cannot be opened

* INCOMPATIBLE CHANGE:

  never try to raise the privileges after dropping them, this can lead to a race condition while
  running the recovery

  If you require to run ArangoDB on a port lower than 1024, you must run ArangoDB as root.

* fixed inefficiencies in `remove` methods of general-graph module

* added option `--database.slow-query-threshold` for controlling the default AQL slow query
  threshold value on server start

* add system error strings for Windows on many places

* rework service startup so we announce 'RUNNING' only when we're finished starting.

* use the Windows eventlog for FATAL and ERROR - log messages

* fix service handling in NSIS Windows installer, specify human readable name

* add the ICU_DATA environment variable to the fatal error messages

* fixed issue #1265: arangod crashed with SIGSEGV

* fixed issue #1241: Wildcards in examples


v2.5.0 (2015-03-09)
-------------------

* installer fixes for Windows

* fix for downloading Foxx

* fixed issue #1258: http pipelining not working?


v2.5.0-beta4 (2015-03-05)
-------------------------

* fixed issue #1247: debian init script problems


v2.5.0-beta3 (2015-02-27)
-------------------------

* fix Windows install path calculation in arango

* fix Windows logging of long strings

* fix possible undefinedness of const strings in Windows


v2.5.0-beta2 (2015-02-23)
-------------------------

* fixed issue #1256: agency binary not found #1256

* fixed issue #1230: API: document/col-name/_key and cursor return different floats

* front-end: dashboard tries not to (re)load statistics if user has no access

* V8: Upgrade to version 3.31.74.1

* etcd: Upgrade to version 2.0 - This requires go 1.3 to compile at least.

* refuse to startup if ICU wasn't initialized, this will i.e. prevent errors from being printed,
  and libraries from being loaded.

* front-end: unwanted removal of index table header after creating new index

* fixed issue #1248: chrome: applications filtering not working

* fixed issue #1198: queries remain in aql editor (front-end) if you navigate through different tabs

* Simplify usage of Foxx

  Thanks to our user feedback we learned that Foxx is a powerful, yet rather complicated concept.
  With this release we tried to make it less complicated while keeping all its strength.
  That includes a rewrite of the documentation as well as some code changes as listed below:

  * Moved Foxx applications to a different folder.

    The naming convention now is: <app-path>/_db/<dbname>/<mountpoint>/APP
    Before it was: <app-path>/databases/<dbname>/<appname>:<appversion>
    This caused some trouble as apps where cached based on name and version and updates did not apply.
    Hence the path on filesystem and the app's access URL had no relation to one another.
    Now the path on filesystem is identical to the URL (except for slashes and the appended APP)

  * Rewrite of Foxx routing

    The routing of Foxx has been exposed to major internal changes we adjusted because of user feedback.
    This allows us to set the development mode per mountpoint without having to change paths and hold
    apps at separate locations.

  * Foxx Development mode

    The development mode used until 2.4 is gone. It has been replaced by a much more mature version.
    This includes the deprecation of the javascript.dev-app-path parameter, which is useless since 2.5.
    Instead of having two separate app directories for production and development, apps now reside in
    one place, which is used for production as well as for development.
    Apps can still be put into development mode, changing their behavior compared to production mode.
    Development mode apps are still reread from disk at every request, and still they ship more debug
    output.

    This change has also made the startup options `--javascript.frontend-development-mode` and
    `--javascript.dev-app-path` obsolete. The former option will not have any effect when set, and the
    latter option is only read and used during the upgrade to 2.5 and does not have any effects later.

  * Foxx install process

    Installing Foxx apps has been a two step process: import them into ArangoDB and mount them at a
    specific mountpoint. These operations have been joined together. You can install an app at one
    mountpoint, that's it. No fetch, mount, unmount, purge cycle anymore. The commands have been
    simplified to just:

    * install: get your Foxx app up and running
    * uninstall: shut it down and erase it from disk

  * Foxx error output

    Until 2.4 the errors produced by Foxx were not optimal. Often, the error message was just
    `unable to parse manifest` and contained only an internal stack trace.
    In 2.5 we made major improvements there, including a much more fine-grained error output that
    helps you debug your Foxx apps. The error message printed is now much closer to its source and
    should help you track it down.

    Also we added the default handlers for unhandled errors in Foxx apps:

    * You will get a nice internal error page whenever your Foxx app is called but was not installed
      due to any error
    * You will get a proper error message when having an uncaught error appears in any app route

    In production mode the messages above will NOT contain any information about your Foxx internals
    and are safe to be exposed to third party users.
    In development mode the messages above will contain the stacktrace (if available), making it easier for
    your in-house devs to track down errors in the application.

* added `console` object to Foxx apps. All Foxx apps now have a console object implementing
  the familiar Console API in their global scope, which can be used to log diagnostic
  messages to the database.

* added `org/arangodb/request` module, which provides a simple API for making HTTP requests
  to external services.

* added optimizer rule `propagate-constant-attributes`

  This rule will look inside `FILTER` conditions for constant value equality comparisons,
  and insert the constant values in other places in `FILTER`s. For example, the rule will
  insert `42` instead of `i.value` in the second `FILTER` of the following query:

      FOR i IN c1 FOR j IN c2 FILTER i.value == 42 FILTER j.value == i.value RETURN 1

* added `filtered` value to AQL query execution statistics

  This value indicates how many documents were filtered by `FilterNode`s in the AQL query.
  Note that `IndexRangeNode`s can also filter documents by selecting only the required ranges
  from the index. The `filtered` value will not include the work done by `IndexRangeNode`s,
  but only the work performed by `FilterNode`s.

* added support for sparse hash and skiplist indexes

  Hash and skiplist indexes can optionally be made sparse. Sparse indexes exclude documents
  in which at least one of the index attributes is either not set or has a value of `null`.

  As such documents are excluded from sparse indexes, they may contain fewer documents than
  their non-sparse counterparts. This enables faster indexing and can lead to reduced memory
  usage in case the indexed attribute does occur only in some, but not all documents of the
  collection. Sparse indexes will also reduce the number of collisions in non-unique hash
  indexes in case non-existing or optional attributes are indexed.

  In order to create a sparse index, an object with the attribute `sparse` can be added to
  the index creation commands:

      db.collection.ensureHashIndex(attributeName, { sparse: true });
      db.collection.ensureHashIndex(attributeName1, attributeName2, { sparse: true });
      db.collection.ensureUniqueConstraint(attributeName, { sparse: true });
      db.collection.ensureUniqueConstraint(attributeName1, attributeName2, { sparse: true });

      db.collection.ensureSkiplist(attributeName, { sparse: true });
      db.collection.ensureSkiplist(attributeName1, attributeName2, { sparse: true });
      db.collection.ensureUniqueSkiplist(attributeName, { sparse: true });
      db.collection.ensureUniqueSkiplist(attributeName1, attributeName2, { sparse: true });

  Note that in place of the above specialized index creation commands, it is recommended to use
  the more general index creation command `ensureIndex`:

  ```js
  db.collection.ensureIndex({ type: "hash", sparse: true, unique: true, fields: [ attributeName ] });
  db.collection.ensureIndex({ type: "skiplist", sparse: false, unique: false, fields: [ "a", "b" ] });
  ```

  When not explicitly set, the `sparse` attribute defaults to `false` for new indexes.

  This causes a change in behavior when creating a unique hash index without specifying the
  sparse flag: in 2.4, unique hash indexes were implicitly sparse, always excluding `null` values.
  There was no option to control this behavior, and sparsity was neither supported for non-unique
  hash indexes nor skiplists in 2.4. This implicit sparsity of unique hash indexes was considered
  an inconsistency, and therefore the behavior was cleaned up in 2.5. As of 2.5, indexes will
  only be created sparse if sparsity is explicitly requested. Existing unique hash indexes from 2.4
  or before will automatically be migrated so they are still sparse after the upgrade to 2.5.

  Geo indexes are implicitly sparse, meaning documents without the indexed location attribute or
  containing invalid location coordinate values will be excluded from the index automatically. This
  is also a change when compared to pre-2.5 behavior, when documents with missing or invalid
  coordinate values may have caused errors on insertion when the geo index' `unique` flag was set
  and its `ignoreNull` flag was not.

  This was confusing and has been rectified in 2.5. The method `ensureGeoConstaint()` now does the
  same as `ensureGeoIndex()`. Furthermore, the attributes `constraint`, `unique`, `ignoreNull` and
  `sparse` flags are now completely ignored when creating geo indexes.

  The same is true for fulltext indexes. There is no need to specify non-uniqueness or sparsity for
  geo or fulltext indexes. They will always be non-unique and sparse.

  As sparse indexes may exclude some documents, they cannot be used for every type of query.
  Sparse hash indexes cannot be used to find documents for which at least one of the indexed
  attributes has a value of `null`. For example, the following AQL query cannot use a sparse
  index, even if one was created on attribute `attr`:

      FOR doc In collection
        FILTER doc.attr == null
        RETURN doc

  If the lookup value is non-constant, a sparse index may or may not be used, depending on
  the other types of conditions in the query. If the optimizer can safely determine that
  the lookup value cannot be `null`, a sparse index may be used. When uncertain, the optimizer
  will not make use of a sparse index in a query in order to produce correct results.

  For example, the following queries cannot use a sparse index on `attr` because the optimizer
  will not know beforehand whether the comparison values for `doc.attr` will include `null`:

      FOR doc In collection
        FILTER doc.attr == SOME_FUNCTION(...)
        RETURN doc

      FOR other IN otherCollection
        FOR doc In collection
          FILTER doc.attr == other.attr
          RETURN doc

  Sparse skiplist indexes can be used for sorting if the optimizer can safely detect that the
  index range does not include `null` for any of the index attributes.

* inspection of AQL data-modification queries will now detect if the data-modification part
  of the query can run in lockstep with the data retrieval part of the query, or if the data
  retrieval part must be executed before the data modification can start.

  Executing the two in lockstep allows using much smaller buffers for intermediate results
  and starts the actual data-modification operations much earlier than if the two phases
  were executed separately.

* Allow dynamic attribute names in AQL object literals

  This allows using arbitrary expressions to construct attribute names in object
  literals specified in AQL queries. To disambiguate expressions and other unquoted
  attribute names, dynamic attribute names need to be enclosed in brackets (`[` and `]`).
  Example:

      FOR i IN 1..100
        RETURN { [ CONCAT('value-of-', i) ] : i }

* make AQL optimizer rule "use-index-for-sort" remove sort also in case a non-sorted
  index (e.g. a hash index) is used for only equality lookups and all sort attributes
  are covered by the index.

  Example that does not require an extra sort (needs hash index on `value`):

      FOR doc IN collection FILTER doc.value == 1 SORT doc.value RETURN doc

  Another example that does not require an extra sort (with hash index on `value1`, `value2`):

      FOR doc IN collection FILTER doc.value1 == 1 && doc.value2 == 2 SORT doc.value1, doc.value2 RETURN doc

* make AQL optimizer rule "use-index-for-sort" remove sort also in case the sort criteria
  excludes the left-most index attributes, but the left-most index attributes are used
  by the index for equality-only lookups.

  Example that can use the index for sorting (needs skiplist index on `value1`, `value2`):

      FOR doc IN collection FILTER doc.value1 == 1 SORT doc.value2 RETURN doc

* added selectivity estimates for primary index, edge index, and hash index

  The selectivity estimates are returned by the `GET /_api/index` REST API method
  in a sub-attribute `selectivityEstimate` for each index that supports it. This
  attribute will be omitted for indexes that do not provide selectivity estimates.
  If provided, the selectivity estimate will be a numeric value between 0 and 1.

  Selectivity estimates will also be reported in the result of `collection.getIndexes()`
  for all indexes that support this. If no selectivity estimate can be determined for
  an index, the attribute `selectivityEstimate` will be omitted here, too.

  The web interface also shows selectivity estimates for each index that supports this.

  Currently the following index types can provide selectivity estimates:
  - primary index
  - edge index
  - hash index (unique and non-unique)

  No selectivity estimates will be provided when running in cluster mode.

* fixed issue #1226: arangod log issues

* added additional logger if arangod is started in foreground mode on a tty

* added AQL optimizer rule "move-calculations-down"

* use exclusive native SRWLocks on Windows instead of native mutexes

* added AQL functions `MD5`, `SHA1`, and `RANDOM_TOKEN`.

* reduced number of string allocations when parsing certain AQL queries

  parsing numbers (integers or doubles) does not require a string allocation
  per number anymore

* RequestContext#bodyParam now accepts arbitrary joi schemas and rejects invalid (but well-formed) request bodies.

* enforce that AQL user functions are wrapped inside JavaScript function () declarations

  AQL user functions were always expected to be wrapped inside a JavaScript function, but previously
  this was not enforced when registering a user function. Enforcing the AQL user functions to be contained
  inside functions prevents functions from doing some unexpected things that may have led to undefined
  behavior.

* Windows service uninstalling: only remove service if it points to the currently running binary,
  or --force was specified.

* Windows (debug only): print stacktraces on crash and run minidump

* Windows (cygwin): if you run arangosh in a cygwin shell or via ssh we will detect this and use
  the appropriate output functions.

* Windows: improve process management

* fix IPv6 reverse ip lookups - so far we only did IPv4 addresses.

* improve join documentation, add outer join example

* run jslint for unit tests too, to prevent "memory leaks" by global js objects with native code.

* fix error logging for exceptions - we wouldn't log the exception message itself so far.

* improve error reporting in the http client (Windows & *nix)

* improve error reports in cluster

* Standard errors can now contain custom messages.


v2.4.7 (XXXX-XX-XX)
-------------------

* fixed issue #1282: Geo WITHIN_RECTANGLE for nested lat/lng


v2.4.6 (2015-03-18)
-------------------

* added option `--database.ignore-logfile-errors`

  This option controls how collection datafiles with a CRC mismatch are treated.

  If set to `false`, CRC mismatch errors in collection datafiles will lead
  to a collection not being loaded at all. If a collection needs to be loaded
  during WAL recovery, the WAL recovery will also abort (if not forced with
  `--wal.ignore-recovery-errors true`). Setting this flag to `false` protects
  users from unintentionally using a collection with corrupted datafiles, from
  which only a subset of the original data can be recovered.

  If set to `true`, CRC mismatch errors in collection datafiles will lead to
  the datafile being partially loaded. All data up to until the mismatch will
  be loaded. This will enable users to continue with a collection datafiles
  that are corrupted, but will result in only a partial load of the data.
  The WAL recovery will still abort when encountering a collection with a
  corrupted datafile, at least if `--wal.ignore-recovery-errors` is not set to
  `true`.

  The default value is *true*, so for collections with corrupted datafiles
  there might be partial data loads once the WAL recovery has finished. If
  the WAL recovery will need to load a collection with a corrupted datafile,
  it will still stop when using the default values.

* INCOMPATIBLE CHANGE:

  make the arangod server refuse to start if during startup it finds a non-readable
  `parameter.json` file for a database or a collection.

  Stopping the startup process in this case requires manual intervention (fixing
  the unreadable files), but prevents follow-up errors due to ignored databases or
  collections from happening.

* datafiles and `parameter.json` files written by arangod are now created with read and write
  privileges for the arangod process user, and with read and write privileges for the arangod
  process group.

  Previously, these files were created with user read and write permissions only.

* INCOMPATIBLE CHANGE:

  abort WAL recovery if one of the collection's datafiles cannot be opened

* INCOMPATIBLE CHANGE:

  never try to raise the privileges after dropping them, this can lead to a race condition while
  running the recovery

  If you require to run ArangoDB on a port lower than 1024, you must run ArangoDB as root.

* fixed inefficiencies in `remove` methods of general-graph module

* added option `--database.slow-query-threshold` for controlling the default AQL slow query
  threshold value on server start


v2.4.5 (2015-03-16)
-------------------

* added elapsed time to HTTP request logging output (`--log.requests-file`)

* added AQL current and slow query tracking, killing of AQL queries

  This change enables retrieving the list of currently running AQL queries inside the selected database.
  AQL queries with an execution time beyond a certain threshold can be moved to a "slow query" facility
  and retrieved from there. Queries can also be killed by specifying the query id.

  This change adds the following HTTP REST APIs:

  - `GET /_api/query/current`: for retrieving the list of currently running queries
  - `GET /_api/query/slow`: for retrieving the list of slow queries
  - `DELETE /_api/query/slow`: for clearing the list of slow queries
  - `GET /_api/query/properties`: for retrieving the properties for query tracking
  - `PUT /_api/query/properties`: for adjusting the properties for query tracking
  - `DELETE /_api/query/<id>`: for killing an AQL query

  The following JavaScript APIs have been added:

  - require("org/arangodb/aql/queries").current();
  - require("org/arangodb/aql/queries").slow();
  - require("org/arangodb/aql/queries").clearSlow();
  - require("org/arangodb/aql/queries").properties();
  - require("org/arangodb/aql/queries").kill();

* fixed issue #1265: arangod crashed with SIGSEGV

* fixed issue #1241: Wildcards in examples

* fixed comment parsing in Foxx controllers


v2.4.4 (2015-02-24)
-------------------

* fixed the generation template for foxx apps. It now does not create deprecated functions anymore

* add custom visitor functionality for `GRAPH_NEIGHBORS` function, too

* increased default value of traversal option *maxIterations* to 100 times of its previous
  default value


v2.4.3 (2015-02-06)
-------------------

* fix multi-threading with openssl when running under Windows

* fix timeout on socket operations when running under Windows

* Fixed an error in Foxx routing which caused some apps that worked in 2.4.1 to fail with status 500: `undefined is not a function` errors in 2.4.2
  This error was occurring due to seldom internal rerouting introduced by the malformed application handler.


v2.4.2 (2015-01-30)
-------------------

* added custom visitor functionality for AQL traversals

  This allows more complex result processing in traversals triggered by AQL. A few examples
  are shown in [this article](http://jsteemann.github.io/blog/2015/01/28/using-custom-visitors-in-aql-graph-traversals/).

* improved number of results estimated for nodes of type EnumerateListNode and SubqueryNode
  in AQL explain output

* added AQL explain helper to explain arbitrary AQL queries

  The helper function prints the query execution plan and the indexes to be used in the
  query. It can be invoked from the ArangoShell or the web interface as follows:

      require("org/arangodb/aql/explainer").explain(query);

* enable use of indexes for certain AQL conditions with non-equality predicates, in
  case the condition(s) also refer to indexed attributes

  The following queries will now be able to use indexes:

      FILTER a.indexed == ... && a.indexed != ...
      FILTER a.indexed == ... && a.nonIndexed != ...
      FILTER a.indexed == ... && ! (a.indexed == ...)
      FILTER a.indexed == ... && ! (a.nonIndexed == ...)
      FILTER a.indexed == ... && ! (a.indexed != ...)
      FILTER a.indexed == ... && ! (a.nonIndexed != ...)
      FILTER (a.indexed == ... && a.nonIndexed == ...) || (a.indexed == ... && a.nonIndexed == ...)
      FILTER (a.indexed == ... && a.nonIndexed != ...) || (a.indexed == ... && a.nonIndexed != ...)

* Fixed spuriously occurring "collection not found" errors when running queries on local
  collections on a cluster DB server

* Fixed upload of Foxx applications to the server for apps exceeding approx. 1 MB zipped.

* Malformed Foxx applications will now return a more useful error when any route is requested.

  In Production a Foxx app mounted on /app will display an html page on /app/* stating a 503 Service temporarily not available.
  It will not state any information about your Application.
  Before it was a 404 Not Found without any information and not distinguishable from a correct not found on your route.

  In Development Mode the html page also contains information about the error occurred.

* Unhandled errors thrown in Foxx routes are now handled by the Foxx framework itself.

  In Production the route will return a status 500 with a body {error: "Error statement"}.
  In Development the route will return a status 500 with a body {error: "Error statement", stack: "..."}

  Before, it was status 500 with a plain text stack including ArangoDB internal routing information.

* The Applications tab in web interface will now request development apps more often.
  So if you have a fixed a syntax error in your app it should always be visible after reload.


v2.4.1 (2015-01-19)
-------------------

* improved WAL recovery output

* fixed certain OR optimizations in AQL optimizer

* better diagnostics for arangoimp

* fixed invalid result of HTTP REST API method `/_admin/foxx/rescan`

* fixed possible segmentation fault when passing a Buffer object into a V8 function
  as a parameter

* updated AQB module to 1.8.0.


v2.4.0 (2015-01-13)
-------------------

* updated AQB module to 1.7.0.

* fixed V8 integration-related crashes

* make `fs.move(src, dest)` also fail when both `src` and `dest` are
  existing directories. This ensures the same behavior of the move operation
  on different platforms.

* fixed AQL insert operation for multi-shard collections in cluster

* added optional return value for AQL data-modification queries.
  This allows returning the documents inserted, removed or updated with the query, e.g.

      FOR doc IN docs REMOVE doc._key IN docs LET removed = OLD RETURN removed
      FOR doc IN docs INSERT { } IN docs LET inserted = NEW RETURN inserted
      FOR doc IN docs UPDATE doc._key WITH { } IN docs LET previous = OLD RETURN previous
      FOR doc IN docs UPDATE doc._key WITH { } IN docs LET updated = NEW RETURN updated

  The variables `OLD` and `NEW` are automatically available when a `REMOVE`, `INSERT`,
  `UPDATE` or `REPLACE` statement is immediately followed by a `LET` statement.
  Note that the `LET` and `RETURN` statements in data-modification queries are not as
  flexible as the general versions of `LET` and `RETURN`. When returning documents from
  data-modification operations, only a single variable can be assigned using `LET`, and
  the assignment can only be either `OLD` or `NEW`, but not an arbitrary expression. The
  `RETURN` statement also allows using the just-created variable only, and no arbitrary
  expressions.


v2.4.0-beta1 (2014-12-26)
--------------------------

* fixed superstates in FoxxGenerator

* fixed issue #1065: Aardvark: added creation of documents and edges with _key property

* fixed issue #1198: Aardvark: current AQL editor query is now cached

* Upgraded V8 version from 3.16.14 to 3.29.59

  The built-in version of V8 has been upgraded from 3.16.14 to 3.29.59.
  This activates several ES6 (also dubbed *Harmony* or *ES.next*) features in
  ArangoDB, both in the ArangoShell and the ArangoDB server. They can be
  used for scripting and in server-side actions such as Foxx routes, traversals
  etc.

  The following ES6 features are available in ArangoDB 2.4 by default:

  * iterators
  * the `of` operator
  * symbols
  * predefined collections types (Map, Set etc.)
  * typed arrays

  Many other ES6 features are disabled by default, but can be made available by
  starting arangod or arangosh with the appropriate options:

  * arrow functions
  * proxies
  * generators
  * String, Array, and Number enhancements
  * constants
  * enhanced object and numeric literals

  To activate all these ES6 features in arangod or arangosh, start it with
  the following options:

      arangosh --javascript.v8-options="--harmony --harmony_generators"

  More details on the available ES6 features can be found in
  [this blog](https://jsteemann.github.io/blog/2014/12/19/using-es6-features-in-arangodb/).

* Added Foxx generator for building Hypermedia APIs

  A more detailed description is [here](https://www.arangodb.com/2014/12/08/building-hypermedia-apis-foxxgenerator)

* New `Applications` tab in web interface:

  The `applications` tab got a complete redesign.
  It will now only show applications that are currently running on ArangoDB.
  For a selected application, a new detailed view has been created.
  This view provides a better overview of the app:
  * author
  * license
  * version
  * contributors
  * download links
  * API documentation

  To install a new application, a new dialog is now available.
  It provides the features already available in the console application `foxx-manager` plus some more:
  * install an application from Github
  * install an application from a zip file
  * install an application from ArangoDB's application store
  * create a new application from scratch: this feature uses a generator to
    create a Foxx application with pre-defined CRUD methods for a given list
    of collections. The generated Foxx app can either be downloaded as a zip file or
    be installed on the server. Starting with a new Foxx app has never been easier.

* fixed issue #1102: Aardvark: Layout bug in documents overview

  The documents overview was entirely destroyed in some situations on Firefox.
  We replaced the plugin we used there.

* fixed issue #1168: Aardvark: pagination buttons jumping

* fixed issue #1161: Aardvark: Click on Import JSON imports previously uploaded file

* removed configure options `--enable-all-in-one-v8`, `--enable-all-in-one-icu`,
  and `--enable-all-in-one-libev`.

* global internal rename to fix naming incompatibilities with JSON:

  Internal functions with names containing `array` have been renamed to `object`,
  internal functions with names containing `list` have been renamed to `array`.
  The renaming was mainly done in the C++ parts. The documentation has also been
  adjusted so that the correct JSON type names are used in most places.

  The change also led to the addition of a few function aliases in AQL:

  * `TO_LIST` now is an alias of the new `TO_ARRAY`
  * `IS_LIST` now is an alias of the new `IS_ARRAY`
  * `IS_DOCUMENT` now is an alias of the new `IS_OBJECT`

  The changed also renamed the option `mergeArrays` to `mergeObjects` for AQL
  data-modification query options and HTTP document modification API

* AQL: added optimizer rule "remove-filter-covered-by-index"

  This rule removes FilterNodes and CalculationNodes from an execution plan if the
  filter is already covered by a previous IndexRangeNode. Removing the CalculationNode
  and the FilterNode will speed up query execution because the query requires less
  computation.

* AQL: added optimizer rule "remove-sort-rand"

  This rule removes a `SORT RAND()` expression from a query and moves the random
  iteration into the appropriate `EnumerateCollectionNode`. This is more efficient
  than individually enumerating and then sorting randomly.

* AQL: range optimizations for IN and OR

  This change enables usage of indexes for several additional cases. Filters containing
  the `IN` operator can now make use of indexes, and multiple OR- or AND-combined filter
  conditions can now also use indexes if the filters are accessing the same indexed
  attribute.

  Here are a few examples of queries that can now use indexes but couldn't before:

    FOR doc IN collection
      FILTER doc.indexedAttribute == 1 || doc.indexedAttribute > 99
      RETURN doc

    FOR doc IN collection
      FILTER doc.indexedAttribute IN [ 3, 42 ] || doc.indexedAttribute > 99
      RETURN doc

    FOR doc IN collection
      FILTER (doc.indexedAttribute > 2 && doc.indexedAttribute < 10) ||
             (doc.indexedAttribute > 23 && doc.indexedAttribute < 42)
      RETURN doc

* fixed issue #500: AQL parentheses issue

  This change allows passing subqueries as AQL function parameters without using
  duplicate brackets (e.g. `FUNC(query)` instead of `FUNC((query))`

* added optional `COUNT` clause to AQL `COLLECT`

  This allows more efficient group count calculation queries, e.g.

      FOR doc IN collection
        COLLECT age = doc.age WITH COUNT INTO length
        RETURN { age: age, count: length }

  A count-only query is also possible:

      FOR doc IN collection
        COLLECT WITH COUNT INTO length
        RETURN length

* fixed missing makeDirectory when fetching a Foxx application from a zip file

* fixed issue #1134: Change the default endpoint to localhost

  This change will modify the IP address ArangoDB listens on to 127.0.0.1 by default.
  This will make new ArangoDB installations unaccessible from clients other than
  localhost unless changed. This is a security feature.

  To make ArangoDB accessible from any client, change the server's configuration
  (`--server.endpoint`) to either `tcp://0.0.0.0:8529` or the server's publicly
  visible IP address.

* deprecated `Repository#modelPrototype`. Use `Repository#model` instead.

* IMPORTANT CHANGE: by default, system collections are included in replication and all
  replication API return values. This will lead to user accounts and credentials
  data being replicated from master to slave servers. This may overwrite
  slave-specific database users.

  If this is undesired, the `_users` collection can be excluded from replication
  easily by setting the `includeSystem` attribute to `false` in the following commands:

  * replication.sync({ includeSystem: false });
  * replication.applier.properties({ includeSystem: false });

  This will exclude all system collections (including `_aqlfunctions`, `_graphs` etc.)
  from the initial synchronization and the continuous replication.

  If this is also undesired, it is also possible to specify a list of collections to
  exclude from the initial synchronization and the continuous replication using the
  `restrictCollections` attribute, e.g.:

      replication.applier.properties({
        includeSystem: true,
        restrictType: "exclude",
        restrictCollections: [ "_users", "_graphs", "foo" ]
      });

  The HTTP API methods for fetching the replication inventory and for dumping collections
  also support the `includeSystem` control flag via a URL parameter.

* removed DEPRECATED replication methods:
  * `replication.logger.start()`
  * `replication.logger.stop()`
  * `replication.logger.properties()`
  * HTTP PUT `/_api/replication/logger-start`
  * HTTP PUT `/_api/replication/logger-stop`
  * HTTP GET `/_api/replication/logger-config`
  * HTTP PUT `/_api/replication/logger-config`

* fixed issue #1174, which was due to locking problems in distributed
  AQL execution

* improved cluster locking for AQL avoiding deadlocks

* use DistributeNode for modifying queries with REPLACE and UPDATE, if
  possible


v2.3.6 (2015-XX-XX)
-------------------

* fixed AQL subquery optimization that produced wrong result when multiple subqueries
  directly followed each other and and a directly following `LET` statement did refer
  to any but the first subquery.


v2.3.5 (2015-01-16)
-------------------

* fixed intermittent 404 errors in Foxx apps after mounting or unmounting apps

* fixed issue #1200: Expansion operator results in "Cannot call method 'forEach' of null"

* fixed issue #1199: Cannot unlink root node of plan


v2.3.4 (2014-12-23)
-------------------

* fixed cerberus path for MyArangoDB


v2.3.3 (2014-12-17)
-------------------

* fixed error handling in instantiation of distributed AQL queries, this
  also fixes a bug in cluster startup with many servers

* issue #1185: parse non-fractional JSON numbers with exponent (e.g. `4e-261`)

* issue #1159: allow --server.request-timeout and --server.connect-timeout of 0


v2.3.2 (2014-12-09)
-------------------

* fixed issue #1177: Fix bug in the user app's storage

* fixed issue #1173: AQL Editor "Save current query" resets user password

* fixed missing makeDirectory when fetching a Foxx application from a zip file

* put in warning about default changed: fixed issue #1134: Change the default endpoint to localhost

* fixed issue #1163: invalid fullCount value returned from AQL

* fixed range operator precedence

* limit default maximum number of plans created by AQL optimizer to 256 (from 1024)

* make AQL optimizer not generate an extra plan if an index can be used, but modify
  existing plans in place

* fixed AQL cursor ttl (time-to-live) issue

  Any user-specified cursor ttl value was not honored since 2.3.0.

* fixed segfault in AQL query hash index setup with unknown shapes

* fixed memleaks

* added AQL optimizer rule for removing `INTO` from a `COLLECT` statement if not needed

* fixed issue #1131

  This change provides the `KEEP` clause for `COLLECT ... INTO`. The `KEEP` clause
  allows controlling which variables will be kept in the variable created by `INTO`.

* fixed issue #1147, must protect dispatcher ID for etcd

v2.3.1 (2014-11-28)
-------------------

* recreate password if missing during upgrade

* fixed issue #1126

* fixed non-working subquery index optimizations

* do not restrict summary of Foxx applications to 60 characters

* fixed display of "required" path parameters in Foxx application documentation

* added more optimizations of constants values in AQL FILTER conditions

* fixed invalid or-to-in optimization for FILTERs containing comparisons
  with boolean values

* fixed replication of `_graphs` collection

* added AQL list functions `PUSH`, `POP`, `UNSHIFT`, `SHIFT`, `REMOVE_VALUES`,
  `REMOVE_VALUE`, `REMOVE_NTH` and `APPEND`

* added AQL functions `CALL` and `APPLY` to dynamically call other functions

* fixed AQL optimizer cost estimation for LIMIT node

* prevent Foxx queues from permanently writing to the journal even when
  server is idle

* fixed AQL COLLECT statement with INTO clause, which copied more variables
  than v2.2 and thus lead to too much memory consumption.
  This deals with #1107.

* fixed AQL COLLECT statement, this concerned every COLLECT statement,
  only the first group had access to the values of the variables before
  the COLLECT statement. This deals with #1127.

* fixed some AQL internals, where sometimes too many items were
  fetched from upstream in the presence of a LIMIT clause. This should
  generally improve performance.


v2.3.0 (2014-11-18)
-------------------

* fixed syslog flags. `--log.syslog` is deprecated and setting it has no effect,
  `--log.facility` now works as described. Application name has been changed from
  `triagens` to `arangod`. It can be changed using `--log.application`. The syslog
  will only contain the actual log message. The datetime prefix is omitted.

* fixed deflate in SimpleHttpClient

* fixed issue #1104: edgeExamples broken or changed

* fixed issue #1103: Error while importing user queries

* fixed issue #1100: AQL: HAS() fails on doc[attribute_name]

* fixed issue #1098: runtime error when creating graph vertex

* hide system applications in **Applications** tab by default

  Display of system applications can be toggled by using the *system applications*
  toggle in the UI.

* added HTTP REST API for managing tasks (`/_api/tasks`)

* allow passing character lists as optional parameter to AQL functions `TRIM`,
  `LTRIM` and `RTRIM`

  These functions now support trimming using custom character lists. If no character
  lists are specified, all whitespace characters will be removed as previously:

      TRIM("  foobar\t \r\n ")         // "foobar"
      TRIM(";foo;bar;baz, ", "; ")     // "foo;bar;baz"

* added AQL string functions `LTRIM`, `RTRIM`, `FIND_FIRST`, `FIND_LAST`, `SPLIT`,
  `SUBSTITUTE`

* added AQL functions `ZIP`, `VALUES` and `PERCENTILE`

* made AQL functions `CONCAT` and `CONCAT_SEPARATOR` work with list arguments

* dynamically create extra dispatcher threads if required

* fixed issue #1097: schemas in the API docs no longer show required properties as optional


v2.3.0-beta2 (2014-11-08)
-------------------------

* front-end: new icons for uploading and downloading JSON documents into a collection

* front-end: fixed documents pagination css display error

* front-end: fixed flickering of the progress view

* front-end: fixed missing event for documents filter function

* front-end: jsoneditor: added CMD+Return (Mac) CTRL+Return (Linux/Win) shortkey for
  saving a document

* front-end: added information tooltip for uploading json documents.

* front-end: added database management view to the collapsed navigation menu

* front-end: added collection truncation feature

* fixed issue #1086: arangoimp: Odd errors if arguments are not given properly

* performance improvements for AQL queries that use JavaScript-based expressions
  internally

* added AQL geo functions `WITHIN_RECTANGLE` and `IS_IN_POLYGON`

* fixed non-working query results download in AQL editor of web interface

* removed debug print message in AQL editor query export routine

* fixed issue #1075: Aardvark: user name required even if auth is off #1075

  The fix for this prefills the username input field with the current user's
  account name if any and `root` (the default username) otherwise. Additionally,
  the tooltip text has been slightly adjusted.

* fixed issue #1069: Add 'raw' link to swagger ui so that the raw swagger
  json can easily be retrieved

  This adds a link to the Swagger API docs to an application's detail view in
  the **Applications** tab of the web interface. The link produces the Swagger
  JSON directly. If authentication is turned on, the link requires authentication,
  too.

* documentation updates


v2.3.0-beta1 (2014-11-01)
-------------------------

* added dedicated `NOT IN` operator for AQL

  Previously, a `NOT IN` was only achievable by writing a negated `IN` condition:

      FOR i IN ... FILTER ! (i IN [ 23, 42 ]) ...

  This can now alternatively be expressed more intuitively as follows:

      FOR i IN ... FILTER i NOT IN [ 23, 42 ] ...

* added alternative logical operator syntax for AQL

  Previously, the logical operators in AQL could only be written as:
  - `&&`: logical and
  - `||`: logical or
  - `!`: negation

  ArangoDB 2.3 introduces the alternative variants for these operators:
  - `AND`: logical and
  - `OR`: logical or
  - `NOT`: negation

  The new syntax is just an alternative to the old syntax, allowing easier
  migration from SQL. The old syntax is still fully supported and will be.

* improved output of `ArangoStatement.parse()` and POST `/_api/query`

  If an AQL query can be parsed without problems, The return value of
  `ArangoStatement.parse()` now contains an attribute `ast` with the abstract
  syntax tree of the query (before optimizations). Though this is an internal
  representation of the query and is subject to change, it can be used to inspect
  how ArangoDB interprets a given query.

* improved `ArangoStatement.explain()` and POST `/_api/explain`

  The commands for explaining AQL queries have been improved.

* added command-line option `--javascript.v8-contexts` to control the number of
  V8 contexts created in arangod.

  Previously, the number of V8 contexts was equal to the number of server threads
  (as specified by option `--server.threads`).

  However, it may be sensible to create different amounts of threads and V8
  contexts. If the option is not specified, the number of V8 contexts created
  will be equal to the number of server threads. Thus no change in configuration
  is required to keep the old behavior.

  If you are using the default config files or merge them with your local config
  files, please review if the default number of server threads is okay in your
  environment. Additionally you should verify that the number of V8 contexts
  created (as specified in option `--javascript.v8-contexts`) is okay.

* the number of server.threads specified is now the minimum of threads
  started. There are situation in which threads are waiting for results of
  distributed database servers. In this case the number of threads is
  dynamically increased.

* removed index type "bitarray"

  Bitarray indexes were only half-way documented and integrated in previous versions
  of ArangoDB so their benefit was limited. The support for bitarray indexes has
  thus been removed in ArangoDB 2.3. It is not possible to create indexes of type
  "bitarray" with ArangoDB 2.3.

  When a collection is opened that contains a bitarray index definition created
  with a previous version of ArangoDB, ArangoDB will ignore it and log the following
  warning:

      index type 'bitarray' is not supported in this version of ArangoDB and is ignored

  Future versions of ArangoDB may automatically remove such index definitions so the
  warnings will eventually disappear.

* removed internal "_admin/modules/flush" in order to fix requireApp

* added basic support for handling binary data in Foxx

  Requests with binary payload can be processed in Foxx applications by
  using the new method `res.rawBodyBuffer()`. This will return the unparsed request
  body as a Buffer object.

  There is now also the method `req.requestParts()` available in Foxx to retrieve
  the individual components of a multipart HTTP request.

  Buffer objects can now be used when setting the response body of any Foxx action.
  Additionally, `res.send()` has been added as a convenience method for returning
  strings, JSON objects or buffers from a Foxx action:

      res.send("<p>some HTML</p>");
      res.send({ success: true });
      res.send(new Buffer("some binary data"));

  The convenience method `res.sendFile()` can now be used to easily return the
  contents of a file from a Foxx action:

      res.sendFile(applicationContext.foxxFilename("image.png"));

  `fs.write` now accepts not only strings but also Buffer objects as second parameter:

      fs.write(filename, "some data");
      fs.write(filename, new Buffer("some binary data"));

  `fs.readBuffer` can be used to return the contents of a file in a Buffer object.

* improved performance of insertion into non-unique hash indexes significantly in case
  many duplicate keys are used in the index

* issue #1042: set time zone in log output

  the command-line option `--log.use-local-time` was added to print dates and times in
  the server-local timezone instead of UTC

* command-line options that require a boolean value now validate the
  value given on the command-line

  This prevents issues if no value is specified for an option that
  requires a boolean value. For example, the following command-line would
  have caused trouble in 2.2, because `--server.endpoint` would have been
  used as the value for the `--server.disable-authentication` options
  (which requires a boolean value):

      arangod --server.disable-authentication --server.endpoint tcp://127.0.0.1:8529 data

  In 2.3, running this command will fail with an error and requires to
  be modified to:

      arangod --server.disable-authentication true --server.endpoint tcp://127.0.0.1:8529 data

* improved performance of CSV import in arangoimp

* fixed issue #1027: Stack traces are off-by-one

* fixed issue #1026: Modules loaded in different files within the same app
  should refer to the same module

* fixed issue #1025: Traversal not as expected in undirected graph

* added a _relation function in the general-graph module.

  This deprecated _directedRelation and _undirectedRelation.
  ArangoDB does not offer any constraints for undirected edges
  which caused some confusion of users how undirected relations
  have to be handled. Relation now only supports directed relations
  and the user can actively simulate undirected relations.

* changed return value of Foxx.applicationContext#collectionName:

  Previously, the function could return invalid collection names because
  invalid characters were not replaced in the application name prefix, only
  in the collection name passed.

  Now, the function replaces invalid characters also in the application name
  prefix, which might to slightly different results for application names that
  contained any characters outside the ranges [a-z], [A-Z] and [0-9].

* prevent XSS in AQL editor and logs view

* integrated tutorial into ArangoShell and web interface

* added option `--backslash-escape` for arangoimp when running CSV file imports

* front-end: added download feature for (filtered) documents

* front-end: added download feature for the results of a user query

* front-end: added function to move documents to another collection

* front-end: added sort-by attribute to the documents filter

* front-end: added sorting feature to database, graph management and user management view.

* issue #989: front-end: Databases view not refreshing after deleting a database

* issue #991: front-end: Database search broken

* front-end: added infobox which shows more information about a document (_id, _rev, _key) or
  an edge (_id, _rev, _key, _from, _to). The from and to attributes are clickable and redirect
  to their document location.

* front-end: added edit-mode for deleting multiple documents at the same time.

* front-end: added delete button to the detailed document/edge view.

* front-end: added visual feedback for saving documents/edges inside the editor (error/success).

* front-end: added auto-focusing for the first input field in a modal.

* front-end: added validation for user input in a modal.

* front-end: user defined queries are now stored inside the database and are bound to the current
  user, instead of using the local storage functionality of the browsers. The outcome of this is
  that user defined queries are now independently usable from any device. Also queries can now be
  edited through the standard document editor of the front-end through the _users collection.

* front-end: added import and export functionality for user defined queries.

* front-end: added new keywords and functions to the aql-editor theme

* front-end: applied tile-style to the graph view

* front-end: now using the new graph api including multi-collection support

* front-end: foxx apps are now deletable

* front-end: foxx apps are now installable and updateable through github, if github is their
  origin.

* front-end: added foxx app version control. Multiple versions of a single foxx app are now
  installable and easy to manage and are also arranged in groups.

* front-end: the user-set filter of a collection is now stored until the user navigates to
  another collection.

* front-end: fetching and filtering of documents, statistics, and query operations are now
  handled with asynchronous ajax calls.

* front-end: added progress indicator if the front-end is waiting for a server operation.

* front-end: fixed wrong count of documents in the documents view of a collection.

* front-end: fixed unexpected styling of the manage db view and navigation.

* front-end: fixed wrong handling of select fields in a modal view.

* front-end: fixed wrong positioning of some tooltips.

* automatically call `toJSON` function of JavaScript objects (if present)
  when serializing them into database documents. This change allows
  storing JavaScript date objects in the database in a sensible manner.


v2.2.7 (2014-11-19)
-------------------

* fixed issue #998: Incorrect application URL for non-system Foxx apps

* fixed issue #1079: AQL editor: keyword WITH in UPDATE query is not highlighted

* fix memory leak in cluster nodes

* fixed registration of AQL user-defined functions in Web UI (JS shell)

* fixed error display in Web UI for certain errors
  (now error message is printed instead of 'undefined')

* fixed issue #1059: bug in js module console

* fixed issue #1056: "fs": zip functions fail with passwords

* fixed issue #1063: Docs: measuring unit of --wal.logfile-size?

* fixed issue #1062: Docs: typo in 14.2 Example data


v2.2.6 (2014-10-20)
-------------------

* fixed issue #972: Compilation Issue

* fixed issue #743: temporary directories are now unique and one can read
  off the tool that created them, if empty, they are removed atexit

* Highly improved performance of all AQL GRAPH_* functions.

* Orphan collections in general graphs can now be found via GRAPH_VERTICES
  if either "any" or no direction is defined

* Fixed documentation for AQL function GRAPH_NEIGHBORS.
  The option "vertexCollectionRestriction" is meant to filter the target
  vertices only, and should not filter the path.

* Fixed a bug in GRAPH_NEIGHBORS which enforced only empty results
  under certain conditions


v2.2.5 (2014-10-09)
-------------------

* fixed issue #961: allow non-JSON values in undocument request bodies

* fixed issue 1028: libicu is now statically linked

* fixed cached lookups of collections on the server, which may have caused spurious
  problems after collection rename operations


v2.2.4 (2014-10-01)
-------------------

* fixed accessing `_from` and `_to` attributes in `collection.byExample` and
  `collection.firstExample`

  These internal attributes were not handled properly in the mentioned functions, so
  searching for them did not always produce documents

* fixed issue #1030: arangoimp 2.2.3 crashing, not logging on large Windows CSV file

* fixed issue #1025: Traversal not as expected in undirected graph

* fixed issue #1020

  This requires re-introducing the startup option `--database.force-sync-properties`.

  This option can again be used to force fsyncs of collection, index and database properties
  stored as JSON strings on disk in files named `parameter.json`. Syncing these files after
  a write may be necessary if the underlying storage does not sync file contents by itself
  in a "sensible" amount of time after a file has been written and closed.

  The default value is `true` so collection, index and database properties will always be
  synced to disk immediately. This affects creating, renaming and dropping collections as
  well as creating and dropping databases and indexes. Each of these operations will perform
  an additional fsync on the `parameter.json` file if the option is set to `true`.

  It might be sensible to set this option to `false` for workloads that create and drop a
  lot of collections (e.g. test runs).

  Document operations such as creating, updating and dropping documents are not affected
  by this option.

* fixed issue #1016: AQL editor bug

* fixed issue #1014: WITHIN function returns wrong distance

* fixed AQL shortest path calculation in function `GRAPH_SHORTEST_PATH` to return
  complete vertex objects instead of just vertex ids

* allow changing of attributes of documents stored in server-side JavaScript variables

  Previously, the following did not work:

      var doc = db.collection.document(key);
      doc._key = "abc"; // overwriting internal attributes not supported
      doc.value = 123;  // overwriting existing attributes not supported

  Now, modifying documents stored in server-side variables (e.g. `doc` in the above case)
  is supported. Modifying the variables will not update the documents in the database,
  but will modify the JavaScript object (which can be written back to the database using
  `db.collection.update` or `db.collection.replace`)

* fixed issue #997: arangoimp apparently doesn't support files >2gig on Windows

  large file support (requires using `_stat64` instead of `stat`) is now supported on
  Windows


v2.2.3 (2014-09-02)
-------------------

* added `around` for Foxx controller

* added `type` option for HTTP API `GET /_api/document?collection=...`

  This allows controlling the type of results to be returned. By default, paths to
  documents will be returned, e.g.

      [
        `/_api/document/test/mykey1`,
        `/_api/document/test/mykey2`,
        ...
      ]

  To return a list of document ids instead of paths, the `type` URL parameter can be
  set to `id`:

      [
        `test/mykey1`,
        `test/mykey2`,
        ...
      ]

  To return a list of document keys only, the `type` URL parameter can be set to `key`:

      [
        `mykey1`,
        `mykey2`,
        ...
      ]


* properly capitalize HTTP response header field names in case the `x-arango-async`
  HTTP header was used in a request.

* fixed several documentation issues

* speedup for several general-graph functions, AQL functions starting with `GRAPH_`
  and traversals


v2.2.2 (2014-08-08)
-------------------

* allow storing non-reserved attribute names starting with an underscore

  Previous versions of ArangoDB parsed away all attribute names that started with an
  underscore (e.g. `_test', '_foo', `_bar`) on all levels of a document (root level
  and sub-attribute levels). While this behavior was documented, it was unintuitive and
  prevented storing documents inside other documents, e.g.:

      {
        "_key" : "foo",
        "_type" : "mydoc",
        "references" : [
          {
            "_key" : "something",
            "_rev" : "...",
            "value" : 1
          },
          {
            "_key" : "something else",
            "_rev" : "...",
            "value" : 2
          }
        ]
      }

  In the above example, previous versions of ArangoDB removed all attributes and
  sub-attributes that started with underscores, meaning the embedded documents would lose
  some of their attributes. 2.2.2 should preserve such attributes, and will also allow
  storing user-defined attribute names on the top-level even if they start with underscores
  (such as `_type` in the above example).

* fix conversion of JavaScript String, Number and Boolean objects to JSON.

  Objects created in JavaScript using `new Number(...)`, `new String(...)`, or
  `new Boolean(...)` were not converted to JSON correctly.

* fixed a race condition on task registration (i.e. `require("org/arangodb/tasks").register()`)

  this race condition led to undefined behavior when a just-created task with no offset and
  no period was instantly executed and deleted by the task scheduler, before the `register`
  function returned to the caller.

* changed run-tests.sh to execute all suitable tests.

* switch to new version of gyp

* fixed upgrade button


v2.2.1 (2014-07-24)
-------------------

* fixed hanging write-ahead log recovery for certain cases that involved dropping
  databases

* fixed issue with --check-version: when creating a new database the check failed

* issue #947 Foxx applicationContext missing some properties

* fixed issue with --check-version: when creating a new database the check failed

* added startup option `--wal.suppress-shape-information`

  Setting this option to `true` will reduce memory and disk space usage and require
  less CPU time when modifying documents or edges. It should therefore be turned on
  for standalone ArangoDB servers. However, for servers that are used as replication
  masters, setting this option to `true` will effectively disable the usage of the
  write-ahead log for replication, so it should be set to `false` for any replication
  master servers.

  The default value for this option is `false`.

* added optional `ttl` attribute to specify result cursor expiration for HTTP API method
  `POST /_api/cursor`

  The `ttl` attribute can be used to prevent cursor results from timing out too early.

* issue #947: Foxx applicationContext missing some properties

* (reported by Christian Neubauer):

  The problem was that in Google's V8, signed and unsigned chars are not always declared cleanly.
  so we need to force v8 to compile with forced signed chars which is done by the Flag:
    -fsigned-char
  at least it is enough to follow the instructions of compiling arango on rasperry
  and add "CFLAGS='-fsigned-char'" to the make command of V8 and remove the armv7=0

* Fixed a bug with the replication client. In the case of single document
  transactions the collection was not write locked.


v2.2.0 (2014-07-10)
-------------------

* The replication methods `logger.start`, `logger.stop` and `logger.properties` are
  no-ops in ArangoDB 2.2 as there is no separate replication logger anymore. Data changes
  are logged into the write-ahead log in ArangoDB 2.2, and not separately by the
  replication logger. The replication logger object is still there in ArangoDB 2.2 to
  ensure backwards-compatibility, however, logging cannot be started, stopped or
  configured anymore. Using any of these methods will do nothing.

  This also affects the following HTTP API methods:
  - `PUT /_api/replication/logger-start`
  - `PUT /_api/replication/logger-stop`
  - `GET /_api/replication/logger-config`
  - `PUT /_api/replication/logger-config`

  Using any of these methods is discouraged from now on as they will be removed in
  future versions of ArangoDB.

* INCOMPATIBLE CHANGE: replication of transactions has changed. Previously, transactions
  were logged on a master in one big block and shipped to a slave in one block, too.
  Now transactions will be logged and replicated as separate entries, allowing transactions
  to be bigger and also ensure replication progress.

  This change also affects the behavior of the `stop` method of the replication applier.
  If the replication applier is now stopped manually using the `stop` method and later
  restarted using the `start` method, any transactions that were unfinished at the
  point of stopping will be aborted on a slave, even if they later commit on the master.

  In ArangoDB 2.2, stopping the replication applier manually should be avoided unless the
  goal is to stop replication permanently or to do a full resync with the master anyway.
  If the replication applier still must be stopped, it should be made sure that the
  slave has fetched and applied all pending operations from a master, and that no
  extra transactions are started on the master before the `stop` command on the slave
  is executed.

  Replication of transactions in ArangoDB 2.2 might also lock the involved collections on
  the slave while a transaction is either committed or aborted on the master and the
  change has been replicated to the slave. This change in behavior may be important for
  slave servers that are used for read-scaling. In order to avoid long lasting collection
  locks on the slave, transactions should be kept small.

  The `_replication` system collection is not used anymore in ArangoDB 2.2 and its usage is
  discouraged.

* INCOMPATIBLE CHANGE: the figures reported by the `collection.figures` method
  now only reflect documents and data contained in the journals and datafiles of
  collections. Documents or deletions contained only in the write-ahead log will
  not influence collection figures until the write-ahead log garbage collection
  kicks in. The figures for a collection might therefore underreport the total
  resource usage of a collection.

  Additionally, the attributes `lastTick` and `uncollectedLogfileEntries` have been
  added to the result of the `figures` operation and the HTTP API method
  `PUT /_api/collection/figures`

* added `insert` method as an alias for `save`. Documents can now be inserted into
  a collection using either method:

      db.test.save({ foo: "bar" });
      db.test.insert({ foo: "bar" });

* added support for data-modification AQL queries

* added AQL keywords `INSERT`, `UPDATE`, `REPLACE` and `REMOVE` (and `WITH`) to
  support data-modification AQL queries.

  Unquoted usage of these keywords for attribute names in AQL queries will likely
  fail in ArangoDB 2.2. If any such attribute name needs to be used in a query, it
  should be enclosed in backticks to indicate the usage of a literal attribute
  name.

  For example, the following query will fail in ArangoDB 2.2 with a parse error:

      FOR i IN foo RETURN i.remove

  and needs to be rewritten like this:

      FOR i IN foo RETURN i.`remove`

* disallow storing of JavaScript objects that contain JavaScript native objects
  of type `Date`, `Function`, `RegExp` or `External`, e.g.

      db.test.save({ foo: /bar/ });
      db.test.save({ foo: new Date() });

  will now print

      Error: <data> cannot be converted into JSON shape: could not shape document

  Previously, objects of these types were silently converted into an empty object
  (i.e. `{ }`).

  To store such objects in a collection, explicitly convert them into strings
  like this:

      db.test.save({ foo: String(/bar/) });
      db.test.save({ foo: String(new Date()) });

* The replication methods `logger.start`, `logger.stop` and `logger.properties` are
  no-ops in ArangoDB 2.2 as there is no separate replication logger anymore. Data changes
  are logged into the write-ahead log in ArangoDB 2.2, and not separately by the
  replication logger. The replication logger object is still there in ArangoDB 2.2 to
  ensure backwards-compatibility, however, logging cannot be started, stopped or
  configured anymore. Using any of these methods will do nothing.

  This also affects the following HTTP API methods:
  - `PUT /_api/replication/logger-start`
  - `PUT /_api/replication/logger-stop`
  - `GET /_api/replication/logger-config`
  - `PUT /_api/replication/logger-config`

  Using any of these methods is discouraged from now on as they will be removed in
  future versions of ArangoDB.

* INCOMPATIBLE CHANGE: replication of transactions has changed. Previously, transactions
  were logged on a master in one big block and shipped to a slave in one block, too.
  Now transactions will be logged and replicated as separate entries, allowing transactions
  to be bigger and also ensure replication progress.

  This change also affects the behavior of the `stop` method of the replication applier.
  If the replication applier is now stopped manually using the `stop` method and later
  restarted using the `start` method, any transactions that were unfinished at the
  point of stopping will be aborted on a slave, even if they later commit on the master.

  In ArangoDB 2.2, stopping the replication applier manually should be avoided unless the
  goal is to stop replication permanently or to do a full resync with the master anyway.
  If the replication applier still must be stopped, it should be made sure that the
  slave has fetched and applied all pending operations from a master, and that no
  extra transactions are started on the master before the `stop` command on the slave
  is executed.

  Replication of transactions in ArangoDB 2.2 might also lock the involved collections on
  the slave while a transaction is either committed or aborted on the master and the
  change has been replicated to the slave. This change in behavior may be important for
  slave servers that are used for read-scaling. In order to avoid long lasting collection
  locks on the slave, transactions should be kept small.

  The `_replication` system collection is not used anymore in ArangoDB 2.2 and its usage is
  discouraged.

* INCOMPATIBLE CHANGE: the figures reported by the `collection.figures` method
  now only reflect documents and data contained in the journals and datafiles of
  collections. Documents or deletions contained only in the write-ahead log will
  not influence collection figures until the write-ahead log garbage collection
  kicks in. The figures for a collection might therefore underreport the total
  resource usage of a collection.

  Additionally, the attributes `lastTick` and `uncollectedLogfileEntries` have been
  added to the result of the `figures` operation and the HTTP API method
  `PUT /_api/collection/figures`

* added `insert` method as an alias for `save`. Documents can now be inserted into
  a collection using either method:

      db.test.save({ foo: "bar" });
      db.test.insert({ foo: "bar" });

* added support for data-modification AQL queries

* added AQL keywords `INSERT`, `UPDATE`, `REPLACE` and `REMOVE` (and `WITH`) to
  support data-modification AQL queries.

  Unquoted usage of these keywords for attribute names in AQL queries will likely
  fail in ArangoDB 2.2. If any such attribute name needs to be used in a query, it
  should be enclosed in backticks to indicate the usage of a literal attribute
  name.

  For example, the following query will fail in ArangoDB 2.2 with a parse error:

      FOR i IN foo RETURN i.remove

  and needs to be rewritten like this:

      FOR i IN foo RETURN i.`remove`

* disallow storing of JavaScript objects that contain JavaScript native objects
  of type `Date`, `Function`, `RegExp` or `External`, e.g.

      db.test.save({ foo: /bar/ });
      db.test.save({ foo: new Date() });

  will now print

      Error: <data> cannot be converted into JSON shape: could not shape document

  Previously, objects of these types were silently converted into an empty object
  (i.e. `{ }`).

  To store such objects in a collection, explicitly convert them into strings
  like this:

      db.test.save({ foo: String(/bar/) });
      db.test.save({ foo: String(new Date()) });

* honor startup option `--server.disable-statistics` when deciding whether or not
  to start periodic statistics collection jobs

  Previously, the statistics collection jobs were started even if the server was
  started with the `--server.disable-statistics` flag being set to `true`

* removed startup option `--random.no-seed`

  This option had no effect in previous versions of ArangoDB and was thus removed.

* removed startup option `--database.remove-on-drop`

  This option was used for debugging only.

* removed startup option `--database.force-sync-properties`

  This option is now superfluous as collection properties are now stored in the
  write-ahead log.

* introduced write-ahead log

  All write operations in an ArangoDB server instance are automatically logged
  to the server's write-ahead log. The write-ahead log is a set of append-only
  logfiles, and it is used in case of a crash recovery and for replication.
  Data from the write-ahead log will eventually be moved into the journals or
  datafiles of collections, allowing the server to remove older write-ahead log
  logfiles. Figures of collections will be updated when data are moved from the
  write-ahead log into the journals or datafiles of collections.

  Cross-collection transactions in ArangoDB should benefit considerably by this
  change, as less writes than in previous versions are required to ensure the data
  of multiple collections are atomically and durably committed. All data-modifying
  operations inside transactions (insert, update, remove) will write their
  operations into the write-ahead log directly, making transactions with multiple
  operations also require less physical memory than in previous versions of ArangoDB,
  that required all transaction data to fit into RAM.

  The `_trx` system collection is not used anymore in ArangoDB 2.2 and its usage is
  discouraged.

  The data in the write-ahead log can also be used in the replication context.
  The `_replication` collection that was used in previous versions of ArangoDB to
  store all changes on the server is not used anymore in ArangoDB 2.2. Instead,
  slaves can read from a master's write-ahead log to get informed about most
  recent changes. This removes the need to store data-modifying operations in
  both the actual place and the `_replication` collection.

* removed startup option `--server.disable-replication-logger`

  This option is superfluous in ArangoDB 2.2. There is no dedicated replication
  logger in ArangoDB 2.2. There is now always the write-ahead log, and it is also
  used as the server's replication log. Specifying the startup option
  `--server.disable-replication-logger` will do nothing in ArangoDB 2.2, but the
  option should not be used anymore as it might be removed in a future version.

* changed behavior of replication logger

  There is no dedicated replication logger in ArangoDB 2.2 as there is the
  write-ahead log now. The existing APIs for starting and stopping the replication
  logger still exist in ArangoDB 2.2 for downwards-compatibility, but calling
  the start or stop operations are no-ops in ArangoDB 2.2. When querying the
  replication logger status via the API, the server will always report that the
  replication logger is running. Configuring the replication logger is a no-op
  in ArangoDB 2.2, too. Changing the replication logger configuration has no
  effect. Instead, the write-ahead log configuration can be changed.

* removed MRuby integration for arangod

  ArangoDB had an experimental MRuby integration in some of the publish builds.
  This wasn't continuously developed, and so it has been removed in ArangoDB 2.2.

  This change has led to the following startup options being superfluous:

  - `--ruby.gc-interval`
  - `--ruby.action-directory`
  - `--ruby.modules-path`
  - `--ruby.startup-directory`

  Specifying these startup options will do nothing in ArangoDB 2.2, but the
  options should be avoided from now on as they might be removed in future versions.

* reclaim index memory when last document in collection is deleted

  Previously, deleting documents from a collection did not lead to index sizes being
  reduced. Instead, the already allocated index memory was re-used when a collection
  was refilled.

  Now, index memory for primary indexes and hash indexes is reclaimed instantly when
  the last document from a collection is removed.

* inlined and optimized functions in hash indexes

* added AQL TRANSLATE function

  This function can be used to perform lookups from static lists, e.g.

      LET countryNames = { US: "United States", UK: "United Kingdom", FR: "France" }
      RETURN TRANSLATE("FR", countryNames)

* fixed datafile debugger

* fixed check-version for empty directory

* moved try/catch block to the top of routing chain

* added mountedApp function for foxx-manager

* fixed issue #883: arango 2.1 - when starting multi-machine cluster, UI web
  does not change to cluster overview

* fixed dfdb: should not start any other V8 threads

* cleanup of version-check, added module org/arangodb/database-version,
  added --check-version option

* fixed issue #881: [2.1.0] Bombarded (every 10 sec or so) with
  "WARNING format string is corrupt" when in non-system DB Dashboard

* specialized primary index implementation to allow faster hash table
  rebuilding and reduce lookups in datafiles for the actual value of `_key`.

* issue #862: added `--overwrite` option to arangoimp

* removed number of property lookups for documents during AQL queries that
  access documents

* prevent buffering of long print results in arangosh's and arangod's print
  command

  this change will emit buffered intermediate print results and discard the
  output buffer to quickly deliver print results to the user, and to prevent
  constructing very large buffers for large results

* removed sorting of attribute names for use in a collection's shaper

  sorting attribute names was done on document insert to keep attributes
  of a collection in sorted order for faster comparisons. The sort order
  of attributes was only used in one particular and unlikely case, so it
  was removed. Collections with many different attribute names should
  benefit from this change by faster inserts and slightly less memory usage.

* fixed a bug in arangodump which got the collection name in _from and _to
  attributes of edges wrong (all were "_unknown")

* fixed a bug in arangorestore which did not recognize wrong _from and _to
  attributes of edges

* improved error detection and reporting in arangorestore


v2.1.1 (2014-06-06)
-------------------

* fixed dfdb: should not start any other V8 threads

* signature for collection functions was modified

  The basic change was the substitution of the input parameter of the
  function by an generic options object which can contain multiple
  option parameter of the function.
  Following functions were modified
  remove
  removeBySample
  replace
  replaceBySample
  update
  updateBySample

  Old signature is yet supported but it will be removed in future versions

v2.1.0 (2014-05-29)
-------------------

* implemented upgrade procedure for clusters

* fixed communication issue with agency which prevented reconnect
  after an agent failure

* fixed cluster dashboard in the case that one but not all servers
  in the cluster are down

* fixed a bug with coordinators creating local database objects
  in the wrong order (_system needs to be done first)

* improved cluster dashboard


v2.1.0-rc2 (2014-05-25)
-----------------------

* fixed issue #864: Inconsistent behavior of AQL REVERSE(list) function


v2.1.0-rc1 (XXXX-XX-XX)
-----------------------

* added server-side periodic task management functions:

  - require("org/arangodb/tasks").register(): registers a periodic task
  - require("org/arangodb/tasks").unregister(): unregisters and removes a
    periodic task
  - require("org/arangodb/tasks").get(): retrieves a specific tasks or all
    existing tasks

  the previous undocumented function `internal.definePeriodic` is now
  deprecated and will be removed in a future release.

* decrease the size of some seldom used system collections on creation.

  This will make these collections use less disk space and mapped memory.

* added AQL date functions

* added AQL FLATTEN() list function

* added index memory statistics to `db.<collection>.figures()` function

  The `figures` function will now return a sub-document `indexes`, which lists
  the number of indexes in the `count` sub-attribute, and the total memory
  usage of the indexes in bytes in the `size` sub-attribute.

* added AQL CURRENT_DATABASE() function

  This function returns the current database's name.

* added AQL CURRENT_USER() function

  This function returns the current user from an AQL query. The current user is the
  username that was specified in the `Authorization` HTTP header of the request. If
  authentication is turned off or the query was executed outside a request context,
  the function will return `null`.

* fixed issue #796: Searching with newline chars broken?

  fixed slightly different handling of backslash escape characters in a few
  AQL functions. Now handling of escape sequences should be consistent, and
  searching for newline characters should work the same everywhere

* added OpenSSL version check for configure

  It will report all OpenSSL versions < 1.0.1g as being too old.
  `configure` will only complain about an outdated OpenSSL version but not stop.

* require C++ compiler support (requires g++ 4.8, clang++ 3.4 or Visual Studio 13)

* less string copying returning JSONified documents from ArangoDB, e.g. via
  HTTP GET `/_api/document/<collection>/<document>`

* issue #798: Lower case http headers from arango

  This change allows returning capitalized HTTP headers, e.g.
  `Content-Length` instead of `content-length`.
  The HTTP spec says that headers are case-insensitive, but
  in fact several clients rely on a specific case in response
  headers.
  This change will capitalize HTTP headers if the `X-Arango-Version`
  request header is sent by the client and contains a value of at
  least `20100` (for version 2.1). The default value for the
  compatibility can also be set at server start, using the
  `--server.default-api-compatibility` option.

* simplified usage of `db._createStatement()`

  Previously, the function could not be called with a query string parameter as
  follows:

      db._createStatement(queryString);

  Calling it as above resulted in an error because the function expected an
  object as its parameter. From now on, it's possible to call the function with
  just the query string.

* make ArangoDB not send back a `WWW-Authenticate` header to a client in case the
  client sends the `X-Omit-WWW-Authenticate` HTTP header.

  This is done to prevent browsers from showing their built-in HTTP authentication
  dialog for AJAX requests that require authentication.
  ArangoDB will still return an HTTP 401 (Unauthorized) if the request doesn't
  contain valid credentials, but it will omit the `WWW-Authenticate` header,
  allowing clients to bypass the browser's authentication dialog.

* added REST API method HTTP GET `/_api/job/job-id` to query the status of an
  async job without potentially fetching it from the list of done jobs

* fixed non-intuitive behavior in jobs API: previously, querying the status
  of an async job via the API HTTP PUT `/_api/job/job-id` removed a currently
  executing async job from the list of queryable jobs on the server.
  Now, when querying the result of an async job that is still executing,
  the job is kept in the list of queryable jobs so its result can be fetched
  by a subsequent request.

* use a new data structure for the edge index of an edge collection. This
  improves the performance for the creation of the edge index and in
  particular speeds up removal of edges in graphs. Note however that
  this change might change the order in which edges starting at
  or ending in a vertex are returned. However, this order was never
  guaranteed anyway and it is not sensible to guarantee any particular
  order.

* provide a size hint to edge and hash indexes when initially filling them
  this will lead to less re-allocations when populating these indexes

  this may speed up building indexes when opening an existing collection

* don't requeue identical context methods in V8 threads in case a method is
  already registered

* removed arangod command line option `--database.remove-on-compacted`

* export the sort attribute for graph traversals to the HTTP interface

* add support for arangodump/arangorestore for clusters


v2.0.8 (XXXX-XX-XX)
-------------------

* fixed too-busy iteration over skiplists

  Even when a skiplist query was restricted by a limit clause, the skiplist
  index was queried without the limit. this led to slower-than-necessary
  execution times.

* fixed timeout overflows on 32 bit systems

  this bug has led to problems when select was called with a high timeout
  value (2000+ seconds) on 32bit systems that don't have a forgiving select
  implementation. when the call was made on these systems, select failed
  so no data would be read or sent over the connection

  this might have affected some cluster-internal operations.

* fixed ETCD issues on 32 bit systems

  ETCD was non-functional on 32 bit systems at all. The first call to the
  watch API crashed it. This was because atomic operations worked on data
  structures that were not properly aligned on 32 bit systems.

* fixed issue #848: db.someEdgeCollection.inEdge does not return correct
  value when called the 2nd time after a .save to the edge collection


v2.0.7 (2014-05-05)
-------------------

* issue #839: Foxx Manager missing "unfetch"

* fixed a race condition at startup

  this fixes undefined behavior in case the logger was involved directly at
  startup, before the logger initialization code was called. This should have
  occurred only for code that was executed before the invocation of main(),
  e.g. during ctor calls of statically defined objects.


v2.0.6 (2014-04-22)
-------------------

* fixed issue #835: arangosh doesn't show correct database name



v2.0.5 (2014-04-21)
-------------------

* Fixed a caching problem in IE JS Shell

* added cancelation for async jobs

* upgraded to new gyp for V8

* new Windows installer


v2.0.4 (2014-04-14)
-------------------

* fixed cluster authentication front-end issues for Firefox and IE, there are
  still problems with Chrome


v2.0.3 (2014-04-14)
-------------------

* fixed AQL optimizer bug

* fixed front-end issues

* added password change dialog


v2.0.2 (2014-04-06)
-------------------

* during cluster startup, do not log (somewhat expected) connection errors with
  log level error, but with log level info

* fixed dashboard modals

* fixed connection check for cluster planning front end: firefox does
  not support async:false

* document how to persist a cluster plan in order to relaunch an existing
  cluster later


v2.0.1 (2014-03-31)
-------------------

* make ArangoDB not send back a `WWW-Authenticate` header to a client in case the
  client sends the `X-Omit-WWW-Authenticate` HTTP header.

  This is done to prevent browsers from showing their built-in HTTP authentication
  dialog for AJAX requests that require authentication.
  ArangoDB will still return an HTTP 401 (Unauthorized) if the request doesn't
  contain valid credentials, but it will omit the `WWW-Authenticate` header,
  allowing clients to bypass the browser's authentication dialog.

* fixed isses in arango-dfdb:

  the dfdb was not able to unload certain system collections, so these couldn't be
  inspected with the dfdb sometimes. Additionally, it did not truncate corrupt
  markers from datafiles under some circumstances

* added `changePassword` attribute for users

* fixed non-working "save" button in collection edit view of web interface
  clicking the save button did nothing. one had to press enter in one of the input
  fields to send modified form data

* fixed V8 compile error on MacOS X

* prevent `body length: -9223372036854775808` being logged in development mode for
  some Foxx HTTP responses

* fixed several bugs in web interface dashboard

* fixed issue #783: coffee script not working in manifest file

* fixed issue #783: coffee script not working in manifest file

* fixed issue #781: Cant save current query from AQL editor ui

* bumped version in `X-Arango-Version` compatibility header sent by arangosh and other
  client tools from `1.5` to `2.0`.

* fixed startup options for arango-dfdb, added details option for arango-dfdb

* fixed display of missing error messages and codes in arangosh

* when creating a collection via the web interface, the collection type was always
  "document", regardless of the user's choice


v2.0.0 (2014-03-10)
-------------------

* first 2.0 release


v2.0.0-rc2 (2014-03-07)
-----------------------

* fixed cluster authorization


v2.0.0-rc1 (2014-02-28)
-----------------------

* added sharding :-)

* added collection._dbName attribute to query the name of the database from a collection

  more detailed documentation on the sharding and cluster features can be found in the user
  manual, section **Sharding**

* INCOMPATIBLE CHANGE: using complex values in AQL filter conditions with operators other
  than equality (e.g. >=, >, <=, <) will disable usage of skiplist indexes for filter
  evaluation.

  For example, the following queries will be affected by change:

      FOR doc IN docs FILTER doc.value < { foo: "bar" } RETURN doc
      FOR doc IN docs FILTER doc.value >= [ 1, 2, 3 ] RETURN doc

  The following queries will not be affected by the change:

      FOR doc IN docs FILTER doc.value == 1 RETURN doc
      FOR doc IN docs FILTER doc.value == "foo" RETURN doc
      FOR doc IN docs FILTER doc.value == [ 1, 2, 3 ] RETURN doc
      FOR doc IN docs FILTER doc.value == { foo: "bar" } RETURN doc

* INCOMPATIBLE CHANGE: removed undocumented method `collection.saveOrReplace`

  this feature was never advertised nor documented nor tested.

* INCOMPATIBLE CHANGE: removed undocumented REST API method `/_api/simple/BY-EXAMPLE-HASH`

  this feature was never advertised nor documented nor tested.

* added explicit startup parameter `--server.reuse-address`

  This flag can be used to control whether sockets should be acquired with the SO_REUSEADDR
  flag.

  Regardless of this setting, sockets on Windows are always acquired using the
  SO_EXCLUSIVEADDRUSE flag.

* removed undocumented REST API method GET `/_admin/database-name`

* added user validation API at POST `/_api/user/<username>`

* slightly improved users management API in `/_api/user`:

  Previously, when creating a new user via HTTP POST, the username needed to be
  passed in an attribute `username`. When users were returned via this API,
  the usernames were returned in an attribute named `user`. This was slightly
  confusing and was changed in 2.0 as follows:

  - when adding a user via HTTP POST, the username can be specified in an attribute
  `user`. If this attribute is not used, the API will look into the attribute `username`
  as before and use that value.
  - when users are returned via HTTP GET, the usernames are still returned in an
    attribute `user`.

  This change should be fully downwards-compatible with the previous version of the API.

* added AQL SLICE function to extract slices from lists

* made module loader more node compatible

* the startup option `--javascript.package-path` for arangosh is now deprecated and does
  nothing. Using it will not cause an error, but the option is ignored.

* added coffee script support

* Several UI improvements.

* Exchanged icons in the graphviewer toolbar

* always start networking and HTTP listeners when starting the server (even in
  console mode)

* allow vertex and edge filtering with user-defined functions in TRAVERSAL,
  TRAVERSAL_TREE and SHORTEST_PATH AQL functions:

      // using user-defined AQL functions for edge and vertex filtering
      RETURN TRAVERSAL(friends, friendrelations, "friends/john", "outbound", {
        followEdges: "myfunctions::checkedge",
        filterVertices: "myfunctions::checkvertex"
      })

      // using the following custom filter functions
      var aqlfunctions = require("org/arangodb/aql/functions");
      aqlfunctions.register("myfunctions::checkedge", function (config, vertex, edge, path) {
        return (edge.type !== 'dislikes'); // don't follow these edges
      }, false);

      aqlfunctions.register("myfunctions::checkvertex", function (config, vertex, path) {
        if (vertex.isDeleted || ! vertex.isActive) {
          return [ "prune", "exclude" ]; // exclude these and don't follow them
        }
        return [ ]; // include everything else
      }, false);

* fail if invalid `strategy`, `order` or `itemOrder` attribute values
  are passed to the AQL TRAVERSAL function. Omitting these attributes
  is not considered an error, but specifying an invalid value for any
  of these attributes will make an AQL query fail.

* issue #751: Create database through API should return HTTP status code 201

  By default, the server now returns HTTP 201 (created) when creating a new
  database successfully. To keep compatibility with older ArangoDB versions, the
  startup parameter `--server.default-api-compatibility` can be set to a value
  of `10400` to indicate API compatibility with ArangoDB 1.4. The compatibility
  can also be enforced by setting the `X-Arango-Version` HTTP header in a
  client request to this API on a per-request basis.

* allow direct access from the `db` object to collections whose names start
  with an underscore (e.g. db._users).

  Previously, access to such collections via the `db` object was possible from
  arangosh, but not from arangod (and thus Foxx and actions). The only way
  to access such collections from these places was via the `db._collection(<name>)`
  workaround.

* allow `\n` (as well as `\r\n`) as line terminator in batch requests sent to
  `/_api/batch` HTTP API.

* use `--data-binary` instead of `--data` parameter in generated cURL examples

* issue #703: Also show path of logfile for fm.config()

* issue #675: Dropping a collection used in "graph" module breaks the graph

* added "static" Graph.drop() method for graphs API

* fixed issue #695: arangosh server.password error

* use pretty-printing in `--console` mode by default

* simplified ArangoDB startup options

  Some startup options are now superfluous or their usage is simplified. The
  following options have been changed:

  * `--javascript.modules-path`: this option has been removed. The modules paths
    are determined by arangod and arangosh automatically based on the value of
    `--javascript.startup-directory`.

    If the option is set on startup, it is ignored so startup will not abort with
    an error `unrecognized option`.

  * `--javascript.action-directory`: this option has been removed. The actions
    directory is determined by arangod automatically based on the value of
    `--javascript.startup-directory`.

    If the option is set on startup, it is ignored so startup will not abort with
    an error `unrecognized option`.

  * `--javascript.package-path`: this option is still available but it is not
    required anymore to set the standard package paths (e.g. `js/npm`). arangod
    will automatically use this standard package path regardless of whether it
    was specified via the options.

    It is possible to use this option to add additional package paths to the
    standard value.

  Configuration files included with arangod are adjusted accordingly.

* layout of the graphs tab adapted to better fit with the other tabs

* database selection is moved to the bottom right corner of the web interface

* removed priority queue index type

  this feature was never advertised nor documented nor tested.

* display internal attributes in document source view of web interface

* removed separate shape collections

  When upgrading to ArangoDB 2.0, existing collections will be converted to include
  shapes and attribute markers in the datafiles instead of using separate files for
  shapes.

  When a collection is converted, existing shapes from the SHAPES directory will
  be written to a new datafile in the collection directory, and the SHAPES directory
  will be removed afterwards.

  This saves up to 2 MB of memory and disk space for each collection
  (savings are higher, the less different shapes there are in a collection).
  Additionally, one less file descriptor per opened collection will be used.

  When creating a new collection, the amount of sync calls may be reduced. The same
  may be true for documents with yet-unknown shapes. This may help performance
  in these cases.

* added AQL functions `NTH` and `POSITION`

* added signal handler for arangosh to save last command in more cases

* added extra prompt placeholders for arangosh:
  - `%e`: current endpoint
  - `%u`: current user

* added arangosh option `--javascript.gc-interval` to control amount of
  garbage collection performed by arangosh

* fixed issue #651: Allow addEdge() to take vertex ids in the JS library

* removed command-line option `--log.format`

  In previous versions, this option did not have an effect for most log messages, so
  it got removed.

* removed C++ logger implementation

  Logging inside ArangoDB is now done using the LOG_XXX() macros. The LOGGER_XXX()
  macros are gone.

* added collection status "loading"


v1.4.16 (XXXX-XX-XX)
--------------------

* fixed too eager datafile deletion

  this issue could have caused a crash when the compaction had marked datafiles as obsolete
  and they were removed while "old" temporary query results still pointed to the old datafile
  positions

* fixed issue #826: Replication fails when a collection's configuration changes


v1.4.15 (2014-04-19)
--------------------

* bugfix for AQL query optimizer

  the following type of query was too eagerly optimized, leading to errors in code-generation:

      LET a = (FOR i IN [] RETURN i) LET b = (FOR i IN [] RETURN i) RETURN 1

  the problem occurred when both lists in the subqueries were empty. In this case invalid code
  was generated and the query couldn't be executed.


v1.4.14 (2014-04-05)
--------------------

* fixed race conditions during shape / attribute insertion

  A race condition could have led to spurious `cannot find attribute #xx` or
  `cannot find shape #xx` (where xx is a number) warning messages being logged
  by the server. This happened when a new attribute was inserted and at the same
  time was queried by another thread.

  Also fixed a race condition that may have occurred when a thread tried to
  access the shapes / attributes hash tables while they were resized. In this
  cases, the shape / attribute may have been hashed to a wrong slot.

* fixed a memory barrier / cpu synchronization problem with libev, affecting
  Windows with Visual Studio 2013 (probably earlier versions are affected, too)

  The issue is described in detail here:
  http://lists.schmorp.de/pipermail/libev/2014q1/002318.html


v1.4.13 (2014-03-14)
--------------------

* added diagnostic output for Foxx application upload

* allow dump & restore from ArangoDB 1.4 with an ArangoDB 2.0 server

* allow startup options `temp-path` and `default-language` to be specified from the arangod
  configuration file and not only from the command line

* fixed too eager compaction

  The compaction will now wait for several seconds before trying to re-compact the same
  collection. Additionally, some other limits have been introduced for the compaction.


v1.4.12 (2014-03-05)
--------------------

* fixed display bug in web interface which caused the following problems:
  - documents were displayed in web interface as being empty
  - document attributes view displayed many attributes with content "undefined"
  - document source view displayed many attributes with name "TYPEOF" and value "undefined"
  - an alert popping up in the browser with message "Datatables warning..."

* re-introduced old-style read-write locks to supports Windows versions older than
  Windows 2008R2 and Windows 7. This should re-enable support for Windows Vista and
  Windows 2008.


v1.4.11 (2014-02-27)
--------------------

* added SHORTEST_PATH AQL function

  this calculates the shortest paths between two vertices, using the Dijkstra
  algorithm, employing a min-heap

  By default, ArangoDB does not know the distance between any two vertices and
  will use a default distance of 1. A custom distance function can be registered
  as an AQL user function to make the distance calculation use any document
  attributes or custom logic:

      RETURN SHORTEST_PATH(cities, motorways, "cities/CGN", "cities/MUC", "outbound", {
        paths: true,
        distance: "myfunctions::citydistance"
      })

      // using the following custom distance function
      var aqlfunctions = require("org/arangodb/aql/functions");
      aqlfunctions.register("myfunctions::distance", function (config, vertex1, vertex2, edge) {
        return Math.sqrt(Math.pow(vertex1.x - vertex2.x) + Math.pow(vertex1.y - vertex2.y));
      }, false);

* fixed bug in Graph.pathTo function

* fixed small memleak in AQL optimizer

* fixed access to potentially uninitialized variable when collection had a cap constraint


v1.4.10 (2014-02-21)
--------------------

* fixed graph constructor to allow graph with some parameter to be used

* added node.js "events" and "stream"

* updated npm packages

* added loading of .json file

* Fixed http return code in graph api with waitForSync parameter.

* Fixed documentation in graph, simple and index api.

* removed 2 tests due to change in ruby library.

* issue #756: set access-control-expose-headers on CORS response

  the following headers are now whitelisted by ArangoDB in CORS responses:
  - etag
  - content-encoding
  - content-length
  - location
  - server
  - x-arango-errors
  - x-arango-async-id


v1.4.9 (2014-02-07)
-------------------

* return a document's current etag in response header for HTTP HEAD requests on
  documents that return an HTTP 412 (precondition failed) error. This allows
  retrieving the document's current revision easily.

* added AQL function `SKIPLIST` to directly access skiplist indexes from AQL

  This is a shortcut method to use a skiplist index for retrieving specific documents in
  indexed order. The function capability is rather limited, but it may be used
  for several cases to speed up queries. The documents are returned in index order if
  only one condition is used.

      /* return all documents with mycollection.created > 12345678 */
      FOR doc IN SKIPLIST(mycollection, { created: [[ '>', 12345678 ]] })
        RETURN doc

      /* return first document with mycollection.created > 12345678 */
      FOR doc IN SKIPLIST(mycollection, { created: [[ '>', 12345678 ]] }, 0, 1)
        RETURN doc

      /* return all documents with mycollection.created between 12345678 and 123456790 */
      FOR doc IN SKIPLIST(mycollection, { created: [[ '>', 12345678 ], [ '<=', 123456790 ]] })
        RETURN doc

      /* return all documents with mycollection.a equal 1 and .b equal 2 */
      FOR doc IN SKIPLIST(mycollection, { a: [[ '==', 1 ]], b: [[ '==', 2 ]] })
        RETURN doc

  The function requires a skiplist index with the exact same attributes to
  be present on the specified collection. All attributes present in the skiplist
  index must be specified in the conditions specified for the `SKIPLIST` function.
  Attribute declaration order is important, too: attributes must be specified in the
  same order in the condition as they have been declared in the skiplist index.

* added command-line option `--server.disable-authentication-unix-sockets`

  with this option, authentication can be disabled for all requests coming
  in via UNIX domain sockets, enabling clients located on the same host as
  the ArangoDB server to connect without authentication.
  Other connections (e.g. TCP/IP) are not affected by this option.

  The default value for this option is `false`.
  Note: this option is only supported on platforms that support Unix domain
  sockets.

* call global arangod instance destructor on shutdown

* issue #755: TRAVERSAL does not use strategy, order and itemOrder options

  these options were not honored when configuring a traversal via the AQL
  TRAVERSAL function. Now, these options are used if specified.

* allow vertex and edge filtering with user-defined functions in TRAVERSAL,
  TRAVERSAL_TREE and SHORTEST_PATH AQL functions:

      // using user-defined AQL functions for edge and vertex filtering
      RETURN TRAVERSAL(friends, friendrelations, "friends/john", "outbound", {
        followEdges: "myfunctions::checkedge",
        filterVertices: "myfunctions::checkvertex"
      })

      // using the following custom filter functions
      var aqlfunctions = require("org/arangodb/aql/functions");
      aqlfunctions.register("myfunctions::checkedge", function (config, vertex, edge, path) {
        return (edge.type !== 'dislikes'); // don't follow these edges
      }, false);

      aqlfunctions.register("myfunctions::checkvertex", function (config, vertex, path) {
        if (vertex.isDeleted || ! vertex.isActive) {
          return [ "prune", "exclude" ]; // exclude these and don't follow them
        }
        return [ ]; // include everything else
      }, false);

* issue #748: add vertex filtering to AQL's TRAVERSAL[_TREE]() function


v1.4.8 (2014-01-31)
-------------------

* install foxx apps in the web interface

* fixed a segfault in the import API


v1.4.7 (2014-01-23)
-------------------

* issue #744: Add usage example arangoimp from Command line

* issue #738: added __dirname, __filename pseudo-globals. Fixes #733. (@by pluma)

* mount all Foxx applications in system apps directory on startup


v1.4.6 (2014-01-20)
-------------------

* issue #736: AQL function to parse collection and key from document handle

* added fm.rescan() method for Foxx-Manager

* fixed issue #734: foxx cookie and route problem

* added method `fm.configJson` for arangosh

* include `startupPath` in result of API `/_api/foxx/config`


v1.4.5 (2014-01-15)
-------------------

* fixed issue #726: Alternate Windows Install Method

* fixed issue #716: dpkg -P doesn't remove everything

* fixed bugs in description of HTTP API `_api/index`

* fixed issue #732: Rest API GET revision number

* added missing documentation for several methods in HTTP API `/_api/edge/...`

* fixed typos in description of HTTP API `_api/document`

* defer evaluation of AQL subqueries and logical operators (lazy evaluation)

* Updated font in WebFrontend, it now contains a version that renders properly on Windows

* generally allow function return values as call parameters to AQL functions

* fixed potential deadlock in global context method execution

* added override file "arangod.conf.local" (and co)


v1.4.4 (2013-12-24)
-------------------

* uid and gid are now set in the scripts, there is no longer a separate config file for
  arangod when started from a script

* foxx-manager is now an alias for arangosh

* arango-dfdb is now an alias for arangod, moved from bin to sbin

* changed from readline to linenoise for Windows

* added --install-service and --uninstall-service for Windows

* removed --daemon and --supervisor for Windows

* arangosh and arangod now uses the config-file which maps the binary name, i. e. if you
  rename arangosh to foxx-manager it will use the config file foxx-manager.conf

* fixed lock file for Windows

* fixed issue #711, #687: foxx-manager throws internal errors

* added `--server.ssl-protocol` option for client tools
  this allows connecting from arangosh, arangoimp, arangoimp etc. to an ArangoDB
  server that uses a non-default value for `--server.ssl-protocol`. The default
  value for the SSL protocol is 4 (TLSv1). If the server is configured to use a
  different protocol, it was not possible to connect to it with the client tools.

* added more detailed request statistics

  This adds the number of async-executed HTTP requests plus the number of HTTP
  requests per individual HTTP method type.

* added `--force` option for arangorestore
  this option allows continuing a restore operation even if the server reports errors
  in the middle of the restore operation

* better error reporting for arangorestore
  in case the server returned an HTTP error, arangorestore previously reported this
  error as `internal error` without any details only. Now server-side errors are
  reported by arangorestore with the server's error message

* include more system collections in dumps produced by arangodump
  previously some system collections were intentionally excluded from dumps, even if the
  dump was run with `--include-system-collections`. for example, the collections `_aal`,
  `_modules`, `_routing`, and `_users` were excluded. This makes sense in a replication
  context but not always in a dump context.
  When specifying `--include-system-collections`, arangodump will now include the above-
  mentioned collections in the dump, too. Some other system collections are still excluded
  even when the dump is run with `--include-system-collections`, for example `_replication`
  and `_trx`.

* fixed issue #701: ArangoStatement undefined in arangosh

* fixed typos in configuration files


v1.4.3 (2013-11-25)
-------------------

* fixed a segfault in the AQL optimizer, occurring when a constant non-list value was
  used on the right-hand side of an IN operator that had a collection attribute on the
  left-hand side

* issue #662:

  Fixed access violation errors (crashes) in the Windows version, occurring under some
  circumstances when accessing databases with multiple clients in parallel

* fixed issue #681: Problem with ArchLinux PKGBUILD configuration


v1.4.2 (2013-11-20)
-------------------

* fixed issue #669: Tiny documentation update

* ported Windows version to use native Windows API SRWLocks (slim read-write locks)
  and condition variables instead of homemade versions

  MSDN states the following about the compatibility of SRWLocks and Condition Variables:

      Minimum supported client:
      Windows Server 2008 [desktop apps | Windows Store apps]

      Minimum supported server:
      Windows Vista [desktop apps | Windows Store apps]

* fixed issue #662: ArangoDB on Windows hanging

  This fixes a deadlock issue that occurred on Windows when documents were written to
  a collection at the same time when some other thread tried to drop the collection.

* fixed file-based logging in Windows

  the logger complained on startup if the specified log file already existed

* fixed startup of server in daemon mode (`--daemon` startup option)

* fixed a segfault in the AQL optimizer

* issue #671: Method graph.measurement does not exist

* changed Windows condition variable implementation to use Windows native
  condition variables

  This is an attempt to fix spurious Windows hangs as described in issue #662.

* added documentation for JavaScript traversals

* added --code-page command-line option for Windows version of arangosh

* fixed a problem when creating edges via the web interface.

  The problem only occurred if a collection was created with type "document
  collection" via the web interface, and afterwards was dropped and re-created
  with type "edge collection". If the web interface page was not reloaded,
  the old collection type (document) was cached, making the subsequent creation
  of edges into the (seeming-to-be-document) collection fail.

  The fix is to not cache the collection type in the web interface. Users of
  an older version of the web interface can reload the collections page if they
  are affected.

* fixed a caching problem in arangosh: if a collection was created using the web
  interface, and then removed via arangosh, arangosh did not actually drop the
  collection due to caching.

  Because the `drop` operation was not carried out, this caused misleading error
  messages when trying to re-create the collection (e.g. `cannot create collection:
  duplicate name`).

* fixed ALT-introduced characters for arangosh console input on Windows

  The Windows readline port was not able to handle characters that are built
  using CTRL or ALT keys. Regular characters entered using the CTRL or ALT keys
  were silently swallowed and not passed to the terminal input handler.

  This did not seem to cause problems for the US keyboard layout, but was a
  severe issue for keyboard layouts that require the ALT (or ALT-GR) key to
  construct characters. For example, entering the character `{` with a German
  keyboard layout requires pressing ALT-GR + 9.

* fixed issue #665: Hash/skiplist combo madness bit my ass

  this fixes a problem with missing/non-deterministic rollbacks of inserts in
  case of a unique constraint violation into a collection with multiple secondary
  indexes (with at least one of them unique)

* fixed issue #664: ArangoDB installer on Windows requires drive c:

* partly fixed issue #662: ArangoDB on Windows hanging

  This fixes dropping databases on Windows. In previous 1.4 versions on Windows,
  one shape collection file was not unloaded and removed when dropping a database,
  leaving one directory and one shape collection file in the otherwise-dropped
  database directory.

* fixed issue #660: updated documentation on indexes


v1.4.1 (2013-11-08)
-------------------

* performance improvements for skip-list deletes


v1.4.1-rc1 (2013-11-07)
-----------------------

* fixed issue #635: Web-Interface should have a "Databases" Menu for Management

* fixed issue #624: Web-Interface is missing a Database selector

* fixed segfault in bitarray query

* fixed issue #656: Cannot create unique index through web interface

* fixed issue #654: bitarray index makes server down

* fixed issue #653: Slow query

* fixed issue #650: Randomness of any() should be improved

* made AQL `DOCUMENT()` function polymorphic and work with just one parameter.

  This allows using the `DOCUMENT` function like this:

      DOCUMENT('users/john')
      DOCUMENT([ 'users/john', 'users/amy' ])

  in addition to the existing use cases:

      DOCUMENT(users, 'users/john')
      DOCUMENT(users, 'john')
      DOCUMENT(users, [ 'users/john' ])
      DOCUMENT(users, [ 'users/john', 'users/amy' ])
      DOCUMENT(users, [ 'john', 'amy' ])

* simplified usage of ArangoDB batch API

  It is not necessary anymore to send the batch boundary in the HTTP `Content-Type`
  header. Previously, the batch API expected the client to send a Content-Type header
  of`multipart/form-data; boundary=<some boundary value>`. This is still supported in
  ArangoDB 2.0, but clients can now also omit this header. If the header is not
  present in a client request, ArangoDB will ignore the request content type and
  read the MIME boundary from the beginning of the request body.

  This also allows using the batch API with the Swagger "Try it out" feature (which is
  not too good at sending a different or even dynamic content-type request header).

* added API method GET `/_api/database/user`

  This returns the list of databases a specific user can see without changing the
  username/passwd.

* issue #424: Documentation about IDs needs to be upgraded


v1.4.0 (2013-10-29)
-------------------

* fixed issue #648: /batch API is missing from Web Interface API Documentation (Swagger)

* fixed issue #647: Icon tooltips missing

* fixed issue #646: index creation in web interface

* fixed issue #645: Allow jumping from edge to linked vertices

* merged PR for issue #643: Some minor corrections and a link to "Downloads"

* fixed issue #642: Completion of error handling

* fixed issue #639: compiling v1.4 on maverick produces warnings on -Wstrict-null-sentinel

* fixed issue #634: Web interface bug: Escape does not always propagate

* fixed issue #620: added startup option `--server.default-api-compatibility`

  This adds the following changes to the ArangoDB server and clients:
  - the server provides a new startup option `--server.default-api-compatibility`.
    This option can be used to determine the compatibility of (some) server API
    return values. The value for this parameter is a server version number,
    calculated as follows: `10000 * major + 100 * minor` (e.g. `10400` for ArangoDB
    1.3). The default value is `10400` (1.4), the minimum allowed value is `10300`
    (1.3).

    When setting this option to a value lower than the current server version,
    the server might respond with old-style results to "old" clients, increasing
    compatibility with "old" (non-up-to-date) clients.

  - the server will on each incoming request check for an HTTP header
    `x-arango-version`. Clients can optionally set this header to the API
    version number they support. For example, if a client sends the HTTP header
    `x-arango-version: 10300`, the server will pick this up and might send ArangoDB
    1.3-style responses in some situations.

    Setting either the startup parameter or using the HTTP header (or both) allows
    running "old" clients with newer versions of ArangoDB, without having to adjust
    the clients too much.

  - the `location` headers returned by the server for the APIs `/_api/document/...`
    and `/_api/collection/...` will have different values depending on the used API
    version. If the API compatibility is `10300`, the `location` headers returned
    will look like this:

        location: /_api/document/....

    whereas when an API compatibility of `10400` or higher is used, the `location`
    headers will look like this:

        location: /_db/<database name>/_api/document/...

  Please note that even in the presence of this, old API versions still may not
  be supported forever by the server.

* fixed issue #643: Some minor corrections and a link to "Downloads" by @frankmayer

* started issue #642: Completion of error handling

* fixed issue #639: compiling v1.4 on maverick produces warnings on
  -Wstrict-null-sentinel

* fixed issue #621: Standard Config needs to be fixed

* added function to manage indexes (web interface)

* improved server shutdown time by signaling shutdown to applicationserver,
  logging, cleanup and compactor threads

* added foxx-manager `replace` command

* added foxx-manager `installed` command (a more intuitive alias for `list`)

* fixed issue #617: Swagger API is missing '/_api/version'

* fixed issue #615: Swagger API: Some commands have no parameter entry forms

* fixed issue #614: API : Typo in : Request URL /_api/database/current

* fixed issue #609: Graph viz tool - different background color

* fixed issue #608: arangosh config files - eventually missing in the manual

* fixed issue #607: Admin interface: no core documentation

* fixed issue #603: Aardvark Foxx App Manager

* fixed a bug in type-mapping between AQL user functions and the AQL layer

  The bug caused errors like the following when working with collection documents
  in an AQL user function:

      TypeError: Cannot assign to read only property '_id' of #<ShapedJson>

* create less system collections when creating a new database

  This is achieved by deferring collection creation until the collections are actually
  needed by ArangoDB. The following collections are affected by the change:
  - `_fishbowl`
  - `_structures`


v1.4.0-beta2 (2013-10-14)
-------------------------

* fixed compaction on Windows

  The compaction on Windows did not ftruncate the cleaned datafiles to a smaller size.
  This has been fixed so not only the content of the files is cleaned but also files
  are re-created with potentially smaller sizes.

* only the following system collections will be excluded from replication from now on:
  - `_replication`
  - `_trx`
  - `_users`
  - `_aal`
  - `_fishbowl`
  - `_modules`
  - `_routing`

  Especially the following system collections will now be included in replication:
  - `_aqlfunctions`
  - `_graphs`

  In previous versions of ArangoDB, all system collections were excluded from the
  replication.

  The change also caused a change in the replication logger and applier:
  in previous versions of ArangoDB, only a collection's id was logged for an operation.
  This has not caused problems for non-system collections but for system collections
  there ids might differ. In addition to a collection id ArangoDB will now also log the
  name of a collection for each replication event.

  The replication applier will now look for the collection name attribute in logged
  events preferably.

* added database selection to arango-dfdb

* provide foxx-manager, arangodump, and arangorestore in Windows build

* ArangoDB 1.4 will refuse to start if option `--javascript.app-path` is not set.

* added startup option `--server.allow-method-override`

  This option can be set to allow overriding the HTTP request method in a request using
  one of the following custom headers:

  - x-http-method-override
  - x-http-method
  - x-method-override

  This allows bypassing proxies and tools that would otherwise just let certain types of
  requests pass. Enabling this option may impose a security risk, so it should only be
  used in very controlled environments.

  The default value for this option is `false` (no method overriding allowed).

* added "details" URL parameter for bulk import API

  Setting the `details` URL parameter to `true` in a call to POST `/_api/import` will make
  the import return details about non-imported documents in the `details` attribute. If
  `details` is `false` or omitted, no `details` attribute will be present in the response.
  This is the same behavior that previous ArangoDB versions exposed.

* added "complete" option for bulk import API

  Setting the `complete` URL parameter to `true` in a call to POST `/_api/import` will make
  the import completely fail if at least one of documents cannot be imported successfully.

  It defaults to `false`, which will make ArangoDB continue importing the other documents
  from the import even if some documents cannot be imported. This is the same behavior that
  previous ArangoDB versions exposed.

* added missing swagger documentation for `/_api/log`

* calling `/_api/logs` (or `/_admin/logs`) is only permitted from the `_system` database now.

  Calling this API method for/from other database will result in an HTTP 400.

' ported fix from https://github.com/novus/nvd3/commit/0894152def263b8dee60192f75f66700cea532cc

  This prevents JavaScript errors from occurring in Chrome when in the admin interface,
  section "Dashboard".

* show current database name in web interface (bottom right corner)

* added missing documentation for /_api/import in swagger API docs

* allow specification of database name for replication sync command replication applier

  This allows syncing from a master database with a different name than the slave database.

* issue #601: Show DB in prompt

  arangosh now displays the database name as part of the prompt by default.

  Can change the prompt by using the `--prompt` option, e.g.

      > arangosh --prompt "my db is named \"%d\"> "


v1.4.0-beta1 (2013-10-01)
-------------------------

* make the Foxx manager use per-database app directories

  Each database now has its own subdirectory for Foxx applications. Each database
  can thus use different Foxx applications if required. A Foxx app for a specific
  database resides in `<app-path>/databases/<database-name>/<app-name>`.

  System apps are shared between all databases. They reside in `<app-path>/system/<app-name>`.

* only trigger an engine reset in development mode for URLs starting with `/dev/`

  This prevents ArangoDB from reloading all Foxx applications when it is not
  actually necessary.

* changed error code from 10 (bad parameter) to 1232 (invalid key generator) for
  errors that are due to an invalid key generator specification when creating a new
  collection

* automatic detection of content-type / mime-type for Foxx assets based on filenames,
  added possibility to override auto detection

* added endpoint management API at `/_api/endpoint`

* changed HTTP return code of PUT `/_api/cursor` from 400 to 404 in case a
  non-existing cursor is referred to

* issue #360: added support for asynchronous requests

  Incoming HTTP requests with the headers `x-arango-async: true` or
  `x-arango-async: store` will be answered by the server instantly with a generic
  HTTP 202 (Accepted) response.

  The actual requests will be queued and processed by the server asynchronously,
  allowing the client to continue sending other requests without waiting for the
  server to process the actually requested operation.

  The exact point in time when a queued request is executed is undefined. If an
  error occurs during execution of an asynchronous request, the client will not
  be notified by the server.

  The maximum size of the asynchronous task queue can be controlled using the new
  option `--scheduler.maximal-queue-size`. If the queue contains this many number of
  tasks and a new asynchronous request comes in, the server will reject it with an
  HTTP 500 (internal server error) response.

  Results of incoming requests marked with header `x-arango-async: true` will be
  discarded by the server immediately. Clients have no way of accessing the result
  of such asynchronously executed request. This is just _fire and forget_.

  To later retrieve the result of an asynchronously executed request, clients can
  mark a request with the header `x-arango-async: keep`. This makes the server
  store the result of the request in memory until explicitly fetched by a client
  via the `/_api/job` API. The `/_api/job` API also provides methods for basic
  inspection of which pending or already finished requests there are on the server,
  plus ways for garbage collecting unneeded results.

* Added new option `--scheduler.maximal-queue-size`.

* issue #590: Manifest Lint

* added data dump and restore tools, arangodump and arangorestore.

  arangodump can be used to create a logical dump of an ArangoDB database, or
  just dedicated collections. It can be used to dump both a collection's structure
  (properties and indexes) and data (documents).

  arangorestore can be used to restore data from a dump created with arangodump.
  arangorestore currently does not re-create any indexes, and doesn't yet handle
  referenced documents in edges properly when doing just partial restores.
  This will be fixed until 1.4 stable.

* introduced `--server.database` option for arangosh, arangoimp, and arangob.

  The option allows these client tools to use a certain database for their actions.
  In arangosh, the current database can be switched at any time using the command

      db._useDatabase(<name>);

  When no database is specified, all client tools will assume they should use the
  default database `_system`. This is done for downwards-compatibility reasons.

* added basic multi database support (alpha)

  New databases can be created using the REST API POST `/_api/database` and the
  shell command `db._createDatabase(<name>)`.

  The default database in ArangoDB is called `_system`. This database is always
  present and cannot be deleted by the user. When an older version of ArangoDB is
  upgraded to 1.4, the previously only database will automatically become the
  `_system` database.

  New databases can be created with the above commands, and can be deleted with the
  REST API DELETE `/_api/database/<name>` or the shell command `db._dropDatabase(<name>);`.

  Deleting databases is still unstable in ArangoDB 1.4 alpha and might crash the
  server. This will be fixed until 1.4 stable.

  To access a specific database via the HTTP REST API, the `/_db/<name>/` prefix
  can be used in all URLs. ArangoDB will check if an incoming request starts with
  this prefix, and will automatically pick the database name from it. If the prefix
  is not there, ArangoDB will assume the request is made for the default database
  (`_system`). This is done for downwards-compatibility reasons.

  That means, the following URL pathnames are logically identical:

      /_api/document/mycollection/1234
      /_db/_system/document/mycollection/1234

  To access a different database (e.g. `test`), the URL pathname would look like this:

      /_db/test/document/mycollection/1234

  New databases can also be created and existing databases can only be dropped from
  within the default database (`_system`). It is not possible to drop the `_system`
  database itself.

  Cross-database operations are unintended and unsupported. The intention of the
  multi-database feature is to have the possibility to have a few databases managed
  by ArangoDB in parallel, but to only access one database at a time from a connection
  or a request.

  When accessing the web interface via the URL pathname `/_admin/html/` or `/_admin/aardvark`,
  the web interface for the default database (`_system`) will be displayed.
  To access the web interface for a different database, the database name can be
  put into the URLs as a prefix, e.g. `/_db/test/_admin/html` or
  `/_db/test/_admin/aardvark`.

  All internal request handlers and also all user-defined request handlers and actions
  (including Foxx) will only get to see the unprefixed URL pathnames (i.e. excluding
  any database name prefix). This is to ensure downwards-compatibility.

  To access the name of the requested database from any action (including Foxx), use
  use `req.database`.

  For example, when calling the URL `/myapp/myaction`, the content of `req.database`
  will be `_system` (the default database because no database got specified) and the
  content of `req.url` will be `/myapp/myaction`.

  When calling the URL `/_db/test/myapp/myaction`, the content of `req.database` will be
  `test`, and the content of `req.url` will still be `/myapp/myaction`.

* Foxx now excludes files starting with . (dot) when bundling assets

  This mitigates problems with editor swap files etc.

* made the web interface a Foxx application

  This change caused the files for the web interface to be moved from `html/admin` to
  `js/apps/aardvark` in the file system.

  The base URL for the admin interface changed from `_admin/html/index.html` to
  `_admin/aardvark/index.html`.

  The "old" redirection to `_admin/html/index.html` will now produce a 404 error.

  When starting ArangoDB with the `--upgrade` option, this will automatically be remedied
  by putting in a redirection from `/` to `/_admin/aardvark/index.html`, and from
  `/_admin/html/index.html` to `/_admin/aardvark/index.html`.

  This also obsoletes the following configuration (command-line) options:
  - `--server.admin-directory`
  - `--server.disable-admin-interface`

  when using these now obsolete options when the server is started, no error is produced
  for downwards-compatibility.

* changed User-Agent value sent by arangoimp, arangosh, and arangod from "VOC-Agent" to
  "ArangoDB"

* changed journal file creation behavior as follows:

  Previously, a journal file for a collection was always created when a collection was
  created. When a journal filled up and became full, the current journal was made a
  datafile, and a new (empty) journal was created automatically. There weren't many
  intended situations when a collection did not have at least one journal.

  This is changed now as follows:
  - when a collection is created, no journal file will be created automatically
  - when there is a write into a collection without a journal, the journal will be
    created lazily
  - when there is a write into a collection with a full journal, a new journal will
    be created automatically

  From the end user perspective, nothing should have changed, except that there is now
  less disk usage for empty collections. Disk usage of infrequently updated collections
  might also be reduced significantly by running the `rotate()` method of a collection,
  and not writing into a collection subsequently.

* added method `collection.rotate()`

  This allows premature rotation of a collection's current journal file into a (read-only)
  datafile. The purpose of using `rotate()` is to prematurely allow compaction (which is
  performed on datafiles only) on data, even if the journal was not filled up completely.

  Using `rotate()` may make sense in the following scenario:

      c = db._create("test");
      for (i = 0; i < 1000; ++i) {
        c.save(...); // insert lots of data here
      }

      ...
      c.truncate(); // collection is now empty
      // only data in datafiles will be compacted by following compaction runs
      // all data in the current journal would not be compacted

      // calling rotate will make the current journal a datafile, and thus make it
      // eligible for compaction
      c.rotate();

  Using `rotate()` may also be useful when data in a collection is known to not change
  in the immediate future. After having completed all write operations on a collection,
  performing a `rotate()` will reduce the size of the current journal to the actually
  required size (remember that journals are pre-allocated with a specific size) before
  making the journal a datafile. Thus `rotate()` may cause disk space savings, even if
  the datafiles does not qualify for compaction after rotation.

  Note: rotating the journal is asynchronous, so that the actual rotation may be executed
  after `rotate()` returns to the caller.

* changed compaction to merge small datafiles together (up to 3 datafiles are merged in
  a compaction run)

  In the regular case, this should leave less small datafiles stay around on disk and allow
  using less file descriptors in total.

* added AQL MINUS function

* added AQL UNION_DISTINCT function (more efficient than combination of `UNIQUE(UNION())`)

* updated mruby to 2013-08-22

* issue #587: Add db._create() in help for startup arangosh

* issue #586: Share a link on installation instructions in the User Manual

* issue #585: Bison 2.4 missing on Mac for custom build

* issue #584: Web interface images broken in devel

* issue #583: Small documentation update

* issue #581: Parameter binding for attributes

* issue #580: Small improvements (by @guidoreina)

* issue #577: Missing documentation for collection figures in implementor manual

* issue #576: Get disk usage for collections and graphs

  This extends the result of the REST API for /_api/collection/figures with
  the attributes `compactors.count`, `compactors.fileSize`, `shapefiles.count`,
  and `shapefiles.fileSize`.

* issue #575: installing devel version on mac (low prio)

* issue #574: Documentation (POST /_admin/routing/reload)

* issue #558: HTTP cursors, allow count to ignore LIMIT


v1.4.0-alpha1 (2013-08-02)
--------------------------

* added replication. check online manual for details.

* added server startup options `--server.disable-replication-logger` and
  `--server.disable-replication-applier`

* removed action deployment tool, this now handled with Foxx and its manager or
  by kaerus node utility

* fixed a server crash when using byExample / firstExample inside a transaction
  and the collection contained a usable hash/skiplist index for the example

* defineHttp now only expects a single context

* added collection detail dialog (web interface)

  Shows collection properties, figures (datafiles, journals, attributes, etc.)
  and indexes.

* added documents filter (web interface)

  Allows searching for documents based on attribute values. One or many filter
  conditions can be defined, using comparison operators such as '==', '<=', etc.

* improved AQL editor (web interface)

  Editor supports keyboard shortcuts (Submit, Undo, Redo, Select).
  Editor allows saving and reusing of user-defined queries.
  Added example queries to AQL editor.
  Added comment button.

* added document import (web interface)

  Allows upload of JSON-data from files. Files must have an extension of .json.

* added dashboard (web interface)

  Shows the status of replication and multiple system charts, e.g.
  Virtual Memory Size, Request Time, HTTP Connections etc.

* added API method `/_api/graph` to query all graphs with all properties.

* added example queries in web interface AQL editor

* added arango.reconnect(<host>) method for arangosh to dynamically switch server or
  user name

* added AQL range operator `..`

  The `..` operator can be used to easily iterate over a sequence of numeric
  values. It will produce a list of values in the defined range, with both bounding
  values included.

  Example:

      2010..2013

  will produce the following result:

      [ 2010, 2011, 2012, 2013 ]

* added AQL RANGE function

* added collection.first(count) and collection.last(count) document access functions

  These functions allow accessing the first or last n documents in a collection. The order
  is determined by document insertion/update time.

* added AQL INTERSECTION function

* INCOMPATIBLE CHANGE: changed AQL user function namespace resolution operator from `:` to `::`

  AQL user-defined functions were introduced in ArangoDB 1.3, and the namespace resolution
  operator for them was the single colon (`:`). A function call looked like this:

      RETURN mygroup:myfunc()

  The single colon caused an ambiguity in the AQL grammar, making it indistinguishable from
  named attributes or the ternary operator in some cases, e.g.

      { mygroup:myfunc ? mygroup:myfunc }

  The change of the namespace resolution operator from `:` to `::` fixes this ambiguity.

  Existing user functions in the database will be automatically fixed when starting ArangoDB
  1.4 with the `--upgrade` option. However, queries using user-defined functions need to be
  adjusted on the client side to use the new operator.

* allow multiple AQL LET declarations separated by comma, e.g.
  LET a = 1, b = 2, c = 3

* more useful AQL error messages

  The error position (line/column) is more clearly indicated for parse errors.
  Additionally, if a query references a collection that cannot be found, the error
  message will give a hint on the collection name

* changed return value for AQL `DOCUMENT` function in case document is not found

  Previously, when the AQL `DOCUMENT` function was called with the id of a document and
  the document could not be found, it returned `undefined`. This value is not part of the
  JSON type system and this has caused some problems.
  Starting with ArangoDB 1.4, the `DOCUMENT` function will return `null` if the document
  looked for cannot be found.

  In case the function is called with a list of documents, it will continue to return all
  found documents, and will not return `null` for non-found documents. This has not changed.

* added single line comments for AQL

  Single line comments can be started with a double forward slash: `//`.
  They end at the end of the line, or the end of the query string, whichever is first.

* fixed documentation issues #567, #568, #571.

* added collection.checksum(<withData>) method to calculate CRC checksums for
  collections

  This can be used to
  - check if data in a collection has changed
  - compare the contents of two collections on different ArangoDB instances

* issue #565: add description line to aal.listAvailable()

* fixed several out-of-memory situations when double freeing or invalid memory
  accesses could happen

* less msyncing during the creation of collections

  This is achieved by not syncing the initial (standard) markers in shapes collections.
  After all standard markers are written, the shapes collection will get synced.

* renamed command-line option `--log.filter` to `--log.source-filter` to avoid
  misunderstandings

* introduced new command-line option `--log.content-filter` to optionally restrict
  logging to just specific log messages (containing the filter string, case-sensitive).

  For example, to filter on just log entries which contain `ArangoDB`, use:

      --log.content-filter "ArangoDB"

* added optional command-line option `--log.requests-file` to log incoming HTTP
  requests to a file.

  When used, all HTTP requests will be logged to the specified file, containing the
  client IP address, HTTP method, requests URL, HTTP response code, and size of the
  response body.

* added a signal handler for SIGUSR1 signal:

  when ArangoDB receives this signal, it will respond all further incoming requests
  with an HTTP 503 (Service Unavailable) error. This will be the case until another
  SIGUSR1 signal is caught. This will make ArangoDB start serving requests regularly
  again. Note: this is not implemented on Windows.

* limited maximum request URI length to 16384 bytes:

  Incoming requests with longer request URIs will be responded to with an HTTP
  414 (Request-URI Too Long) error.

* require version 1.0 or 1.1 in HTTP version signature of requests sent by clients:

  Clients sending requests with a non-HTTP 1.0 or non-HTTP 1.1 version number will
  be served with an HTTP 505 (HTTP Version Not Supported) error.

* updated manual on indexes:

  using system attributes such as `_id`, `_key`, `_from`, `_to`, `_rev` in indexes is
  disallowed and will be rejected by the server. This was the case since ArangoDB 1.3,
  but was not properly documented.

* issue #563: can aal become a default object?

  aal is now a prefab object in arangosh

* prevent certain system collections from being renamed, dropped, or even unloaded.

  Which restrictions there are for which system collections may vary from release to
  release, but users should in general not try to modify system collections directly
  anyway.

  Note: there are no such restrictions for user-created collections.

* issue #559: added Foxx documentation to user manual

* added server startup option `--server.authenticate-system-only`. This option can be
  used to restrict the need for HTTP authentication to internal functionality and APIs,
  such as `/_api/*` and `/_admin/*`.
  Setting this option to `true` will thus force authentication for the ArangoDB APIs
  and the web interface, but allow unauthenticated requests for other URLs (including
  user defined actions and Foxx applications).
  The default value of this option is `false`, meaning that if authentication is turned
  on, authentication is still required for *all* incoming requests. Only by setting the
  option to `true` this restriction is lifted and authentication becomes required for
  URLs starting with `/_` only.

  Please note that authentication still needs to be enabled regularly by setting the
  `--server.disable-authentication` parameter to `false`. Otherwise no authentication
  will be required for any URLs as before.

* protect collections against unloading when there are still document barriers around.

* extended cap constraints to optionally limit the active data size in a collection to
  a specific number of bytes.

  The arguments for creating a cap constraint are now:
  `collection.ensureCapConstraint(<count>, <byteSize>);`

  It is supported to specify just a count as in ArangoDB 1.3 and before, to specify
  just a fileSize, or both. The first met constraint will trigger the automated
  document removal.

* added `db._exists(doc)` and `collection.exists(doc)` for easy document existence checks

* added API `/_api/current-database` to retrieve information about the database the
  client is currently connected to (note: the API `/_api/current-database` has been
  removed in the meantime. The functionality is accessible via `/_api/database/current`
  now).

* ensure a proper order of tick values in datafiles/journals/compactors.
  any new files written will have the _tick values of their markers in order. for
  older files, there are edge cases at the beginning and end of the datafiles when
  _tick values are not properly in order.

* prevent caching of static pages in PathHandler.
  whenever a static page is requested that is served by the general PathHandler, the
  server will respond to HTTP GET requests with a "Cache-Control: max-age=86400" header.

* added "doCompact" attribute when creating collections and to collection.properties().
  The attribute controls whether collection datafiles are compacted.

* changed the HTTP return code from 400 to 404 for some cases when there is a referral
  to a non-existing collection or document.

* introduced error code 1909 `too many iterations` that is thrown when graph traversals
  hit the `maxIterations` threshold.

* optionally limit traversals to a certain number of iterations
  the limitation can be achieved via the traversal API by setting the `maxIterations`
  attribute, and also via the AQL `TRAVERSAL` and `TRAVERSAL_TREE` functions by setting
  the same attribute. If traversals are not limited by the end user, a server-defined
  limit for `maxIterations` may be used to prevent server-side traversals from running
  endlessly.

* added graph traversal API at `/_api/traversal`

* added "API" link in web interface, pointing to REST API generated with Swagger

* moved "About" link in web interface into "links" menu

* allow incremental access to the documents in a collection from out of AQL
  this allows reading documents from a collection chunks when a full collection scan
  is required. memory usage might be must lower in this case and queries might finish
  earlier if there is an additional LIMIT statement

* changed AQL COLLECT to use a stable sort, so any previous SORT order is preserved

* issue #547: Javascript error in the web interface

* issue #550: Make AQL graph functions support key in addition to id

* issue #526: Unable to escape when an errorneous command is entered into the js shell

* issue #523: Graph and vertex methods for the javascript api

* issue #517: Foxx: Route parameters with capital letters fail

* issue #512: Binded Parameters for LIMIT


v1.3.3 (2013-08-01)
-------------------

* issue #570: updateFishbowl() fails once

* updated and fixed generated examples

* issue #559: added Foxx documentation to user manual

* added missing error reporting for errors that happened during import of edges


v1.3.2 (2013-06-21)
-------------------

* fixed memleak in internal.download()

* made the shape-collection journal size adaptive:
  if too big shapes come in, a shape journal will be created with a big-enough size
  automatically. the maximum size of a shape journal is still restricted, but to a
  very big value that should never be reached in practice.

* fixed a segfault that occurred when inserting documents with a shape size bigger
  than the default shape journal size (2MB)

* fixed a locking issue in collection.truncate()

* fixed value overflow in accumulated filesizes reported by collection.figures()

* issue #545: AQL FILTER unnecessary (?) loop

* issue #549: wrong return code with --daemon


v1.3.1 (2013-05-24)
-------------------

* removed currently unused _ids collection

* fixed usage of --temp-path in aranogd and arangosh

* issue #540: suppress return of temporary internal variables in AQL

* issue #530: ReferenceError: ArangoError is not a constructor

* issue #535: Problem with AQL user functions javascript API

* set --javascript.app-path for test execution to prevent startup error

* issue #532: Graph _edgesCache returns invalid data?

* issue #531: Arangod errors

* issue #529: Really weird transaction issue

* fixed usage of --temp-path in aranogd and arangosh


v1.3.0 (2013-05-10)
-------------------

* fixed problem on restart ("datafile-xxx is not sealed") when server was killed
  during a compaction run

* fixed leak when using cursors with very small batchSize

* issue #508: `unregistergroup` function not mentioned in http interface docs

* issue #507: GET /_api/aqlfunction returns code inside parentheses

* fixed issue #489: Bug in aal.install

* fixed issue 505: statistics not populated on MacOS


v1.3.0-rc1 (2013-04-24)
-----------------------

* updated documentation for 1.3.0

* added node modules and npm packages

* changed compaction to only compact datafiles with more at least 10% of dead
  documents (byte size-wise)

* issue #498: fixed reload of authentication info when using
  `require("org/arangodb/users").reload()`

* issue #495: Passing an empty array to create a document results in a
  "phantom" document

* added more precision for requests statistics figures

* added "sum" attribute for individual statistics results in statistics API
  at /_admin/statistics

* made "limit" an optional parameter in AQL function NEAR().
  limit can now be either omitted completely, or set to 0. If so, an internal
  default value (currently 100) will be applied for the limit.

* issue #481

* added "attributes.count" to output of `collection.figures()`
  this also affects the REST API /_api/collection/<name>/figures

* added IndexedPropertyGetter for ShapedJson objects

* added API for user-defined AQL functions

* issue #475: A better error message for deleting a non-existent graph

* issue #474: Web interface problems with the JS Shell

* added missing documentation for AQL UNION function

* added transaction support.
  This provides ACID transactions for ArangoDB. Transactions can be invoked
  using the `db._executeTransaction()` function, or the `/_api/transaction`
  REST API.

* switched to semantic versioning (at least for alpha & alpha naming)

* added saveOrReplace() for server-side JS

v1.3.alpha1 (2013-04-05)
------------------------

* cleanup of Module, Package, ArangoApp and modules "internal", "fs", "console"

* use Error instead of string in throw to allow stack-trace

* issue #454: error while creation of Collection

* make `collection.count()` not recalculate the number of documents on the fly, but
  use some internal document counters.

* issue #457: invalid string value in web interface

* make datafile id (datafile->_fid) identical to the numeric part of the filename.
  E.g. the datafile `journal-123456.db` will now have a datafile marker with the same
  fid (i.e. `123456`) instead of a different value. This change will only affect
  datafiles that are created with 1.3 and not any older files.
  The intention behind this change is to make datafile debugging easier.

* consistently discard document attributes with reserved names (system attributes)
  but without any known meaning, for example `_test`, `_foo`, ...

  Previously, these attributes were saved with the document regularly in some cases,
  but were discarded in other cases.
  Now these attributes are discarded consistently. "Real" system attributes such as
  `_key`, `_from`, `_to` are not affected and will work as before.

  Additionally, attributes with an empty name (``) are discarded when documents are
  saved.

  Though using reserved or empty attribute names in documents was not really and
  consistently supported in previous versions of ArangoDB, this change might cause
  an incompatibility for clients that rely on this feature.

* added server startup flag `--database.force-sync-properties` to force syncing of
  collection properties on collection creation, deletion and on property update.
  The default value is true to mimic the behavior of previous versions of ArangoDB.
  If set to false, collection properties are written to disk but no call to sync()
  is made.

* added detailed output of server version and components for REST APIs
  `/_admin/version` and `/_api/version`. To retrieve this extended information,
  call the REST APIs with URL parameter `details=true`.

* issue #443: For git-based builds include commit hash in version

* adjust startup log output to be more compact, less verbose

* set the required minimum number of file descriptors to 256.
  On server start, this number is enforced on systems that have rlimit. If the limit
  cannot be enforced, starting the server will fail.
  Note: 256 is considered to be the absolute minimum value. Depending on the use case
  for ArangoDB, a much higher number of file descriptors should be used.

  To avoid checking & potentially changing the number of maximum open files, use the
  startup option `--server.descriptors-minimum 0`

* fixed shapedjson to json conversion for special numeric values (NaN, +inf, -inf).
  Before, "NaN", "inf", or "-inf" were written into the JSONified output, but these
  values are not allowed in JSON. Now, "null" is written to the JSONified output as
  required.

* added AQL functions VARIANCE_POPULATION(), VARIANCE_SAMPLE(), STDDEV_POPULATION(),
  STDDEV_SAMPLE(), AVERAGE(), MEDIAN() to calculate statistical values for lists

* added AQL SQRT() function

* added AQL TRIM(), LEFT() and RIGHT() string functions

* fixed issue #436: GET /_api/document on edge

* make AQL REVERSE() and LENGTH() functions work on strings, too

* disabled DOT generation in `make doxygen`. this speeds up docs generation

* renamed startup option `--dispatcher.report-intervall` to `--dispatcher.report-interval`

* renamed startup option `--scheduler.report-intervall` to `--scheduler.report-interval`

* slightly changed output of REST API method /_admin/log.
  Previously, the log messages returned also contained the date and log level, now
  they will only contain the log message, and no date and log level information.
  This information can be re-created by API users from the `timestamp` and `level`
  attributes of the result.

* removed configure option `--enable-zone-debug`
  memory zone debugging is now automatically turned on when compiling with ArangoDB
  `--enable-maintainer-mode`

* removed configure option `--enable-arangob`
  arangob is now always included in the build


v1.2.3 (XXXX-XX-XX)
-------------------

* added optional parameter `edgexamples` for AQL function EDGES() and NEIGHBORS()

* added AQL function NEIGHBORS()

* added freebsd support

* fixed firstExample() query with `_id` and `_key` attributes

* issue triAGENS/ArangoDB-PHP#55: AQL optimizer may have mis-optimized duplicate
  filter statements with limit


v1.2.2 (2013-03-26)
-------------------

* fixed save of objects with common sub-objects

* issue #459: fulltext internal memory allocation didn't scale well
  This fix improves loading times for collections with fulltext indexes that have
  lots of equal words indexed.

* issue #212: auto-increment support

  The feature can be used by creating a collection with the extra `keyOptions`
  attribute as follows:

      db._create("mycollection", { keyOptions: { type: "autoincrement", offset: 1, increment: 10, allowUserKeys: true } });

  The `type` attribute will make sure the keys will be auto-generated if no
  `_key` attribute is specified for a document.

  The `allowUserKeys` attribute determines whether users might still supply own
  `_key` values with documents or if this is considered an error.

  The `increment` value determines the actual increment value, whereas the `offset`
  value can be used to seed to value sequence with a specific starting value.
  This will be useful later in a multi-master setup, when multiple servers can use
  different auto-increment seed values and thus generate non-conflicting auto-increment values.

  The default values currently are:

  - `allowUserKeys`: `true`
  - `offset`: `0`
  - `increment`: `1`

  The only other available key generator type currently is `traditional`.
  The `traditional` key generator will auto-generate keys in a fashion as ArangoDB
  always did (some increasing integer value, with a more or less unpredictable
  increment value).

  Note that for the `traditional` key generator there is only the option to disallow
  user-supplied keys and give the server the sole responsibility for key generation.
  This can be achieved by setting the `allowUserKeys` property to `false`.

  This change also introduces the following errors that API implementors may want to check
  the return values for:

  - 1222: `document key unexpected`: will be raised when a document is created with
    a `_key` attribute, but the underlying collection was set up with the `keyOptions`
    attribute `allowUserKeys: false`.

  - 1225: `out of keys`: will be raised when the auto-increment key generator runs
    out of keys. This may happen when the next key to be generated is 2^64 or higher.
    In practice, this will only happen if the values for `increment` or `offset` are
    not set appropriately, or if users are allowed to supply own keys, those keys
    are near the 2^64 threshold, and later the auto-increment feature kicks in and
    generates keys that cross that threshold.

    In practice it should not occur with proper configuration and proper usage of the
    collections.

  This change may also affect the following REST APIs:
  - POST `/_api/collection`: the server does now accept the optional `keyOptions`
    attribute in the second parameter
  - GET `/_api/collection/properties`: will return the `keyOptions` attribute as part
    of the collection's properties. The previous optional attribute `createOptions`
    is now gone.

* fixed `ArangoStatement.explain()` method with bind variables

* fixed misleading "cursor not found" error message in arangosh that occurred when
  `count()` was called for client-side cursors

* fixed handling of empty attribute names, which may have crashed the server under
  certain circumstances before

* fixed usage of invalid pointer in error message output when index description could
  not be opened


v1.2.1 (2013-03-14)
-------------------

* issue #444: please darken light color in arangosh

* issue #442: pls update post install info on osx

* fixed conversion of special double values (NaN, -inf, +inf) when converting from
  shapedjson to JSON

* fixed compaction of markers (location of _key was not updated correctly in memory,
  leading to _keys pointing to undefined memory after datafile rotation)

* fixed edge index key pointers to use document master pointer plus offset instead
  of direct _key address

* fixed case when server could not create any more journal or compactor files.
  Previously a wrong status code may have been returned, and not being able to create
  a new compactor file may have led to an infinite loop with error message
  "could not create compactor".

* fixed value truncation for numeric filename parts when renaming datafiles/journals


v1.2.0 (2013-03-01)
-------------------

* by default statistics are now switch off; in order to enable comment out
  the "disable-statistics = yes" line in "arangod.conf"

* fixed issue #435: csv parser skips data at buffer border

* added server startup option `--server.disable-statistics` to turn off statistics
  gathering without recompilation of ArangoDB.
  This partly addresses issue #432.

* fixed dropping of indexes without collection name, e.g.
  `db.xxx.dropIndex("123456");`
  Dropping an index like this failed with an assertion error.

* fixed issue #426: arangoimp should be able to import edges into edge collections

* fixed issue #425: In case of conflict ArangoDB returns HTTP 400 Bad request
  (with 1207 Error) instead of HTTP 409 Conflict

* fixed too greedy token consumption in AQL for negative values:
  e.g. in the statement `RETURN { a: 1 -2 }` the minus token was consumed as part
  of the value `-2`, and not interpreted as the binary arithmetic operator


v1.2.beta3 (2013-02-22)
-----------------------

* issue #427: ArangoDB Importer Manual has no navigation links (previous|home|next)

* issue #319: Documentation missing for Emergency console and incomplete for datafile debugger.

* issue #370: add documentation for reloadRouting and flushServerModules

* issue #393: added REST API for user management at /_api/user

* issue #393, #128: added simple cryptographic functions for user actions in module "crypto":
  * require("org/arangodb/crypto").md5()
  * require("org/arangodb/crypto").sha256()
  * require("org/arangodb/crypto").rand()

* added replaceByExample() Javascript and REST API method

* added updateByExample() Javascript and REST API method

* added optional "limit" parameter for removeByExample() Javascript and REST API method

* fixed issue #413

* updated bundled V8 version from 3.9.4 to 3.16.14.1
  Note: the Windows version used a more recent version (3.14.0.1) and was not updated.

* fixed issue #404: keep original request url in request object


v1.2.beta2 (2013-02-15)
-----------------------

* fixed issue #405: 1.2 compile warnings

* fixed issue #333: [debian] Group "arangodb" is not used when starting vie init.d script

* added optional parameter 'excludeSystem' to GET /_api/collection
  This parameter can be used to disable returning system collections in the list
  of all collections.

* added AQL functions KEEP() and UNSET()

* fixed issue #348: "HTTP Interface for Administration and Monitoring"
  documentation errors.

* fix stringification of specific positive int64 values. Stringification of int64
  values with the upper 32 bits cleared and the 33rd bit set were broken.

* issue #395:  Collection properties() function should return 'isSystem' for
  Javascript and REST API

* make server stop after upgrade procedure when invoked with `--upgrade option`.
  When started with the `--upgrade` option, the server will perfom
  the upgrade, and then exit with a status code indicating the result of the
  upgrade (0 = success, 1 = failure). To start the server regularly in either
  daemon or console mode, the `--upgrade` option must not be specified.
  This change was introduced to allow init.d scripts check the result of
  the upgrade procedure, even in case an upgrade was successful.
  this was introduced as part of issue #391.

* added AQL function EDGES()

* added more crash-protection when reading corrupted collections at startup

* added documentation for AQL function CONTAINS()

* added AQL function LIKE()

* replaced redundant error return code 1520 (Unable to open collection) with error code
  1203 (Collection not found). These error codes have the same meanings, but one of
  them was returned from AQL queries only, the other got thrown by other parts of
  ArangoDB. Now, error 1203 (Collection not found) is used in AQL too in case a
  non-existing collection is used.

v1.2.beta1 (2013-02-01)
-----------------------

* fixed issue #382: [Documentation error] Maschine... should be Machine...

* unified history file locations for arangod, arangosh, and arangoirb.
  - The readline history for arangod (emergency console) is now stored in file
    $HOME/.arangod. It was stored in $HOME/.arango before.
  - The readline history for arangosh is still stored in $HOME/.arangosh.
  - The readline history for arangoirb is now stored in $HOME/.arangoirb. It was
    stored in $HOME/.arango-mrb before.

* fixed issue #381: _users user should have a unique constraint

* allow negative list indexes in AQL to access elements from the end of a list,
  e.g. ```RETURN values[-1]``` will return the last element of the `values` list.

* collection ids, index ids, cursor ids, and document revision ids created and
  returned by ArangoDB are now returned as strings with numeric content inside.
  This is done to prevent some value overrun/truncation in any part of the
  complete client/server workflow.
  In ArangoDB 1.1 and before, these values were previously returned as
  (potentially very big) integer values. This may cause problems (clipping, overrun,
  precision loss) for clients that do not support big integers natively and store
  such values in IEEE754 doubles internally. This type loses precision after about
  52 bits and is thus not safe to hold an id.
  Javascript and 32 bit-PHP are examples for clients that may cause such problems.
  Therefore, ids are now returned by ArangoDB as strings, with the string
  content being the integer value as before.

  Example for documents ("_rev" attribute):
  - Document returned by ArangoDB 1.1: { "_rev": 1234, ... }
  - Document returned by ArangoDB 1.2: { "_rev": "1234", ... }

  Example for collections ("id" attribute / "_id" property):
  - Collection returned by ArangoDB 1.1: { "id": 9327643, "name": "test", ... }
  - Collection returned by ArangoDB 1.2: { "id": "9327643", "name": "test", ... }

  Example for cursors ("id" attribute):
  - Collection returned by ArangoDB 1.1: { "id": 11734292, "hasMore": true, ... }
  - Collection returned by ArangoDB 1.2: { "id": "11734292", "hasMore": true, ... }

* global variables are not automatically available anymore when starting the
  arangod Javascript emergency console (i.e. ```arangod --console```).

  Especially, the variables `db`, `edges`, and `internal` are not available
  anymore. `db` and `internal` can be made available in 1.2 by
  ```var db = require("org/arangodb").db;``` and
  ```var internal = require("internal");```, respectively.
  The reason for this change is to get rid of global variables in the server
  because this will allow more specific inclusion of functionality.

  For convenience, the global variable `db` is still available by default in
  arangosh. The global variable `edges`, which since ArangoDB 1.1 was kind of
  a redundant wrapper of `db`, has been removed in 1.2 completely.
  Please use `db` instead, and if creating an edge collection, use the explicit
  ```db._createEdgeCollection()``` command.

* issue #374: prevent endless redirects when calling admin interface with
  unexpected URLs

* issue #373: TRAVERSAL() `trackPaths` option does not work. Instead `paths` does work

* issue #358: added support for CORS

* honor optional waitForSync property for document removal, replace, update, and
  save operations in arangosh. The waitForSync parameter for these operations
  was previously honored by the REST API and on the server-side, but not when
  the waitForSync parameter was specified for a document operation in arangosh.

* calls to db.collection.figures() and /_api/collection/<collection>/figures now
  additionally return the number of shapes used in the collection in the
  extra attribute "shapes.count"

* added AQL TRAVERSAL_TREE() function to return a hierarchical result from a traversal

* added AQL TRAVERSAL() function to return the results from a traversal

* added AQL function ATTRIBUTES() to return the attribute names of a document

* removed internal server-side AQL functions from global scope.

  Now the AQL internal functions can only be accessed via the exports of the
  ahuacatl module, which can be included via ```require("org/arangodb/ahuacatl")```.
  It shouldn't be necessary for clients to access this module at all, but
  internal code may use this module.

  The previously global AQL-related server-side functions were moved to the
  internal namespace. This produced the following function name changes on
  the server:

     old name              new name
     ------------------------------------------------------
     AHUACATL_RUN       => require("internal").AQL_QUERY
     AHUACATL_EXPLAIN   => require("internal").AQL_EXPLAIN
     AHUACATL_PARSE     => require("internal").AQL_PARSE

  Again, clients shouldn't have used these functions at all as there is the
  ArangoStatement object to execute AQL queries.

* fixed issue #366: Edges index returns strange description

* added AQL function MATCHES() to check a document against a list of examples

* added documentation and tests for db.collection.removeByExample

* added --progress option for arangoimp. This will show the percentage of the input
  file that has been processed by arangoimp while the import is still running. It can
  be used as a rough indicator of progress for the entire import.

* make the server log documents that cannot be imported via /_api/import into the
  logfile using the warning log level. This may help finding illegal documents in big
  import runs.

* check on server startup whether the database directory and all collection directories
  are writable. if not, the server startup will be aborted. this prevents serious
  problems with collections being non-writable and this being detected at some pointer
  after the server has been started

* allow the following AQL constructs: FUNC(...)[...], FUNC(...).attribute

* fixed issue #361: Bug in Admin Interface. Header disappears when clicking new collection

* Added in-memory only collections

  Added collection creation parameter "isVolatile":
  if set to true, the collection is created as an in-memory only collection,
  meaning that all document data of that collection will reside in memory only,
  and will not be stored permanently to disk.
  This means that all collection data will be lost when the collection is unloaded
  or the server is shut down.
  As this collection type does not have datafile disk overhead for the regular
  document operations, it may be faster than normal disk-backed collections. The
  actual performance gains strongly depend on the underlying OS, filesystem, and
  settings though.
  This collection type should be used for caches only and not for any sensible data
  that cannot be re-created otherwise.
  Some platforms, namely Windows, currently do not support this collection type.
  When creating an in-memory collection on such platform, an error message will be
  returned by ArangoDB telling the user the platform does not support it.

  Note: in-memory collections are an experimental feature. The feature might
  change drastically or even be removed altogether in a future version of ArangoDB.

* fixed issue #353: Please include "pretty print" in Emergency Console

* fixed issue #352: "pretty print" console.log
  This was achieved by adding the dump() function for the "internal" object

* reduced insertion time for edges index
  Inserting into the edges index now avoids costly comparisons in case of a hash
  collision, reducing the prefilling/loading timer for bigger edge collections

* added fulltext queries to AQL via FULLTEXT() function. This allows search
  fulltext indexes from an AQL query to find matching documents

* added fulltext index type. This index type allows indexing words and prefixes of
  words from a specific document attribute. The index can be queries using a
  SimpleQueryFull object, the HTTP REST API at /_api/simple/fulltext, or via AQL

* added collection.revision() method to determine whether a collection has changed.
  The revision method returns a revision string that can be used by client programs
  for equality/inequality comparisons. The value returned by the revision method
  should be treated by clients as an opaque string and clients should not try to
  figure out the sense of the revision id. This is still useful enough to check
  whether data in a collection has changed.

* issue #346: adaptively determine NUMBER_HEADERS_PER_BLOCK

* issue #338: arangosh cursor positioning problems

* issue #326: use limit optimization with filters

* issue #325: use index to avoid sorting

* issue #324: add limit optimization to AQL

* removed arango-password script and added Javascript functionality to add/delete
  users instead. The functionality is contained in module `users` and can be invoked
  as follows from arangosh and arangod:
  * require("users").save("name", "passwd");
  * require("users").replace("name", "newPasswd");
  * require("users").remove("name");
  * require("users").reload();
  These functions are intentionally not offered via the web interface.
  This also addresses issue #313

* changed print output in arangosh and the web interface for JSON objects.
  Previously, printing a JSON object in arangosh resulted in the attribute values
  being printed as proper JSON, but attribute names were printed unquoted and
  unescaped. This was fine for the purpose of arangosh, but lead to invalid
  JSON being produced. Now, arangosh will produce valid JSON that can be used
  to send it back to ArangoDB or use it with arangoimp etc.

* fixed issue #300: allow importing documents via the REST /_api/import API
  from a JSON list, too.
  So far, the API only supported importing from a format that had one JSON object
  on each line. This is sometimes inconvenient, e.g. when the result of an AQL
  query or any other list is to be imported. This list is a JSON list and does not
  necessary have a document per line if pretty-printed.
  arangoimp now supports the JSON list format, too. However, the format requires
  arangoimp and the server to read the entire dataset at once. If the dataset is
  too big (bigger than --max-upload-size) then the import will be rejected. Even if
  increased, the entire list must fit in memory on both the client and the server,
  and this may be more resource-intensive than importing individual lines in chunks.

* removed unused parameter --reuse-ids for arangoimp. This parameter did not have
  any effect in 1.2, was never publicly announced and did evil (TM) things.

* fixed issue #297 (partly): added whitespace between command line and
  command result in arangosh, added shell colors for better usability

* fixed issue #296: system collections not usable from AQL

* fixed issue #295: deadlock on shutdown

* fixed issue #293: AQL queries should exploit edges index

* fixed issue #292: use index when filtering on _key in AQL

* allow user-definable document keys
  users can now define their own document keys by using the _key attribute
  when creating new documents or edges. Once specified, the value of _key is
  immutable.
  The restrictions for user-defined key values are:
  * the key must be at most 254 bytes long
  * it must consist of the letters a-z (lower or upper case), the digits 0-9,
    the underscore (_) or dash (-) characters only
  * any other characters, especially multi-byte sequences, whitespace or
    punctuation characters cannot be used inside key values

  Specifying a document key is optional when creating new documents. If no
  document key is specified, ArangoDB will create a document key itself.
  There are no guarantees about the format and pattern of auto-generated document
  keys other than the above restrictions.
  Clients should therefore treat auto-generated document keys as opaque values.
  Keys can be used to look up and reference documents, e.g.:
  * saving a document: `db.users.save({ "_key": "fred", ... })`
  * looking up a document: `db.users.document("fred")`
  * referencing other documents: `edges.relations.save("users/fred", "users/john", ...)`

  This change is downwards-compatible to ArangoDB 1.1 because in ArangoDB 1.1
  users were not able to define their own keys. If the user does not supply a _key
  attribute when creating a document, ArangoDB 1.2 will still generate a key of
  its own as ArangoDB 1.1 did. However, all documents returned by ArangoDB 1.2 will
  include a _key attribute and clients should be able to handle that (e.g. by
  ignoring it if not needed). Documents returned will still include the _id attribute
  as in ArangoDB 1.1.

* require collection names everywhere where a collection id was allowed in
  ArangoDB 1.1 & 1.0
  This change requires clients to use a collection name in place of a collection id
  at all places the client deals with collections.
  Examples:
  * creating edges: the _from and _to attributes must now contain collection names instead
    of collection ids: `edges.relations.save("test/my-key1", "test/my-key2", ...)`
  * retrieving edges: the returned _from and _to attributes now will contain collection
    names instead of ids, too: _from: `test/fred` instead of `1234/3455`
  * looking up documents: db.users.document("fred") or db._document("users/fred")

  Collection names must be used in REST API calls instead of collection ids, too.
  This change is thus not completely downwards-compatible to ArangoDB 1.1. ArangoDB 1.1
  required users to use collection ids in many places instead of collection names.
  This was unintuitive and caused overhead in cases when just the collection name was
  known on client-side but not its id. This overhead can now be avoided so clients can
  work with the collection names directly. There is no need to work with collection ids
  on the client side anymore.
  This change will likely require adjustments to API calls issued by clients, and also
  requires a change in how clients handle the _id value of returned documents. Previously,
  the _id value of returned documents contained the collection id, a slash separator and
  the document number. Since 1.2, _id will contain the collection name, a slash separator
  and the document key. The same applies to the _from and _to attribute values of edges
  that are returned by ArangoDB.

  Also removed (now unnecessary) location header in responses of the collections REST API.
  The location header was previously returned because it was necessary for clients.
  When clients created a collection, they specified the collection name. The collection
  id was generated on the server, but the client needed to use the server-generated
  collection id for further API calls, e.g. when creating edges etc. Therefore, the
  full collection URL, also containing the collection id, was returned by the server in
  responses to the collection API, in the HTTP location header.
  Returning the location header has become unnecessary in ArangoDB 1.2 because users
  can access collections by name and do not need to care about collection ids.


v1.1.3 (2013-XX-XX)
-------------------

* fix case when an error message was looked up for an error code but no error
  message was found. In this case a NULL ptr was returned and not checked everywhere.
  The place this error popped up was when inserting into a non-unique hash index
  failed with a specific, invalid error code.

* fixed issue #381:  db._collection("_users").getIndexes();

* fixed issue #379: arango-password fatal issue javscript.startup-directory

* fixed issue #372: Command-Line Options for the Authentication and Authorization


v1.1.2 (2013-01-20)
-------------------

* upgraded to mruby 2013-01-20 583983385b81c21f82704b116eab52d606a609f4

* fixed issue #357: Some spelling and grammar errors

* fixed issue #355: fix quotes in pdf manual

* fixed issue #351: Strange arangosh error message for long running query

* fixed randomly hanging connections in arangosh on MacOS

* added "any" query method: this returns a random document from a collection. It
  is also available via REST HTTP at /_api/simple/any.

* added deployment tool

* added getPeerVertex

* small fix for logging of long messages: the last character of log messages longer
  than 256 bytes was not logged.

* fixed truncation of human-readable log messages for web interface: the trailing \0
  byte was not appended for messages longer than 256 bytes

* fixed issue #341: ArangoDB crashes when stressed with Batch jobs
  Contrary to the issue title, this did not have anything to do with batch jobs but
  with too high memory usage. The memory usage of ArangoDB is now reduced for cases
   when there are lots of small collections with few documents each

* started with issue #317: Feature Request (from Google Groups): DATE handling

* backported issue #300: Extend arangoImp to Allow importing resultset-like
  (list of documents) formatted files

* fixed issue #337: "WaitForSync" on new collection does not work on Win/X64

* fixed issue #336: Collections REST API docs

* fixed issue #335: mmap errors due to wrong memory address calculation

* fixed issue #332: arangoimp --use-ids parameter seems to have no impact

* added option '--server.disable-authentication' for arangosh as well. No more passwd
  prompts if not needed

* fixed issue #330: session logging for arangosh

* fixed issue #329: Allow passing script file(s) as parameters for arangosh to run

* fixed issue #328: 1.1 compile warnings

* fixed issue #327: Javascript parse errors in front end


v1.1.1 (2012-12-18)
-------------------

* fixed issue #339: DELETE /_api/cursor/cursor-identifier return incollect errorNum

  The fix for this has led to a signature change of the function actions.resultNotFound().
  The meaning of parameter #3 for This function has changed from the error message string
  to the error code. The error message string is now parameter #4.
  Any client code that uses this function in custom actions must be adjusted.

* fixed issue #321: Problem upgrading arangodb 1.0.4 to 1.1.0 with Homebrew (OSX 10.8.2)

* fixed issue #230: add navigation and search for online documentation

* fixed issue #315: Strange result in PATH

* fixed issue #323: Wrong function returned in error message of AQL CHAR_LENGTH()

* fixed some log errors on startup / shutdown due to pid file handling and changing
  of directories


v1.1.0 (2012-12-05)
-------------------

* WARNING:
  arangod now performs a database version check at startup. It will look for a file
  named "VERSION" in its database directory. If the file is not present, arangod will
  perform an automatic upgrade of the database directory. This should be the normal
  case when upgrading from ArangoDB 1.0 to ArangoDB 1.1.

  If the VERSION file is present but is from an older version of ArangoDB, arangod
  will refuse to start and ask the user to run a manual upgrade first. A manual upgrade
  can be performed by starting arangod with the option `--upgrade`.

  This upgrade procedure shall ensure that users have full control over when they
  perform any updates/upgrades of their data, and can plan backups accordingly. The
  procedure also guarantees that the server is not run without any required system
  collections or with in incompatible data state.

* added AQL function DOCUMENT() to retrieve a document by its _id value

* fixed issue #311: fixed segfault on unload

* fixed issue #309: renamed stub "import" button from web interface

* fixed issue #307: added WaitForSync column in collections list in in web interface

* fixed issue #306: naming in web interface

* fixed issue #304: do not clear AQL query text input when switching tabs in
  web interface

* fixed issue #303: added documentation about usage of var keyword in web interface

* fixed issue #301: PATCH does not work in web interface

# fixed issue #269: fix make distclean & clean

* fixed issue #296: system collections not usable from AQL

* fixed issue #295: deadlock on shutdown

* added collection type label to web interface

* fixed issue #290: the web interface now disallows creating non-edges in edge collections
  when creating collections via the web interface, the collection type must also be
  specified (default is document collection)

* fixed issue #289: tab-completion does not insert any spaces

* fixed issue #282: fix escaping in web interface

* made AQL function NOT_NULL take any number of arguments. Will now return its
  first argument that is not null, or null if all arguments are null. This is downwards
  compatible.

* changed misleading AQL function name NOT_LIST() to FIRST_LIST() and slightly changed
  the behavior. The function will now return its first argument that is a list, or null
  if none of the arguments are lists.
  This is mostly downwards-compatible. The only change to the previous implementation in
  1.1-beta will happen if two arguments were passed and the 1st and 2nd arguments were
  both no lists. In previous 1.1, the 2nd argument was returned as is, but now null
  will be returned.

* add AQL function FIRST_DOCUMENT(), with same behavior as FIRST_LIST(), but working
  with documents instead of lists.

* added UPGRADING help text

* fixed issue #284: fixed Javascript errors when adding edges/vertices without own
  attributes

* fixed issue #283: AQL LENGTH() now works on documents, too

* fixed issue #281: documentation for skip lists shows wrong example

* fixed AQL optimizer bug, related to OR-combined conditions that filtered on the
  same attribute but with different conditions

* fixed issue #277: allow usage of collection names when creating edges
  the fix of this issue also implies validation of collection names / ids passed to
  the REST edge create method. edges with invalid collection ids or names in the
  "from" or "to" values will be rejected and not saved


v1.1.beta2 (2012-11-13)
-----------------------

* fixed arangoirb compilation

* fixed doxygen


v1.1.beta1 (2012-10-24)
-----------------------

* fixed AQL optimizer bug

* WARNING:
  - the user has changed from "arango" to "arangodb", the start script has changed from
    "arangod" to "arangodb", the database directory has changed from "/var/arangodb" to
    "/var/lib/arangodb" to be compliant with various Linux policies

  - In 1.1, we have introduced types for collections: regular documents go into document
    collections, and edges go into edge collections. The prefixing (db.xxx vs. edges.xxx)
    works slightly different in 1.1: edges.xxx can still be used to access collections,
    however, it will not determine the type of existing collections anymore. To create an
    edge collection 1.1, you can use db._createEdgeCollection() or edges._create().
    And there's of course also db._createDocumentCollection().
    db._create() is also still there and will create a document collection by default,
    whereas edges._create() will create an edge collection.

  - the admin web interface that was previously available via the simple URL suffix /
    is now available via a dedicated URL suffix only: /_admin/html
    The reason for this is that routing and URLs are now subject to changes by the end user,
    and only URLs parts prefixed with underscores (e.g. /_admin or /_api) are reserved
    for ArangoDB's internal usage.

* the server now handles requests with invalid Content-Length header values as follows:
  - if Content-Length is negative, the server will respond instantly with HTTP 411
    (length required)

  - if Content-Length is positive but shorter than the supplied body, the server will
    respond with HTTP 400 (bad request)

  - if Content-Length is positive but longer than the supplied body, the server will
    wait for the client to send the missing bytes. The server allows 90 seconds for this
    and will close the connection if the client does not send the remaining data

  - if Content-Length is bigger than the maximum allowed size (512 MB), the server will
    fail with HTTP 413 (request entity too large).

  - if the length of the HTTP headers is greater than the maximum allowed size (1 MB),
    the server will fail with HTTP 431 (request header fields too large)

* issue #265: allow optional base64 encoding/decoding of action response data

* issue #252: create _modules collection using arango-upgrade (note: arango-upgrade was
  finally replaced by the `--upgrade` option for arangod)

* issue #251: allow passing arbitrary options to V8 engine using new command line option:
  --javascript.v8-options. Using this option, the Harmony features or other settings in
  v8 can be enabled if the end user requires them

* issue #248: allow AQL optimizer to pull out completely uncorrelated subqueries to the
  top level, resulting in less repeated evaluation of the subquery

* upgraded to Doxygen 1.8.0

* issue #247: added AQL function MERGE_RECURSIVE

* issue #246: added clear() function in arangosh

* issue #245: Documentation: Central place for naming rules/limits inside ArangoDB

* reduced size of hash index elements by 50 %, allowing more index elements to fit in
  memory

* issue #235: GUI Shell throws Error:ReferenceError: db is not defined

* issue #229: methods marked as "under construction"

* issue #228: remove unfinished APIs (/_admin/config/*)

* having the OpenSSL library installed is now a prerequisite to compiling ArangoDB
  Also removed the --enable-ssl configure option because ssl is always required.

* added AQL functions TO_LIST, NOT_LIST

* issue #224: add optional Content-Id for batch requests

* issue #221: more documentation on AQL explain functionality. Also added
  ArangoStatement.explain() client method

* added db._createStatement() method on server as well (was previously available
  on the client only)

* issue #219: continue in case of "document not found" error in PATHS() function

* issue #213: make waitForSync overridable on specific actions

* changed AQL optimizer to use indexes in more cases. Previously, indexes might
  not have been used when in a reference expression the inner collection was
  specified last. Example: FOR u1 IN users FOR u2 IN users FILTER u1._id == u2._id
  Previously, this only checked whether an index could be used for u2._id (not
  possible). It was not checked whether an index on u1._id could be used (possible).
  Now, for expressions that have references/attribute names on both sides of the
  above as above, indexes are checked for both sides.

* issue #204: extend the CSV import by TSV and by user configurable
  separator character(s)

* issue #180: added support for batch operations

* added startup option --server.backlog-size
  this allows setting the value of the backlog for the listen() system call.
  the default value is 10, the maximum value is platform-dependent

* introduced new configure option "--enable-maintainer-mode" for
  ArangoDB maintainers. this option replaces the previous compile switches
  --with-boost-test, --enable-bison, --enable-flex and --enable-errors-dependency
  the individual configure options have been removed. --enable-maintainer-mode
  turns them all on.

* removed potentially unused configure option --enable-memfail

* fixed issue #197: HTML web interface calls /_admin/user-manager/session

* fixed issue #195: VERSION file in database directory

* fixed issue #193: REST API HEAD request returns a message body on 404

* fixed issue #188: intermittent issues with 1.0.0
  (server-side cursors not cleaned up in all cases, pthreads deadlock issue)

* issue #189: key store should use ISO datetime format bug

* issue #187: run arango-upgrade on server start (note: arango-upgrade was finally
  replaced by the `--upgrade` option for arangod)n

* fixed issue #183: strange unittest error

* fixed issue #182: manual pages

* fixed issue #181: use getaddrinfo

* moved default database directory to "/var/lib/arangodb" in accordance with
  http://www.pathname.com/fhs/pub/fhs-2.3.html

* fixed issue #179: strange text in import manual

* fixed issue #178: test for aragoimp is missing

* fixed issue #177: a misleading error message was returned if unknown variables
  were used in certain positions in an AQL query.

* fixed issue #176: explain how to use AQL from the arangosh

* issue #175: re-added hidden (and deprecated) option --server.http-port. This
  option is only there to be downwards-compatible to Arango 1.0.

* fixed issue #174: missing Documentation for `within`

* fixed issue #170: add db.<coll_name>.all().toArray() to arangosh help screen

* fixed issue #169: missing argument in Simple Queries

* added program arango-upgrade. This program must be run after installing ArangoDB
  and after upgrading from a previous version of ArangoDB. The arango-upgrade script
  will ensure all system collections are created and present in the correct state.
  It will also perform any necessary data updates.
  Note: arango-upgrade was finally replaced by the `--upgrade` option for arangod.

* issue #153: edge collection should be a flag for a collection
  collections now have a type so that the distinction between document and edge
  collections can now be done at runtime using a collection's type value.
  A collection's type can be queried in Javascript using the <collection>.type() method.

  When new collections are created using db._create(), they will be document
  collections by default. When edge._create() is called, an edge collection will be created.
  To explicitly create a collection of a specific/different type, use the methods
  _createDocumentCollection() or _createEdgeCollection(), which are available for
  both the db and the edges object.
  The Javascript objects ArangoEdges and ArangoEdgesCollection have been removed
  completely.
  All internal and test code has been adjusted for this, and client code
  that uses edges.* should also still work because edges is still there and creates
  edge collections when _create() is called.

  INCOMPATIBLE CHANGE: Client code might still need to be changed in the following aspect:
  Previously, collections did not have a type so documents and edges could be inserted
  in the same collection. This is now disallowed. Edges can only be inserted into
  edge collections now. As there were no collection types in 1.0, ArangoDB will perform
  an automatic upgrade when migrating from 1.0 to 1.1.
  The automatic upgrade will check every collection and determine its type as follows:
  - if among the first 50 documents in the collection there are documents with
    attributes "_from" and "_to", the collection is typed as an edge collection
  - if among the first 50 documents in the collection there are no documents with
    attributes "_from" and "_to", the collection is made as a document collection

* issue #150: call V8 garbage collection on server periodically

* issue #110: added support for partial updates

  The REST API for documents now offers an HTTP PATCH method to partially update
  documents. Overwriting/replacing documents is still available via the HTTP PUT method
  as before. The Javascript API in the shell also offers a new update() method in extension to
  the previously existing replace() method.


v1.0.4 (2012-11-12)
-------------------

* issue #275: strange error message in arangosh 1.0.3 at startup


v1.0.3 (2012-11-08)
-------------------

* fixed AQL optimizer bug

* issue #273: fixed segfault in arangosh on HTTP 40x

* issue #265: allow optional base64 encoding/decoding of action response data

* issue #252: _modules collection not created automatically


v1.0.2 (2012-10-22)
-------------------

* repository CentOS-X.Y moved to CentOS-X, same for Debian

* bugfix for rollback from edges

* bugfix for hash indexes

* bugfix for StringBuffer::erase_front

* added autoload for modules

* added AQL function TO_LIST


v1.0.1 (2012-09-30)
-------------------

* draft for issue #165: front-end application howto

* updated mruby to cf8fdea4a6598aa470e698e8cbc9b9b492319d

* fix for issue #190: install doesn't create log directory

* fix for issue #194: potential race condition between creating and dropping collections

* fix for issue #193: REST API HEAD request returns a message body on 404

* fix for issue #188: intermittent issues with 1.0.0

* fix for issue #163: server cannot create collection because of abandoned files

* fix for issue #150: call V8 garbage collection on server periodically


v1.0.0 (2012-08-17)
-------------------

* fix for issue #157: check for readline and ncurses headers, not only libraries


v1.0.beta4 (2012-08-15)
-----------------------

* fix for issue #152: fix memleak for barriers


v1.0.beta3 (2012-08-10)
-----------------------

* fix for issue #151: Memleak, collection data not removed

* fix for issue #149: Inconsistent port for admin interface

* fix for issue #163: server cannot create collection because of abandoned files

* fix for issue #157: check for readline and ncurses headers, not only libraries

* fix for issue #108: db.<collection>.truncate() inefficient

* fix for issue #109: added startup note about cached collection names and how to
  refresh them

* fix for issue #156: fixed memleaks in /_api/import

* fix for issue #59: added tests for /_api/import

* modified return value for calls to /_api/import: now, the attribute "empty" is
  returned as well, stating the number of empty lines in the input. Also changed the
  return value of the error code attribute ("errorNum") from 1100 ("corrupted datafile")
  to 400 ("bad request") in case invalid/unexpected JSON data was sent to the server.
  This error code is more appropriate as no datafile is broken but just input data is
  incorrect.

* fix for issue #152: Memleak for barriers

* fix for issue #151: Memleak, collection data not removed

* value of --database.maximal-journal-size parameter is now validated on startup. If
  value is smaller than the minimum value (currently 1048576), an error is thrown and
  the server will not start. Before this change, the global value of maximal journal
  size was not validated at server start, but only on collection level

* increased sleep value in statistics creation loop from 10 to 500 microseconds. This
  reduces accuracy of statistics values somewhere after the decimal points but saves
  CPU time.

* avoid additional sync() calls when writing partial shape data (attribute name data)
  to disk. sync() will still be called when the shape marker (will be written after
  the attributes) is written to disk

* issue #147: added flag --database.force-sync-shapes to force synching of shape data
  to disk. The default value is true so it is the same behavior as in version 1.0.
  if set to false, shape data is synched to disk if waitForSync for the collection is
  set to true, otherwise, shape data is not synched.

* fix for issue #145: strange issue on Travis: added epsilon for numeric comparison in
  geo index

* fix for issue #136: adjusted message during indexing

* issue #131: added timeout for HTTP keep-alive connections. The default value is 300
  seconds. There is a startup parameter server.keep-alive-timeout to configure the value.
  Setting it to 0 will disable keep-alive entirely on the server.

* fix for issue #137: AQL optimizer should use indexes for ref accesses with
  2 named attributes


v1.0.beta2 (2012-08-03)
-----------------------

* fix for issue #134: improvements for centos RPM

* fixed problem with disable-admin-interface in config file


v1.0.beta1 (2012-07-29)
-----------------------

* fixed issue #118: We need a collection "debugger"

* fixed issue #126: Access-Shaper must be cached

* INCOMPATIBLE CHANGE: renamed parameters "connect-timeout" and "request-timeout"
  for arangosh and arangoimp to "--server.connect-timeout" and "--server.request-timeout"

* INCOMPATIBLE CHANGE: authorization is now required on the server side
  Clients sending requests without HTTP authorization will be rejected with HTTP 401
  To allow backwards compatibility, the server can be started with the option
  "--server.disable-authentication"

* added options "--server.username" and "--server.password" for arangosh and arangoimp
  These parameters must be used to specify the user and password to be used when
  connecting to the server. If no password is given on the command line, arangosh/
  arangoimp will interactively prompt for a password.
  If no user name is specified on the command line, the default user "root" will be
  used.

* added startup option "--server.ssl-cipher-list" to determine which ciphers to
  use in SSL context. also added SSL_OP_CIPHER_SERVER_PREFERENCE to SSL default
  options so ciphers are tried in server and not in client order

* changed default SSL protocol to TLSv1 instead of SSLv2

* changed log-level of SSL-related messages

* added SSL connections if server is compiled with OpenSSL support. Use --help-ssl

* INCOMPATIBLE CHANGE: removed startup option "--server.admin-port".
  The new endpoints feature (see --server.endpoint) allows opening multiple endpoints
  anyway, and the distinction between admin and "other" endpoints can be emulated
  later using privileges.

* INCOMPATIBLE CHANGE: removed startup options "--port", "--server.port", and
  "--server.http-port" for arangod.
  These options have been replaced by the new "--server.endpoint" parameter

* INCOMPATIBLE CHANGE: removed startup option "--server" for arangosh and arangoimp.
  These options have been replaced by the new "--server.endpoint" parameter

* Added "--server.endpoint" option to arangod, arangosh, and arangoimp.
  For arangod, this option allows specifying the bind endpoints for the server
  The server can be bound to one or multiple endpoints at once. For arangosh
  and arangoimp, the option specifies the server endpoint to connect to.
  The following endpoint syntax is currently supported:
  - tcp://host:port or http@tcp://host:port (HTTP over IPv4)
  - tcp://[host]:port or http@tcp://[host]:port (HTTP over IPv6)
  - ssl://host:port or http@tcp://host:port (HTTP over SSL-encrypted IPv4)
  - ssl://[host]:port or http@tcp://[host]:port (HTTP over SSL-encrypted IPv6)
  - unix:///path/to/socket or http@unix:///path/to/socket (HTTP over UNIX socket)

  If no port is specified, the default port of 8529 will be used.

* INCOMPATIBLE CHANGE: removed startup options "--server.require-keep-alive" and
  "--server.secure-require-keep-alive".
  The server will now behave as follows which should be more conforming to the
  HTTP standard:
  * if a client sends a "Connection: close" header, the server will close the
    connection
  * if a client sends a "Connection: keep-alive" header, the server will not
    close the connection
  * if a client does not send any "Connection" header, the server will assume
    "keep-alive" if the request was an HTTP/1.1 request, and "close" if the
    request was an HTTP/1.0 request

* (minimal) internal optimizations for HTTP request parsing and response header
  handling

* fixed Unicode unescaping bugs for \f and surrogate pairs in BasicsC/strings.c

* changed implementation of TRI_BlockCrc32 algorithm to use 8 bytes at a time

* fixed issue #122: arangod doesn't start if <log.file> cannot be created

* fixed issue #121: wrong collection size reported

* fixed issue #98: Unable to change journalSize

* fixed issue #88: fds not closed

* fixed escaping of document data in HTML admin front end

* added HTTP basic authentication, this is always turned on

* added server startup option --server.disable-admin-interface to turn off the
  HTML admin interface

* honor server startup option --database.maximal-journal-size when creating new
  collections without specific journalsize setting. Previously, these
  collections were always created with journal file sizes of 32 MB and the
  --database.maximal-journal-size setting was ignored

* added server startup option --database.wait-for-sync to control the default
  behavior

* renamed "--unit-tests" to "--javascript.unit-tests"


v1.0.alpha3 (2012-06-30)
------------------------

* fixed issue #116: createCollection=create option doesn't work

* fixed issue #115: Compilation issue under OSX 10.7 Lion & 10.8 Mountain Lion
  (homebrew)

* fixed issue #114: image not found

* fixed issue #111: crash during "make unittests"

* fixed issue #104: client.js -> ARANGO_QUIET is not defined


v1.0.alpha2 (2012-06-24)
------------------------

* fixed issue #112: do not accept document with duplicate attribute names

* fixed issue #103: Should we cleanup the directory structure

* fixed issue #100: "count" attribute exists in cursor response with "count:
  false"

* fixed issue #84 explain command

* added new MRuby version (2012-06-02)

* added --log.filter

* cleanup of command line options:
** --startup.directory => --javascript.startup-directory
** --quite => --quiet
** --gc.interval => --javascript.gc-interval
** --startup.modules-path => --javascript.modules-path
** --action.system-directory => --javascript.action-directory
** --javascript.action-threads => removed (is now the same pool as --server.threads)

* various bug-fixes

* support for import

* added option SKIP_RANGES=1 for make unittests

* fixed several range-related assertion failures in the AQL query optimizer

* fixed AQL query optimizations for some edge cases (e.g. nested subqueries with
  invalid constant filter expressions)


v1.0.alpha1 (2012-05-28)
------------------------

Alpha Release of ArangoDB 1.0<|MERGE_RESOLUTION|>--- conflicted
+++ resolved
@@ -1,14 +1,13 @@
 devel
 -----
 
-<<<<<<< HEAD
 * usernames must not start with `:role:`, added new options:
     --server.authentication-timeout
     --ldap.roles-attribute-name
     --ldap.roles-transformation
     --ldap.roles-search
     --ldap.superuser-role
-=======
+
 * performance improvements for full collection scans and a few other operations
   in MMFiles engine
 
@@ -16,7 +15,6 @@
 
 * Add statistics about the V8 context counts and number of available/active/busy
  threads we expose through the server statistics interface.
->>>>>>> 3f8f4f1d
 
 * increase the recommended value for `/proc/sys/vm/max_map_count` to a value
   eight times as high as the previous recommended value. Increasing the
