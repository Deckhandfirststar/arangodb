--- conflicted
+++ resolved
@@ -1,9 +1,8 @@
 devel
 -----
 
-<<<<<<< HEAD
 * make AQL `DISTINCT` not change the order of the results it is applied on
-=======
+
 * show C++ function name of call site in ArangoDB log output
 
   This requires option `--log.line-number` to be set to *true*
@@ -29,7 +28,6 @@
   error message but omitted the details about which index caused the problem.
 
   This addresses https://stackoverflow.com/questions/46427126/arangodb-3-2-unique-constraint-violation-id-or-key
->>>>>>> 0eb59e9b
 
 * fix potential overflow in CRC marker check when a corrupted CRC marker 
   is found at the very beginning of an MMFiles datafile
