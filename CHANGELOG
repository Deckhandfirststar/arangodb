v3.0.0-rc2 (2015-06-12)
-----------------------
<<<<<<< HEAD
=======

* added option `--server.max-packet-size` for client tools

* renamed option `--server.ssl-protocol` to `--ssl.protocol` in client tools
  (was already done for arangod, but overlooked for client tools)

* fix handling of `--ssl.protocol` value 5 (TLS v1.2) in client tools, which
  claimed to support it but didn't


v3.0.0-rc1 (2015-06-10)
-----------------------
>>>>>>> ca897dce

* forward ported V8 Comparator bugfix for inline heuristics from 
  https://github.com/v8/v8/commit/5ff7901e24c2c6029114567de5a08ed0f1494c81

* changed to-string conversion for AQL objects and arrays, used by the AQL 
  function `TO_STRING()` and implicit to-string casts in AQL

  - arrays are now converted into their JSON-stringify equivalents, e.g.

    - `[ ]` is now converted to `[]`
    - `[ 1, 2, 3 ]` is now converted to `[1,2,3]`
    - `[ "test", 1, 2 ] is now converted to `["test",1,2]`
    
    Previous versions of ArangoDB converted arrays with no members into the
    empty string, and non-empty arrays into a comma-separated list of member
    values, without the surrounding angular brackets. Additionally, string
    array members were not enclosed in quotes in the result string:

    - `[ ]` was converted to ``
    - `[ 1, 2, 3 ]` was converted to `1,2,3`
    - `[ "test", 1, 2 ] was converted to `test,1,2`
  
  - objects are now converted to their JSON-stringify equivalents, e.g.

    - `{ }` is converted to `{}`
    - `{ a: 1, b: 2 }` is converted to `{"a":1,"b":2}`
    - `{ "test" : "foobar" }` is converted to `{"test":"foobar"}`
    
    Previous versions of ArangoDB always converted objects into the string
    `[object Object]`  

  This change affects also the AQL functions `CONCAT()` and `CONCAT_SEPARATOR()`
  which treated array values differently in previous versions. Previous versions
  of ArangoDB automatically flattened array values on the first level of the array, 
  e.g. `CONCAT([1, 2, 3, [ 4, 5, 6 ]])` produced `1,2,3,4,5,6`. Now this will produce
  `[1,2,3,[4,5,6]]`. To flatten array members on the top level, you can now use
  the more explicit `CONCAT(FLATTEN([1, 2, 3, [4, 5, 6]], 1))`.

* added C++ implementations for AQL functions `SLICE()`, `CONTAINS()` and
  `RANDOM_TOKEN()`

* as a consequence of the upgrade to V8 version 5, the implementation of the
  JavaScript `Buffer` object had to be changed. JavaScript `Buffer` objects in
  ArangoDB now always store their data on the heap. There is no shared pool
  for small Buffer values, and no pointing into existing Buffer data when
  extracting slices. This change may increase the cost of creating Buffers with
  short contents or when peeking into existing Buffers, but was required for
  safer memory management and to prevent leaks.

* the `db` object's function `_listDatabases()` was renamed to just `_databases()`
  in order to make it more consistent with the existing `_collections()` function.
  Additionally the `db` object's `_listEndpoints()` function was renamed to just
  `_endpoints()`.

* changed default value of `--server.authentication` from `false` to `true` in 
  configuration files etc/relative/arangod.conf and etc/arangodb/arangod.conf.in.
  This means the server will be started with authentication enabled by default,
  requiring all client connections to provide authentication data when connecting
  to ArangoDB. Authentication can still be turned off via setting the value of
  `--server.authentication` to `false` in ArangoDB's configuration files or by
  specifying the option on the command-line.

* Changed result format for querying all collections via the API GET `/_api/collection`.

  Previous versions of ArangoDB returned an object with an attribute named `collections` 
  and an attribute named `names`. Both contained all available collections, but
  `collections` contained the collections as an array, and `names` contained the
  collections again, contained in an object in which the attribute names were the
  collection names, e.g.

  ```
  {
    "collections": [
      {"id":"5874437","name":"test","isSystem":false,"status":3,"type":2},
      {"id":"17343237","name":"something","isSystem":false,"status":3,"type":2},
      ...
    ],
    "names": {
      "test": {"id":"5874437","name":"test","isSystem":false,"status":3,"type":2},
      "something": {"id":"17343237","name":"something","isSystem":false,"status":3,"type":2},
      ...
    }
  }
  ```
  This result structure was redundant, and therefore has been simplified to just

  ```
  {
    "result": [
      {"id":"5874437","name":"test","isSystem":false,"status":3,"type":2},
      {"id":"17343237","name":"something","isSystem":false,"status":3,"type":2},
      ...
    ]
  }
  ```

  in ArangoDB 3.0.

* added AQL functions `TYPENAME()` and `HASH()`

* renamed arangob tool to arangobench

* added AQL string comparison operator `LIKE`

  The operator can be used to compare strings like this:

      value LIKE search

  The operator is currently implemented by calling the already existing AQL
  function `LIKE`.

  This change also makes `LIKE` an AQL keyword. Using `LIKE` in either case as
  an attribute or collection name in AQL thus requires quoting.

* make AQL optimizer rule "remove-unnecessary-calculations" fire in more cases

  The rule will now remove calculations that are used exactly once in other
  expressions (e.g. `LET a = doc RETURN a.value`) and calculations,
  or calculations that are just references (e.g. `LET a = b`).

* renamed AQL optimizer rule "merge-traversal-filter" to "optimize-traversals"
  Additionally, the optimizer rule will remove unused edge and path result variables
  from the traversal in case they are specified in the `FOR` section of the traversal,
  but not referenced later in the query. This saves constructing edges and paths
  results.

* added AQL optimizer rule "inline-subqueries"

  This rule can pull out certain subqueries that are used as an operand to a `FOR`
  loop one level higher, eliminating the subquery completely. For example, the query

      FOR i IN (FOR j IN [1,2,3] RETURN j) RETURN i
      
  will be transformed by the rule to:
   
      FOR i IN [1,2,3] RETURN i
      
  The query

      FOR name IN (FOR doc IN _users FILTER doc.status == 1 RETURN doc.name) LIMIT 2 RETURN name
      
  will be transformed into
  
      FOR tmp IN _users FILTER tmp.status == 1 LIMIT 2 RETURN tmp.name
       
  The rule will only fire when the subquery is used as an operand to a `FOR` loop, and
  if the subquery does not contain a `COLLECT` with an `INTO` variable.

* added new endpoint "srv://" for DNS service records

* The result order of the AQL functions VALUES and ATTRIBUTES has never been 
  guaranteed and it only had the "correct" ordering by accident when iterating 
  over objects that were not loaded from the database. This accidental behavior 
  is now changed by introduction of VelocyPack. No ordering is guaranteed unless 
  you specify the sort parameter.

* removed configure option `--enable-logger`

* added AQL array comparison operators

  All AQL comparison operators now also exist in an array variant. In the
  array variant, the operator is preceded with one of the keywords *ALL*, *ANY*
  or *NONE*. Using one of these keywords changes the operator behavior to
  execute the comparison operation for all, any, or none of its left hand
  argument values. It is therefore expected that the left hand argument
  of an array operator is an array.

  Examples:

      [ 1, 2, 3 ] ALL IN [ 2, 3, 4 ]   // false
      [ 1, 2, 3 ] ALL IN [ 1, 2, 3 ]   // true
      [ 1, 2, 3 ] NONE IN [ 3 ]        // false
      [ 1, 2, 3 ] NONE IN [ 23, 42 ]   // true
      [ 1, 2, 3 ] ANY IN [ 4, 5, 6 ]   // false
      [ 1, 2, 3 ] ANY IN [ 1, 42 ]     // true
      [ 1, 2, 3 ] ANY == 2             // true
      [ 1, 2, 3 ] ANY == 4             // false
      [ 1, 2, 3 ] ANY > 0              // true
      [ 1, 2, 3 ] ANY <= 1             // true
      [ 1, 2, 3 ] NONE < 99            // false
      [ 1, 2, 3 ] NONE > 10            // true
      [ 1, 2, 3 ] ALL > 2              // false
      [ 1, 2, 3 ] ALL > 0              // true
      [ 1, 2, 3 ] ALL >= 3             // false
      ["foo", "bar"] ALL != "moo"      // true
      ["foo", "bar"] NONE == "bar"     // false
      ["foo", "bar"] ANY == "foo"      // true

* improved AQL optimizer to remove unnecessary sort operations in more cases

* allow enclosing AQL identifiers in forward ticks in addition to using
  backward ticks

  This allows for convenient writing of AQL queries in JavaScript template strings
  (which are delimited with backticks themselves), e.g.

      var q = `FOR doc IN ´collection´ RETURN doc.´name´`;

* allow to set `print.limitString` to configure the number of characters
  to output before truncating

* make logging configurable per log "topic"

  `--log.level <level>` sets the global log level to <level>, e.g. `info`,
  `debug`, `trace`.

  `--log.level topic=<level>` sets the log level for a specific topic.
  Currently, the following topics exist: `collector`, `compactor`, `mmap`,
  `performance`, `queries`, and `requests`. `performance` and `requests` are
  set to FATAL by default. `queries` is set to info. All others are
  set to the global level by default.

  The new log option `--log.output <definition>` allows directing the global
  or per-topic log output to different outputs. The output definition
  "<definition>" can be one of

    "-" for stdin
    "+" for stderr
    "syslog://<syslog-facility>"
    "syslog://<syslog-facility>/<application-name>"
    "file://<relative-path>"

  The option can be specified multiple times in order to configure the output
  for different log topics. To set up a per-topic output configuration, use
  `--log.output <topic>=<definition>`, e.g.

    queries=file://queries.txt

  logs all queries to the file "queries.txt".

* the option `--log.requests-file` is now deprecated. Instead use

    `--log.level requests=info`
    `--log.output requests=file://requests.txt`

* the option `--log.facility` is now deprecated. Instead use

    `--log.output requests=syslog://facility`

* the option `--log.performance` is now deprecated. Instead use

    `--log.level performance=trace`

* removed option `--log.source-filter`

* removed configure option `--enable-logger`

* change collection directory names to include a random id component at the end

  The new pattern is `collection-<id>-<random>`, where `<id>` is the collection
  id and `<random>` is a random number. Previous versions of ArangoDB used a
  pattern `collection-<id>` without the random number.

  ArangoDB 3.0 understands both the old and name directory name patterns.

* removed mostly unused internal spin-lock implementation

* removed support for pre-Windows 7-style locks. This removes compatibility for
  Windows versions older than Windows 7 (e.g. Windows Vista, Windows XP) and
  Windows 2008R2 (e.g. Windows 2008).

* changed names of sub-threads started by arangod

* added option `--default-number-of-shards` to arangorestore, allowing creating
  collections with a specifiable number of shards from a non-cluster dump

* removed support for CoffeeScript source files

* removed undocumented SleepAndRequeue

* added WorkMonitor to inspect server threads

* when downloading a Foxx service from the web interface the suggested filename
  is now based on the service's mount path instead of simply "app.zip"

* the `@arangodb/request` response object now stores the parsed JSON response
  body in a property `json` instead of `body` when the request was made using the
  `json` option. The `body` instead contains the response body as a string.

* the Foxx API has changed significantly, 2.8 services are still supported
  using a backwards-compatible "legacy mode"


v2.8.10 (XXXX-XX-XX)
--------------------

* honor the value of startup option `--database.wait-for-sync` (that is used to control
  whether new collections are created with `waitForSync` set to `true` by default) also
  when creating collections via the HTTP API (and thus the ArangoShell). When creating
  a collection via these mechanisms, the option was ignored so far, which was inconsistent.

* fixed issue #1826: arangosh --javascript.execute: internal error (geo index issue)

* fixed issue #1823: Arango crashed hard executing very simple query on windows


v2.8.9 (2016-05-13)
-------------------

* fixed escaping and quoting of extra parameters for executables in Mac OS X App

* added "waiting for" status variable to web interface collection figures view

* fixed undefined behavior in query cache invaldation

* fixed access to /_admin/statistics API in case statistics are disable via option
  `--server.disable-statistics`

* Foxx manager will no longer fail hard when Foxx store is unreachable unless installing
  a service from the Foxx store (e.g. when behind a firewall or GitHub is unreachable).


v2.8.8 (2016-04-19)
-------------------

* fixed issue #1805: Query: internal error (location: arangod/Aql/AqlValue.cpp:182). 
  Please report this error to arangodb.com (while executing)

* allow specifying collection name prefixes for `_from` and `_to` in arangoimp:

  To avoid specifying complete document ids (consisting of collection names and document
  keys) for *_from* and *_to* values when importing edges with arangoimp, there are now
  the options *--from-collection-prefix* and *--to-collection-prefix*. 
  
  If specified, these values will be automatically prepended to each value in *_from* 
  (or *_to* resp.). This allows specifying only document keys inside *_from* and/or *_to*.

  *Example*

      > arangoimp --from-collection-prefix users --to-collection-prefix products ...

  Importing the following document will then create an edge between *users/1234* and
  *products/4321*:

  ```js
  { "_from" : "1234", "_to" : "4321", "desc" : "users/1234 is connected to products/4321" }
  ```

* requests made with the interactive system API documentation in the web interface
  (Swagger) will now respect the active database instead of always using `_system`


v2.8.7 (2016-04-07)
-------------------

* optimized primary=>secondary failover

* fix to-boolean conversion for documents in AQL

* expose the User-Agent HTTP header from the ArangoShell since Github seems to
  require it now, and we use the ArangoShell for fetching Foxx repositories from Github

* work with http servers that only send

* fixed potential race condition between compactor and collector threads

* fix removal of temporary directories on arangosh exit

* javadoc-style comments in Foxx services are no longer interpreted as
  Foxx comments outside of controller/script/exports files (#1748)

* removed remaining references to class syntax for Foxx Model and Repository
  from the documentation

* added a safe-guard for corrupted master-pointer


v2.8.6 (2016-03-23)
-------------------

* arangosh can now execute JavaScript script files that contain a shebang
  in the first line of the file. This allows executing script files directly.

  Provided there is a script file `/path/to/script.js` with the shebang
  `#!arangosh --javascript.execute`:

      > cat /path/to/script.js
      #!arangosh --javascript.execute 
      print("hello from script.js");

  If the script file is made executable

      > chmod a+x /path/to/script.js

  it can be invoked on the shell directly and use arangosh for its execution:
      
      > /path/to/script.js
      hello from script.js
  
  This did not work in previous versions of ArangoDB, as the whole script contents
  (including the shebang) were treated as JavaScript code. 
  Now shebangs in script files will now be ignored for all files passed to arangosh's 
  `--javascript.execute` parameter.
  
  The alternative way of executing a JavaScript file with arangosh still works:

      > arangosh --javascript.execute /path/to/script.js
      hello from script.js

* added missing reset of traversal state for nested traversals.
  The state of nested traversals (a traversal in an AQL query that was
  located in a repeatedly executed subquery or inside another FOR loop)
  was not reset properly, so that multiple invocations of the same nested
  traversal with different start vertices led to the nested traversal
  always using the start vertex provided on the first invocation.

* fixed issue #1781: ArangoDB startup time increased tremendously

* fixed issue #1783: SIGHUP should rotate the log


v2.8.5 (2016-03-XX)
-------------------

* Add OpenSSL handler for TLS V1.2 as sugested by kurtkincaid in #1771

* fixed issue #1765 (The webinterface should display the correct query time)
  and #1770 (Display ACTUAL query time in aardvark's AQL editor)

* Windows: the unhandled exception handler now calls the windows logging
  facilities directly without locks.
  This fixes lockups on crashes from the logging framework.

* improve nullptr handling in logger.

* added new endpoint "srv://" for DNS service records


v2.8.4 (2016-03-01)
-------------------

* global modules are no longer incorrectly resolved outside the ArangoDB
  JavaScript directory or the Foxx service's root directory (issue #1577)

* improved error messages from Foxx and JavaScript (issues #1564, #1565, #1744)


v2.8.3 (2016-02-22)
-------------------

* fixed AQL filter condition collapsing for deeply-nested cases, potentially
  enabling usage of indexes in some dedicated cases

* added parentheses in AQL explain command output to correctly display precedence
  of logical and arithmetic operators

* Foxx Model event listeners defined on the model are now correctly invoked by
  the Repository methods (issue #1665)

* Deleting a Foxx service in the frontend should now always succeed even if the
  files no longer exist on the file system (issue #1358)

* Routing actions loaded from the database no longer throw exceptions when
  trying to load other modules using "require"


v2.8.2 (2016-02-09)
-------------------

* the continuous replication applier will now prevent the master's WAL logfiles
  from being removed if they are still needed by the applier on the slave. This
  should help slaves that suffered from masters garbage collection WAL logfiles
  which would have been needed by the slave later.

  The initial synchronization will block removal of still needed WAL logfiles
  on the master for 10 minutes initially, and will extend this period when further
  requests are made to the master. Initial synchronization hands over its handle
  for blocking logfile removal to the continuous replication when started via
  the *setupReplication* function. In this case, continuous replication will
  extend the logfile removal blocking period for the required WAL logfiles when
  the slave makes additional requests.

  All handles that block logfile removal will time out automatically after at
  most 5 minutes should a master not be contacted by the slave anymore (e.g. in
  case the slave's replication is turned off, the slaves loses the connection
  to the master or the slave goes down).

* added all-in-one function *setupReplication* to synchronize data from master
  to slave and start the continuous replication:

      require("@arangodb/replication").setupReplication(configuration);

  The command will return when the initial synchronization is finished and the
  continuous replication has been started, or in case the initial synchronization
  has failed.

  If the initial synchronization is successful, the command will store the given
  configuration on the slave. It also configures the continuous replication to start
  automatically if the slave is restarted, i.e. *autoStart* is set to *true*.

  If the command is run while the slave's replication applier is already running,
  it will first stop the running applier, drop its configuration and do a
  resynchronization of data with the master. It will then use the provided configration,
  overwriting any previously existing replication configuration on the slave.

  The following example demonstrates how to use the command for setting up replication
  for the *_system* database. Note that it should be run on the slave and not the
  master:

      db._useDatabase("_system");
      require("@arangodb/replication").setupReplication({
        endpoint: "tcp://master.domain.org:8529",
        username: "myuser",
        password: "mypasswd",
        verbose: false,
        includeSystem: false,
        incremental: true,
        autoResync: true
      });

* the *sync* and *syncCollection* functions now always start the data synchronization
  as an asynchronous server job. The call to *sync* or *syncCollection* will block
  until synchronization is either complete or has failed with an error. The functions
  will automatically poll the slave periodically for status updates.

  The main benefit is that the connection to the slave does not need to stay open
  permanently and is thus not affected by timeout issues. Additionally the caller does
  not need to query the synchronization status from the slave manually as this is
  now performed automatically by these functions.

* fixed undefined behavior when explaining some types of AQL traversals, fixed
  display of some types of traversals in AQL explain output


v2.8.1 (2016-01-29)
-------------------

* Improved AQL Pattern matching by allowing to specify a different traversal
  direction for one or many of the edge collections.

      FOR v, e, p IN OUTBOUND @start @@ec1, INBOUND @@ec2, @@ec3

  will traverse *ec1* and *ec3* in the OUTBOUND direction and for *ec2* it will use
  the INBOUND direction. These directions can be combined in arbitrary ways, the
  direction defined after *IN [steps]* will we used as default direction and can
  be overriden for specific collections.
  This feature is only available for collection lists, it is not possible to
  combine it with graph names.

* detect more types of transaction deadlocks early

* fixed display of relational operators in traversal explain output

* fixed undefined behavior in AQL function `PARSE_IDENTIFIER`

* added "engines" field to Foxx services generated in the admin interface

* added AQL function `IS_SAME_COLLECTION`:

  *IS_SAME_COLLECTION(collection, document)*: Return true if *document* has the same
  collection id as the collection specified in *collection*. *document* can either be
  a [document handle](../Glossary/README.md#document-handle) string, or a document with
  an *_id* attribute. The function does not validate whether the collection actually
  contains the specified document, but only compares the name of the specified collection
  with the collection name part of the specified document.
  If *document* is neither an object with an *id* attribute nor a *string* value,
  the function will return *null* and raise a warning.

      /* true */
      IS_SAME_COLLECTION('_users', '_users/my-user')
      IS_SAME_COLLECTION('_users', { _id: '_users/my-user' })

      /* false */
      IS_SAME_COLLECTION('_users', 'foobar/baz')
      IS_SAME_COLLECTION('_users', { _id: 'something/else' })


v2.8.0 (2016-01-25)
-------------------

* avoid recursive locking


v2.8.0-beta8 (2016-01-19)
-------------------------

* improved internal datafile statistics for compaction and compaction triggering
  conditions, preventing excessive growth of collection datafiles under some
  workloads. This should also fix issue #1596.

* renamed AQL optimizer rule `remove-collect-into` to `remove-collect-variables`

* fixed primary and edge index lookups prematurely aborting searches when the
  specified id search value contained a different collection than the collection
  the index was created for


v2.8.0-beta7 (2016-01-06)
-------------------------

* added vm.runInThisContext

* added AQL keyword `AGGREGATE` for use in AQL `COLLECT` statement

  Using `AGGREGATE` allows more efficient aggregation (incrementally while building
  the groups) than previous versions of AQL, which built group aggregates afterwards
  from the total of all group values.

  `AGGREGATE` can be used inside a `COLLECT` statement only. If used, it must follow
  the declaration of grouping keys:

      FOR doc IN collection
        COLLECT gender = doc.gender AGGREGATE minAge = MIN(doc.age), maxAge = MAX(doc.age)
        RETURN { gender, minAge, maxAge }

  or, if no grouping keys are used, it can follow the `COLLECT` keyword:

      FOR doc IN collection
        COLLECT AGGREGATE minAge = MIN(doc.age), maxAge = MAX(doc.age)
        RETURN {
  minAge, maxAge
}

  Only specific expressions are allowed on the right-hand side of each `AGGREGATE`
  assignment:

  - on the top level the expression must be a call to one of the supported aggregation
    functions `LENGTH`, `MIN`, `MAX`, `SUM`, `AVERAGE`, `STDDEV_POPULATION`, `STDDEV_SAMPLE`,
    `VARIANCE_POPULATION`, or `VARIANCE_SAMPLE`

  - the expression must not refer to variables introduced in the `COLLECT` itself

* Foxx: mocha test paths with wildcard characters (asterisks) now work on Windows

* reserved AQL keyword `NONE` for future use

* web interface: fixed a graph display bug concerning dashboard view

* web interface: fixed several bugs during the dashboard initialize process

* web interface: included several bugfixes: #1597, #1611, #1623

* AQL query optimizer now converts `LENGTH(collection-name)` to an optimized
  expression that returns the number of documents in a collection

* adjusted the behavior of the expansion (`[*]`) operator in AQL for non-array values

  In ArangoDB 2.8, calling the expansion operator on a non-array value will always
  return an empty array. Previous versions of ArangoDB expanded non-array values by
  calling the `TO_ARRAY()` function for the value, which for example returned an
  array with a single value for boolean, numeric and string input values, and an array
  with the object's values for an object input value. This behavior was inconsistent
  with how the expansion operator works for the array indexes in 2.8, so the behavior
  is now unified:

  - if the left-hand side operand of `[*]` is an array, the array will be returned as
    is when calling `[*]` on it
  - if the left-hand side operand of `[*]` is not an array, an empty array will be
    returned by `[*]`

  AQL queries that rely on the old behavior can be changed by either calling `TO_ARRAY`
  explicitly or by using the `[*]` at the correct position.

  The following example query will change its result in 2.8 compared to 2.7:

      LET values = "foo" RETURN values[*]

  In 2.7 the query has returned the array `[ "foo" ]`, but in 2.8 it will return an
  empty array `[ ]`. To make it return the array `[ "foo" ]` again, an explicit
  `TO_ARRAY` function call is needed in 2.8 (which in this case allows the removal
  of the `[*]` operator altogether). This also works in 2.7:

      LET values = "foo" RETURN TO_ARRAY(values)

  Another example:

      LET values = [ { name: "foo" }, { name: "bar" } ]
      RETURN values[*].name[*]

  The above returned `[ [ "foo" ], [ "bar" ] ] in 2.7. In 2.8 it will return
  `[ [ ], [ ] ]`, because the value of `name` is not an array. To change the results
  to the 2.7 style, the query can be changed to

      LET values = [ { name: "foo" }, { name: "bar" } ]
      RETURN values[* RETURN TO_ARRAY(CURRENT.name)]

  The above also works in 2.7.
  The following types of queries won't change:

      LET values = [ 1, 2, 3 ] RETURN values[*]
      LET values = [ { name: "foo" }, { name: "bar" } ] RETURN values[*].name
      LET values = [ { names: [ "foo", "bar" ] }, { names: [ "baz" ] } ] RETURN values[*].names[*]
      LET values = [ { names: [ "foo", "bar" ] }, { names: [ "baz" ] } ] RETURN values[*].names[**]

* slightly adjusted V8 garbage collection strategy so that collection eventually
  happens in all contexts that hold V8 external references to documents and
  collections.

  also adjusted default value of `--javascript.gc-frequency` from 10 seconds to
  15 seconds, as less internal operations are carried out in JavaScript.

* fixes for AQL optimizer and traversal

* added `--create-collection-type` option to arangoimp

  This allows specifying the type of the collection to be created when
  `--create-collection` is set to `true`.


v2.8.0-beta2 (2015-12-16)
-------------------------

* added AQL query optimizer rule "sort-in-values"

  This rule pre-sorts the right-hand side operand of the `IN` and `NOT IN`
  operators so the operation can use a binary search with logarithmic complexity
  instead of a linear search. The rule is applied when the right-hand side
  operand of an `IN` or `NOT IN` operator in a filter condition is a variable that
  is defined in a different loop/scope than the operator itself. Additionally,
  the filter condition must consist of solely the `IN` or `NOT IN` operation
  in order to avoid any side-effects.

* changed collection status terminology in web interface for collections for
  which an unload request has been issued from `in the process of being unloaded`
  to `will be unloaded`.

* unloading a collection via the web interface will now trigger garbage collection
  in all v8 contexts and force a WAL flush. This increases the chances of perfoming
  the unload faster.

* added the following attributes to the result of `collection.figures()` and the
  corresponding HTTP API at `PUT /_api/collection/<name>/figures`:

  - `documentReferences`: The number of references to documents in datafiles
    that JavaScript code currently holds. This information can be used for
    debugging compaction and unload issues.
  - `waitingFor`: An optional string value that contains information about
    which object type is at the head of the collection's cleanup queue. This
    information can be used for debugging compaction and unload issues.
  - `compactionStatus.time`: The point in time the compaction for the collection
    was last executed. This information can be used for debugging compaction
    issues.
  - `compactionStatus.message`: The action that was performed when the compaction
    was last run for the collection. This information can be used for debugging
    compaction issues.

  Note: `waitingFor` and `compactionStatus` may be empty when called on a coordinator
  in a cluster.

* the compaction will now provide queryable status info that can be used to track
  its progress. The compaction status is displayed in the web interface, too.

* better error reporting for arangodump and arangorestore

* arangodump will now fail by default when trying to dump edges that
  refer to already dropped collections. This can be circumvented by
  specifying the option `--force true` when invoking arangodump

* fixed cluster upgrade procedure

* the AQL functions `NEAR` and `WITHIN` now have stricter validations
  for their input parameters `limit`, `radius` and `distance`. They may now throw
  exceptions when invalid parameters are passed that may have not led
  to exceptions in previous versions.

* deprecation warnings now log stack traces

* Foxx: improved backwards compatibility with 2.5 and 2.6

  - reverted Model and Repository back to non-ES6 "classes" because of
    compatibility issues when using the extend method with a constructor

  - removed deprecation warnings for extend and controller.del

  - restored deprecated method Model.toJSONSchema

  - restored deprecated `type`, `jwt` and `sessionStorageApp` options
    in Controller#activateSessions


v2.8.0-beta1 (2015-12-06)
-------------------------

* added AQL function `IS_DATESTRING(value)`

  Returns true if *value* is a string that can be used in a date function.
  This includes partial dates such as *2015* or *2015-10* and strings containing
  invalid dates such as *2015-02-31*. The function will return false for all
  non-string values, even if some of them may be usable in date functions.


v2.8.0-alpha1 (2015-12-03)
--------------------------

* added AQL keywords `GRAPH`, `OUTBOUND`, `INBOUND` and `ANY` for use in graph
  traversals, reserved AQL keyword `ALL` for future use

  Usage of these keywords as collection names, variable names or attribute names
  in AQL queries will not be possible without quoting. For example, the following
  AQL query will still work as it uses a quoted collection name and a quoted
  attribute name:

      FOR doc IN `OUTBOUND`
        RETURN doc.`any`

* issue #1593: added AQL `POW` function for exponentation

* added cluster execution site info in explain output for AQL queries

* replication improvements:

  - added `autoResync` configuration parameter for continuous replication.

    When set to `true`, a replication slave will automatically trigger a full data
    re-synchronization with the master when the master cannot provide the log data
    the slave had asked for. Note that `autoResync` will only work when the option
    `requireFromPresent` is also set to `true` for the continuous replication, or
    when the continuous syncer is started and detects that no start tick is present.

    Automatic re-synchronization may transfer a lot of data from the master to the
    slave and may be expensive. It is therefore turned off by default.
    When turned off, the slave will never perform an automatic re-synchronization
    with the master.

  - added `idleMinWaitTime` and `idleMaxWaitTime` configuration parameters for
    continuous replication.

    These parameters can be used to control the minimum and maximum wait time the
    slave will (intentionally) idle and not poll for master log changes in case the
    master had sent the full logs already.
    The `idleMaxWaitTime` value will only be used when `adapativePolling` is set
    to `true`. When `adaptivePolling` is disable, only `idleMinWaitTime` will be
    used as a constant time span in which the slave will not poll the master for
    further changes. The default values are 0.5 seconds for `idleMinWaitTime` and
    2.5 seconds for `idleMaxWaitTime`, which correspond to the hard-coded values
    used in previous versions of ArangoDB.

  - added `initialSyncMaxWaitTime` configuration parameter for initial and continuous
    replication

    This option controls the maximum wait time (in seconds) that the initial
    synchronization will wait for a response from the master when fetching initial
    collection data. If no response is received within this time period, the initial
    synchronization will give up and fail. This option is also relevant for
    continuous replication in case *autoResync* is set to *true*, as then the
    continuous replication may trigger a full data re-synchronization in case
    the master cannot the log data the slave had asked for.

  - HTTP requests sent from the slave to the master during initial synchronization
    will now be retried if they fail with connection problems.

  - the initial synchronization now logs its progress so it can be queried using
    the regular replication status check APIs.

  - added `async` attribute for `sync` and `syncCollection` operations called from
    the ArangoShell. Setthing this attribute to `true` will make the synchronization
    job on the server go into the background, so that the shell does not block. The
    status of the started asynchronous synchronization job can be queried from the
    ArangoShell like this:

        /* starts initial synchronization */
        var replication = require("@arangodb/replication");
        var id = replication.sync({
          endpoint: "tcp://master.domain.org:8529",
          username: "myuser",
          password: "mypasswd",
          async: true
       });

       /* now query the id of the returned async job and print the status */
       print(replication.getSyncResult(id));

    The result of `getSyncResult()` will be `false` while the server-side job
    has not completed, and different to `false` if it has completed. When it has
    completed, all job result details will be returned by the call to `getSyncResult()`.


* fixed non-deterministic query results in some cluster queries

* fixed issue #1589

* return HTTP status code 410 (gone) instead of HTTP 408 (request timeout) for
  server-side operations that are canceled / killed. Sending 410 instead of 408
  prevents clients from re-starting the same (canceled) operation. Google Chrome
  for example sends the HTTP request again in case it is responded with an HTTP
  408, and this is exactly the opposite of the desired behavior when an operation
  is canceled / killed by the user.

* web interface: queries in AQL editor now cancelable

* web interface: dashboard - added replication information

* web interface: AQL editor now supports bind parameters

* added startup option `--server.hide-product-header` to make the server not send
  the HTTP response header `"Server: ArangoDB"` in its HTTP responses. By default,
  the option is turned off so the header is still sent as usual.

* added new AQL function `UNSET_RECURSIVE` to recursively unset attritutes from
  objects/documents

* switched command-line editor in ArangoShell and arangod to linenoise-ng

* added automatic deadlock detection for transactions

  In case a deadlock is detected, a multi-collection operation may be rolled back
  automatically and fail with error 29 (`deadlock detected`). Client code for
  operations containing more than one collection should be aware of this potential
  error and handle it accordingly, either by giving up or retrying the transaction.

* Added C++ implementations for the AQL arithmetic operations and the following
  AQL functions:
  - ABS
  - APPEND
  - COLLECTIONS
  - CURRENT_DATABASE
  - DOCUMENT
  - EDGES
  - FIRST
  - FIRST_DOCUMENT
  - FIRST_LIST
  - FLATTEN
  - FLOOR
  - FULLTEXT
  - LAST
  - MEDIAN
  - MERGE_RECURSIVE
  - MINUS
  - NEAR
  - NOT_NULL
  - NTH
  - PARSE_IDENTIFIER
  - PERCENTILE
  - POP
  - POSITION
  - PUSH
  - RAND
  - RANGE
  - REMOVE_NTH
  - REMOVE_VALUE
  - REMOVE_VALUES
  - ROUND
  - SHIFT
  - SQRT
  - STDDEV_POPULATION
  - STDDEV_SAMPLE
  - UNSHIFT
  - VARIANCE_POPULATION
  - VARIANCE_SAMPLE
  - WITHIN
  - ZIP

* improved performance of skipping over many documents in an AQL query when no
  indexes and no filters are used, e.g.

      FOR doc IN collection
        LIMIT 1000000, 10
        RETURN doc

* Added array indexes

  Hash indexes and skiplist indexes can now optionally be defined for array values
  so they index individual array members.

  To define an index for array values, the attribute name is extended with the
  expansion operator `[*]` in the index definition:

      arangosh> db.colName.ensureHashIndex("tags[*]");

  When given the following document

      { tags: [ "AQL", "ArangoDB", "Index" ] }

  the index will now contain the individual values `"AQL"`, `"ArangoDB"` and `"Index"`.

  Now the index can be used for finding all documents having `"ArangoDB"` somewhere in their
  tags array using the following AQL query:

      FOR doc IN colName
        FILTER "ArangoDB" IN doc.tags[*]
        RETURN doc

* rewrote AQL query optimizer rule `use-index-range` and renamed it to `use-indexes`.
  The name change affects rule names in the optimizer's output.

* rewrote AQL execution node `IndexRangeNode` and renamed it to `IndexNode`. The name
  change affects node names in the optimizer's explain output.

* added convenience function `db._explain(query)` for human-readable explanation
  of AQL queries

* module resolution as used by `require` now behaves more like in node.js

* the `org/arangodb/request` module now returns response bodies for error responses
  by default. The old behavior of not returning bodies for error responses can be
  re-enabled by explicitly setting the option `returnBodyOnError` to `false` (#1437)


v2.7.6 (2016-01-30)
-------------------

* detect more types of transaction deadlocks early


v2.7.5 (2016-01-22)
-------------------

* backported added automatic deadlock detection for transactions

  In case a deadlock is detected, a multi-collection operation may be rolled back
  automatically and fail with error 29 (`deadlock detected`). Client code for
  operations containing more than one collection should be aware of this potential
  error and handle it accordingly, either by giving up or retrying the transaction.

* improved internal datafile statistics for compaction and compaction triggering
  conditions, preventing excessive growth of collection datafiles under some
  workloads. This should also fix issue #1596.

* Foxx export cache should no longer break if a broken app is loaded in the
  web admin interface.

* Foxx: removed some incorrect deprecation warnings.

* Foxx: mocha test paths with wildcard characters (asterisks) now work on Windows


v2.7.4 (2015-12-21)
-------------------

* slightly adjusted V8 garbage collection strategy so that collection eventually
  happens in all contexts that hold V8 external references to documents and
  collections.

* added the following attributes to the result of `collection.figures()` and the
  corresponding HTTP API at `PUT /_api/collection/<name>/figures`:

  - `documentReferences`: The number of references to documents in datafiles
    that JavaScript code currently holds. This information can be used for
    debugging compaction and unload issues.
  - `waitingFor`: An optional string value that contains information about
    which object type is at the head of the collection's cleanup queue. This
    information can be used for debugging compaction and unload issues.
  - `compactionStatus.time`: The point in time the compaction for the collection
    was last executed. This information can be used for debugging compaction
    issues.
  - `compactionStatus.message`: The action that was performed when the compaction
    was last run for the collection. This information can be used for debugging
    compaction issues.

  Note: `waitingFor` and `compactionStatus` may be empty when called on a coordinator
  in a cluster.

* the compaction will now provide queryable status info that can be used to track
  its progress. The compaction status is displayed in the web interface, too.


v2.7.3 (2015-12-17)
-------------------

* fixed some replication value conversion issues when replication applier properties
  were set via ArangoShell

* fixed disappearing of documents for collections transferred via `sync` or
  `syncCollection` if the collection was dropped right before synchronization
  and drop and (re-)create collection markers were located in the same WAL file


* fixed an issue where overwriting the system sessions collection would break
  the web interface when authentication is enabled

v2.7.2 (2015-12-01)
-------------------

* replication improvements:

  - added `autoResync` configuration parameter for continuous replication.

    When set to `true`, a replication slave will automatically trigger a full data
    re-synchronization with the master when the master cannot provide the log data
    the slave had asked for. Note that `autoResync` will only work when the option
    `requireFromPresent` is also set to `true` for the continuous replication, or
    when the continuous syncer is started and detects that no start tick is present.

    Automatic re-synchronization may transfer a lot of data from the master to the
    slave and may be expensive. It is therefore turned off by default.
    When turned off, the slave will never perform an automatic re-synchronization
    with the master.

  - added `idleMinWaitTime` and `idleMaxWaitTime` configuration parameters for
    continuous replication.

    These parameters can be used to control the minimum and maximum wait time the
    slave will (intentionally) idle and not poll for master log changes in case the
    master had sent the full logs already.
    The `idleMaxWaitTime` value will only be used when `adapativePolling` is set
    to `true`. When `adaptivePolling` is disable, only `idleMinWaitTime` will be
    used as a constant time span in which the slave will not poll the master for
    further changes. The default values are 0.5 seconds for `idleMinWaitTime` and
    2.5 seconds for `idleMaxWaitTime`, which correspond to the hard-coded values
    used in previous versions of ArangoDB.

  - added `initialSyncMaxWaitTime` configuration parameter for initial and continuous
    replication

    This option controls the maximum wait time (in seconds) that the initial
    synchronization will wait for a response from the master when fetching initial
    collection data. If no response is received within this time period, the initial
    synchronization will give up and fail. This option is also relevant for
    continuous replication in case *autoResync* is set to *true*, as then the
    continuous replication may trigger a full data re-synchronization in case
    the master cannot the log data the slave had asked for.

  - HTTP requests sent from the slave to the master during initial synchronization
    will now be retried if they fail with connection problems.

  - the initial synchronization now logs its progress so it can be queried using
    the regular replication status check APIs.

* fixed non-deterministic query results in some cluster queries

* added missing lock instruction for primary index in compactor size calculation

* fixed issue #1589

* fixed issue #1583

* fixed undefined behavior when accessing the top level of a document with the `[*]`
  operator

* fixed potentially invalid pointer access in shaper when the currently accessed
  document got re-located by the WAL collector at the very same time

* Foxx: optional configuration options no longer log validation errors when assigned
  empty values (#1495)

* Foxx: constructors provided to Repository and Model sub-classes via extend are
  now correctly called (#1592)


v2.7.1 (2015-11-07)
-------------------

* switch to linenoise next generation

* exclude `_apps` collection from replication

  The slave has its own `_apps` collection which it populates on server start.
  When replicating data from the master to the slave, the data from the master may
  clash with the slave's own data in the `_apps` collection. Excluding the `_apps`
  collection from replication avoids this.

* disable replication appliers when starting in modes `--upgrade`, `--no-server`
  and `--check-upgrade`

* more detailed output in arango-dfdb

* fixed "no start tick" issue in replication applier

  This error could occur after restarting a slave server after a shutdown
  when no data was ever transferred from the master to the slave via the
  continuous replication

* fixed problem during SSL client connection abort that led to scheduler thread
  staying at 100% CPU saturation

* fixed potential segfault in AQL `NEIGHBORS` function implementation when C++ function
  variant was used and collection names were passed as strings

* removed duplicate target for some frontend JavaScript files from the Makefile

* make AQL function `MERGE()` work on a single array parameter, too.
  This allows combining the attributes of multiple objects from an array into
  a single object, e.g.

      RETURN MERGE([
        { foo: 'bar' },
        { quux: 'quetzalcoatl', ruled: true },
        { bar: 'baz', foo: 'done' }
      ])

  will now return:

      {
        "foo": "done",
        "quux": "quetzalcoatl",
        "ruled": true,
        "bar": "baz"
      }

* fixed potential deadlock in collection status changing on Windows

* fixed hard-coded `incremental` parameter in shell implementation of
  `syncCollection` function in replication module

* fix for GCC5: added check for '-stdlib' option


v2.7.0 (2015-10-09)
-------------------

* fixed request statistics aggregation
  When arangod was started in supervisor mode, the request statistics always showed
  0 requests, as the statistics aggregation thread did not run then.

* read server configuration files before dropping privileges. this ensures that
  the SSL keyfile specified in the configuration can be read with the server's start
  privileges (i.e. root when using a standard ArangoDB package).

* fixed replication with a 2.6 replication configuration and issues with a 2.6 master

* raised default value of `--server.descriptors-minimum` to 1024

* allow Foxx apps to be installed underneath URL path `/_open/`, so they can be
  (intentionally) accessed without authentication.

* added *allowImplicit* sub-attribute in collections declaration of transactions.
  The *allowImplicit* attributes allows making transactions fail should they
  read-access a collection that was not explicitly declared in the *collections*
  array of the transaction.

* added "special" password ARANGODB_DEFAULT_ROOT_PASSWORD. If you pass
  ARANGODB_DEFAULT_ROOT_PASSWORD as password, it will read the password
  from the environment variable ARANGODB_DEFAULT_ROOT_PASSWORD


v2.7.0-rc2 (2015-09-22)
-----------------------

* fix over-eager datafile compaction

  This should reduce the need to compact directly after loading a collection when a
  collection datafile contained many insertions and updates for the same documents. It
  should also prevent from re-compacting already merged datafiles in case not many
  changes were made. Compaction will also make fewer index lookups than before.

* added `syncCollection()` function in module `org/arangodb/replication`

  This allows synchronizing the data of a single collection from a master to a slave
  server. Synchronization can either restore the whole collection by transferring all
  documents from the master to the slave, or incrementally by only transferring documents
  that differ. This is done by partitioning the collection's entire key space into smaller
  chunks and comparing the data chunk-wise between master and slave. Only chunks that are
  different will be re-transferred.

  The `syncCollection()` function can be used as follows:

      require("org/arangodb/replication").syncCollection(collectionName, options);

  e.g.

      require("org/arangodb/replication").syncCollection("myCollection", {
        endpoint: "tcp://127.0.0.1:8529",  /* master */
        username: "root",                  /* username for master */
        password: "secret",                /* password for master */
        incremental: true                  /* use incremental mode */
      });


* additionally allow the following characters in document keys:

  `(` `)` `+` `,` `=` `;` `$` `!` `*` `'` `%`


v2.7.0-rc1 (2015-09-17)
-----------------------

* removed undocumented server-side-only collection functions:
  * collection.OFFSET()
  * collection.NTH()
  * collection.NTH2()
  * collection.NTH3()

* upgraded Swagger to version 2.0 for the Documentation

  This gives the user better prepared test request structures.
  More conversions will follow so finally client libraries can be auto-generated.

* added extra AQL functions for date and time calculation and manipulation.
  These functions were contributed by GitHub users @CoDEmanX and @friday.
  A big thanks for their work!

  The following extra date functions are available from 2.7 on:

  * `DATE_DAYOFYEAR(date)`: Returns the day of year number of *date*.
    The return values range from 1 to 365, or 366 in a leap year respectively.

  * `DATE_ISOWEEK(date)`: Returns the ISO week date of *date*.
    The return values range from 1 to 53. Monday is considered the first day of the week.
    There are no fractional weeks, thus the last days in December may belong to the first
    week of the next year, and the first days in January may be part of the previous year's
    last week.

  * `DATE_LEAPYEAR(date)`: Returns whether the year of *date* is a leap year.

  * `DATE_QUARTER(date)`: Returns the quarter of the given date (1-based):
    * 1: January, February, March
    * 2: April, May, June
    * 3: July, August, September
    * 4: October, November, December

  - *DATE_DAYS_IN_MONTH(date)*: Returns the number of days in *date*'s month (28..31).

  * `DATE_ADD(date, amount, unit)`: Adds *amount* given in *unit* to *date* and
    returns the calculated date.

    *unit* can be either of the following to specify the time unit to add or
    subtract (case-insensitive):
    - y, year, years
    - m, month, months
    - w, week, weeks
    - d, day, days
    - h, hour, hours
    - i, minute, minutes
    - s, second, seconds
    - f, millisecond, milliseconds

    *amount* is the number of *unit*s to add (positive value) or subtract
    (negative value).

  * `DATE_SUBTRACT(date, amount, unit)`: Subtracts *amount* given in *unit* from
    *date* and returns the calculated date.

    It works the same as `DATE_ADD()`, except that it subtracts. It is equivalent
    to calling `DATE_ADD()` with a negative amount, except that `DATE_SUBTRACT()`
    can also subtract ISO durations. Note that negative ISO durations are not
    supported (i.e. starting with `-P`, like `-P1Y`).

  * `DATE_DIFF(date1, date2, unit, asFloat)`: Calculate the difference
    between two dates in given time *unit*, optionally with decimal places.
    Returns a negative value if *date1* is greater than *date2*.

  * `DATE_COMPARE(date1, date2, unitRangeStart, unitRangeEnd)`: Compare two
    partial dates and return true if they match, false otherwise. The parts to
    compare are defined by a range of time units.

    The full range is: years, months, days, hours, minutes, seconds, milliseconds.
    Pass the unit to start from as *unitRangeStart*, and the unit to end with as
    *unitRangeEnd*. All units in between will be compared. Leave out *unitRangeEnd*
    to only compare *unitRangeStart*.

  * `DATE_FORMAT(date, format)`: Format a date according to the given format string.
    It supports the following placeholders (case-insensitive):
    - %t: timestamp, in milliseconds since midnight 1970-01-01
    - %z: ISO date (0000-00-00T00:00:00.000Z)
    - %w: day of week (0..6)
    - %y: year (0..9999)
    - %yy: year (00..99), abbreviated (last two digits)
    - %yyyy: year (0000..9999), padded to length of 4
    - %yyyyyy: year (-009999 .. +009999), with sign prefix and padded to length of 6
    - %m: month (1..12)
    - %mm: month (01..12), padded to length of 2
    - %d: day (1..31)
    - %dd: day (01..31), padded to length of 2
    - %h: hour (0..23)
    - %hh: hour (00..23), padded to length of 2
    - %i: minute (0..59)
    - %ii: minute (00..59), padded to length of 2
    - %s: second (0..59)
    - %ss: second (00..59), padded to length of 2
    - %f: millisecond (0..999)
    - %fff: millisecond (000..999), padded to length of 3
    - %x: day of year (1..366)
    - %xxx: day of year (001..366), padded to length of 3
    - %k: ISO week date (1..53)
    - %kk: ISO week date (01..53), padded to length of 2
    - %l: leap year (0 or 1)
    - %q: quarter (1..4)
    - %a: days in month (28..31)
    - %mmm: abbreviated English name of month (Jan..Dec)
    - %mmmm: English name of month (January..December)
    - %www: abbreviated English name of weekday (Sun..Sat)
    - %wwww: English name of weekday (Sunday..Saturday)
    - %&: special escape sequence for rare occasions
    - %%: literal %
    - %: ignored

* new WAL logfiles and datafiles are now created non-sparse

  This prevents SIGBUS signals being raised when memory of a sparse datafile is accessed
  and the disk is full and the accessed file part is not actually disk-backed. In
  this case the mapped memory region is not necessarily backed by physical memory, and
  accessing the memory may raise SIGBUS and crash arangod.

* the `internal.download()` function and the module `org/arangodb/request` used some
  internal library function that handled the sending of HTTP requests from inside of
  ArangoDB. This library unconditionally set an HTTP header `Accept-Encoding: gzip`
  in all outgoing HTTP requests.

  This has been fixed in 2.7, so `Accept-Encoding: gzip` is not set automatically anymore.
  Additionally, the header `User-Agent: ArangoDB` is not set automatically either. If
  client applications desire to send these headers, they are free to add it when
  constructing the requests using the `download` function or the request module.

* fixed issue #1436: org/arangodb/request advertises deflate without supporting it

* added template string generator function `aqlQuery` for generating AQL queries

  This can be used to generate safe AQL queries with JavaScript parameter
  variables or expressions easily:

      var name = 'test';
      var attributeName = '_key';
      var query = aqlQuery`FOR u IN users FILTER u.name == ${name} RETURN u.${attributeName}`;
      db._query(query);

* report memory usage for document header data (revision id, pointer to data etc.)
  in `db.collection.figures()`. The memory used for document headers will now
  show up in the already existing attribute `indexes.size`. Due to that, the index
  sizes reported by `figures()` in 2.7 will be higher than those reported by 2.6,
  but the 2.7 values are more accurate.

* IMPORTANT CHANGE: the filenames in dumps created by arangodump now contain
  not only the name of the dumped collection, but also an additional 32-digit hash
  value. This is done to prevent overwriting dump files in case-insensitive file
  systems when there exist multiple collections with the same name (but with
  different cases).

  For example, if a database has two collections: `test` and `Test`, previous
  versions of ArangoDB created the files

  * `test.structure.json` and `test.data.json` for collection `test`
  * `Test.structure.json` and `Test.data.json` for collection `Test`

  This did not work for case-insensitive filesystems, because the files for the
  second collection would have overwritten the files of the first. arangodump in
  2.7 will create the following filenames instead:

  * `test_098f6bcd4621d373cade4e832627b4f6.structure.json` and `test_098f6bcd4621d373cade4e832627b4f6.data.json`
  * `Test_0cbc6611f5540bd0809a388dc95a615b.structure.json` and `Test_0cbc6611f5540bd0809a388dc95a615b.data.json`

  These filenames will be unambiguous even in case-insensitive filesystems.

* IMPORTANT CHANGE: make arangod actually close lingering client connections
  when idle for at least the duration specified via `--server.keep-alive-timeout`.
  In previous versions of ArangoDB, connections were not closed by the server
  when the timeout was reached and the client was still connected. Now the
  connection is properly closed by the server in case of timeout. Client
  applications relying on the old behavior may now need to reconnect to the
  server when their idle connections time out and get closed (note: connections
  being idle for a long time may be closed by the OS or firewalls anyway -
  client applications should be aware of that and try to reconnect).

* IMPORTANT CHANGE: when starting arangod, the server will drop the process
  privileges to the specified values in options `--server.uid` and `--server.gid`
  instantly after parsing the startup options.

  That means when either `--server.uid` or `--server.gid` are set, the privilege
  change will happen earlier. This may prevent binding the server to an endpoint
  with a port number lower than 1024 if the arangodb user has no privileges
  for that. Previous versions of ArangoDB changed the privileges later, so some
  startup actions were still carried out under the invoking user (i.e. likely
  *root* when started via init.d or system scripts) and especially binding to
  low port numbers was still possible there.

  The default privileges for user *arangodb* will not be sufficient for binding
  to port numbers lower than 1024. To have an ArangoDB 2.7 bind to a port number
  lower than 1024, it needs to be started with either a different privileged user,
  or the privileges of the *arangodb* user have to raised manually beforehand.

* added AQL optimizer rule `patch-update-statements`

* Linux startup scripts and systemd configuration for arangod now try to
  adjust the NOFILE (number of open files) limits for the process. The limit
  value is set to 131072 (128k) when ArangoDB is started via start/stop
  commands

* When ArangoDB is started/stopped manually via the start/stop commands, the
  main process will wait for up to 10 seconds after it forks the supervisor
  and arangod child processes. If the startup fails within that period, the
  start/stop script will fail with an exit code other than zero. If the
  startup of the supervisor or arangod is still ongoing after 10 seconds,
  the main program will still return with exit code 0. The limit of 10 seconds
  is arbitrary because the time required for a startup is not known in advance.

* added startup option `--database.throw-collection-not-loaded-error`

  Accessing a not-yet loaded collection will automatically load a collection
  on first access. This flag controls what happens in case an operation
  would need to wait for another thread to finalize loading a collection. If
  set to *true*, then the first operation that accesses an unloaded collection
  will load it. Further threads that try to access the same collection while
  it is still loading immediately fail with an error (1238, *collection not loaded*).
  This is to prevent all server threads from being blocked while waiting on the
  same collection to finish loading. When the first thread has completed loading
  the collection, the collection becomes regularly available, and all operations
  from that point on can be carried out normally, and error 1238 will not be
  thrown anymore for that collection.

  If set to *false*, the first thread that accesses a not-yet loaded collection
  will still load it. Other threads that try to access the collection while
  loading will not fail with error 1238 but instead block until the collection
  is fully loaded. This configuration might lead to all server threads being
  blocked because they are all waiting for the same collection to complete
  loading. Setting the option to *true* will prevent this from happening, but
  requires clients to catch error 1238 and react on it (maybe by scheduling
  a retry for later).

  The default value is *false*.

* added better control-C support in arangosh

  When CTRL-C is pressed in arangosh, it will now print a `^C` first. Pressing
  CTRL-C again will reset the prompt if something was entered before, or quit
  arangosh if no command was entered directly before.

  This affects the arangosh version build with Readline-support only (Linux
  and MacOS).

  The MacOS version of ArangoDB for Homebrew now depends on Readline, too. The
  Homebrew formula has been changed accordingly.
  When self-compiling ArangoDB on MacOS without Homebrew, Readline now is a
  prerequisite.

* increased default value for collection-specific `indexBuckets` value from 1 to 8

  Collections created from 2.7 on will use the new default value of `8` if not
  overridden on collection creation or later using
  `collection.properties({ indexBuckets: ... })`.

  The `indexBuckets` value determines the number of buckets to use for indexes of
  type `primary`, `hash` and `edge`. Having multiple index buckets allows splitting
  an index into smaller components, which can be filled in parallel when a collection
  is loading. Additionally, resizing and reallocation of indexes are faster and
  less intrusive if the index uses multiple buckets, because resize and reallocation
  will affect only data in a single bucket instead of all index values.

  The index buckets will be filled in parallel when loading a collection if the collection
  has an `indexBuckets` value greater than 1 and the collection contains a significant
  amount of documents/edges (the current threshold is 256K documents but this value
  may change in future versions of ArangoDB).

* changed HTTP client to use poll instead of select on Linux and MacOS

  This affects the ArangoShell and user-defined JavaScript code running inside
  arangod that initiates its own HTTP calls.

  Using poll instead of select allows using arbitrary high file descriptors
  (bigger than the compiled in FD_SETSIZE). Server connections are still handled using
  epoll, which has never been affected by FD_SETSIZE.

* implemented AQL `LIKE` function using ICU regexes

* added `RETURN DISTINCT` for AQL queries to return unique results:

      FOR doc IN collection
        RETURN DISTINCT doc.status

  This change also introduces `DISTINCT` as an AQL keyword.

* removed `createNamedQueue()` and `addJob()` functions from org/arangodb/tasks

* use less locks and more atomic variables in the internal dispatcher
  and V8 context handling implementations. This leads to improved throughput in
  some ArangoDB internals and allows for higher HTTP request throughput for
  many operations.

  A short overview of the improvements can be found here:

  https://www.arangodb.com/2015/08/throughput-enhancements/

* added shorthand notation for attribute names in AQL object literals:

      LET name = "Peter"
      LET age = 42
      RETURN { name, age }

  The above is the shorthand equivalent of the generic form

      LET name = "Peter"
      LET age = 42
      RETURN { name : name, age : age }

* removed configure option `--enable-timings`

  This option did not have any effect.

* removed configure option `--enable-figures`

  This option previously controlled whether HTTP request statistics code was
  compiled into ArangoDB or not. The previous default value was `true` so
  statistics code was available in official packages. Setting the option to
  `false` led to compile errors so it is doubtful the default value was
  ever changed. By removing the option some internal statistics code was also
  simplified.

* removed run-time manipulation methods for server endpoints:

  * `db._removeEndpoint()`
  * `db._configureEndpoint()`
  * HTTP POST `/_api/endpoint`
  * HTTP DELETE `/_api/endpoint`

* AQL query result cache

  The query result cache can optionally cache the complete results of all or selected AQL queries.
  It can be operated in the following modes:

  * `off`: the cache is disabled. No query results will be stored
  * `on`: the cache will store the results of all AQL queries unless their `cache`
    attribute flag is set to `false`
  * `demand`: the cache will store the results of AQL queries that have their
    `cache` attribute set to `true`, but will ignore all others

  The mode can be set at server startup using the `--database.query-cache-mode` configuration
  option and later changed at runtime.

  The following HTTP REST APIs have been added for controlling the query cache:

  * HTTP GET `/_api/query-cache/properties`: returns the global query cache configuration
  * HTTP PUT `/_api/query-cache/properties`: modifies the global query cache configuration
  * HTTP DELETE `/_api/query-cache`: invalidates all results in the query cache

  The following JavaScript functions have been added for controlling the query cache:

  * `require("org/arangodb/aql/cache").properties()`: returns the global query cache configuration
  * `require("org/arangodb/aql/cache").properties(properties)`: modifies the global query cache configuration
  * `require("org/arangodb/aql/cache").clear()`: invalidates all results in the query cache

* do not link arangoimp against V8

* AQL function call arguments optimization

  This will lead to arguments in function calls inside AQL queries not being copied but passed
  by reference. This may speed up calls to functions with bigger argument values or queries that
  call functions a lot of times.

* upgraded V8 version to 4.3.61

* removed deprecated AQL `SKIPLIST` function.

  This function was introduced in older versions of ArangoDB with a less powerful query optimizer to
  retrieve data from a skiplist index using a `LIMIT` clause. It was marked as deprecated in ArangoDB
  2.6.

  Since ArangoDB 2.3 the behavior of the `SKIPLIST` function can be emulated using regular AQL
  constructs, e.g.

      FOR doc IN @@collection
        FILTER doc.value >= @value
        SORT doc.value DESC
        LIMIT 1
        RETURN doc

* the `skip()` function for simple queries does not accept negative input any longer.
  This feature was deprecated in 2.6.0.

* fix exception handling

  In some cases JavaScript exceptions would re-throw without information of the original problem.
  Now the original exception is logged for failure analysis.

* based REST API method PUT `/_api/simple/all` on the cursor API and make it use AQL internally.

  The change speeds up this REST API method and will lead to additional query information being
  returned by the REST API. Clients can use this extra information or ignore it.

* Foxx Queue job success/failure handlers arguments have changed from `(jobId, jobData, result, jobFailures)` to `(result, jobData, job)`.

* added Foxx Queue job options `repeatTimes`, `repeatUntil` and `repeatDelay` to automatically re-schedule jobs when they are completed.

* added Foxx manifest configuration type `password` to mask values in the web interface.

* fixed default values in Foxx manifest configurations sometimes not being used as defaults.

* fixed optional parameters in Foxx manifest configurations sometimes not being cleared correctly.

* Foxx dependencies can now be marked as optional using a slightly more verbose syntax in your manifest file.

* converted Foxx constructors to ES6 classes so you can extend them using class syntax.

* updated aqb to 2.0.

* updated chai to 3.0.

* Use more madvise calls to speed up things when memory is tight, in particular
  at load time but also for random accesses later.

* Overhauled web interface

  The web interface now has a new design.

  The API documentation for ArangoDB has been moved from "Tools" to "Links" in the web interface.

  The "Applications" tab in the web interfaces has been renamed to "Services".


v2.6.12 (2015-12-02)
--------------------

* fixed disappearing of documents for collections transferred via `sync` if the
  the collection was dropped right before synchronization and drop and (re-)create
  collection markers were located in the same WAL file

* added missing lock instruction for primary index in compactor size calculation

* fixed issue #1589

* fixed issue #1583

* Foxx: optional configuration options no longer log validation errors when assigned
  empty values (#1495)


v2.6.11 (2015-11-18)
--------------------

* fixed potentially invalid pointer access in shaper when the currently accessed
  document got re-located by the WAL collector at the very same time


v2.6.10 (2015-11-10)
--------------------

* disable replication appliers when starting in modes `--upgrade`, `--no-server`
  and `--check-upgrade`

* more detailed output in arango-dfdb

* fixed potential deadlock in collection status changing on Windows

* issue #1521: Can't dump/restore with user and password


v2.6.9 (2015-09-29)
-------------------

* added "special" password ARANGODB_DEFAULT_ROOT_PASSWORD. If you pass
  ARANGODB_DEFAULT_ROOT_PASSWORD as password, it will read the password
  from the environment variable ARANGODB_DEFAULT_ROOT_PASSWORD

* fixed failing AQL skiplist, sort and limit combination

  When using a Skiplist index on an attribute (say "a") and then using sort
  and skip on this attribute caused the result to be empty e.g.:

    require("internal").db.test.ensureSkiplist("a");
    require("internal").db._query("FOR x IN test SORT x.a LIMIT 10, 10");

  Was always empty no matter how many documents are stored in test.
  This is now fixed.

v2.6.8 (2015-09-09)
-------------------

* ARM only:

  The ArangoDB packages for ARM require the kernel to allow unaligned memory access.
  How the kernel handles unaligned memory access is configurable at runtime by
  checking and adjusting the contents `/proc/cpu/alignment`.

  In order to operate on ARM, ArangoDB requires the bit 1 to be set. This will
  make the kernel trap and adjust unaligned memory accesses. If this bit is not
  set, the kernel may send a SIGBUS signal to ArangoDB and terminate it.

  To set bit 1 in `/proc/cpu/alignment` use the following command as a privileged
  user (e.g. root):

      echo "2" > /proc/cpu/alignment

  Note that this setting affects all user processes and not just ArangoDB. Setting
  the alignment with the above command will also not make the setting permanent,
  so it will be lost after a restart of the system. In order to make the setting
  permanent, it should be executed during system startup or before starting arangod.

  The ArangoDB start/stop scripts do not adjust the alignment setting, but rely on
  the environment to have the correct alignment setting already. The reason for this
  is that the alignment settings also affect all other user processes (which ArangoDB
  is not aware of) and thus may have side-effects outside of ArangoDB. It is therefore
  more reasonable to have the system administrator carry out the change.


v2.6.7 (2015-08-25)
-------------------

* improved AssocMulti index performance when resizing.

  This makes the edge index perform less I/O when under memory pressure.


v2.6.6 (2015-08-23)
-------------------

* added startup option `--server.additional-threads` to create separate queues
  for slow requests.


v2.6.5 (2015-08-17)
-------------------

* added startup option `--database.throw-collection-not-loaded-error`

  Accessing a not-yet loaded collection will automatically load a collection
  on first access. This flag controls what happens in case an operation
  would need to wait for another thread to finalize loading a collection. If
  set to *true*, then the first operation that accesses an unloaded collection
  will load it. Further threads that try to access the same collection while
  it is still loading immediately fail with an error (1238, *collection not loaded*).
  This is to prevent all server threads from being blocked while waiting on the
  same collection to finish loading. When the first thread has completed loading
  the collection, the collection becomes regularly available, and all operations
  from that point on can be carried out normally, and error 1238 will not be
  thrown anymore for that collection.

  If set to *false*, the first thread that accesses a not-yet loaded collection
  will still load it. Other threads that try to access the collection while
  loading will not fail with error 1238 but instead block until the collection
  is fully loaded. This configuration might lead to all server threads being
  blocked because they are all waiting for the same collection to complete
  loading. Setting the option to *true* will prevent this from happening, but
  requires clients to catch error 1238 and react on it (maybe by scheduling
  a retry for later).

  The default value is *false*.

* fixed busy wait loop in scheduler threads that sometimes consumed 100% CPU while
  waiting for events on connections closed unexpectedly by the client side

* handle attribute `indexBuckets` when restoring collections via arangorestore.
  Previously the `indexBuckets` attribute value from the dump was ignored, and the
   server default value for `indexBuckets` was used when restoring a collection.

* fixed "EscapeValue already set error" crash in V8 actions that might have occurred when
  canceling V8-based operations.


v2.6.4 (2015-08-01)
-------------------

* V8: Upgrade to version 4.1.0.27 - this is intended to be the stable V8 version.

* fixed issue #1424: Arango shell should not processing arrows pushing on keyboard


v2.6.3 (2015-07-21)
-------------------

* issue #1409: Document values with null character truncated


v2.6.2 (2015-07-04)
-------------------

* fixed issue #1383: bindVars for HTTP API doesn't work with empty string

* fixed handling of default values in Foxx manifest configurations

* fixed handling of optional parameters in Foxx manifest configurations

* fixed a reference error being thrown in Foxx queues when a function-based job type is used that is not available and no options object is passed to queue.push


v2.6.1 (2015-06-24)
-------------------

* Add missing swagger files to cmake build. fixes #1368

* fixed documentation errors


v2.6.0 (2015-06-20)
-------------------

* using negative values for `SimpleQuery.skip()` is deprecated.
  This functionality will be removed in future versions of ArangoDB.

* The following simple query functions are now deprecated:

  * collection.near
  * collection.within
  * collection.geo
  * collection.fulltext
  * collection.range
  * collection.closedRange

  This also lead to the following REST API methods being deprecated from now on:

  * PUT /_api/simple/near
  * PUT /_api/simple/within
  * PUT /_api/simple/fulltext
  * PUT /_api/simple/range

  It is recommended to replace calls to these functions or APIs with equivalent AQL queries,
  which are more flexible because they can be combined with other operations:

      FOR doc IN NEAR(@@collection, @latitude, @longitude, @limit)
        RETURN doc

      FOR doc IN WITHIN(@@collection, @latitude, @longitude, @radius, @distanceAttributeName)
        RETURN doc

      FOR doc IN FULLTEXT(@@collection, @attributeName, @queryString, @limit)
        RETURN doc

      FOR doc IN @@collection
        FILTER doc.value >= @left && doc.value < @right
        LIMIT @skip, @limit
        RETURN doc`

  The above simple query functions and REST API methods may be removed in future versions
  of ArangoDB.

* deprecated now-obsolete AQL `SKIPLIST` function

  The function was introduced in older versions of ArangoDB with a less powerful query optimizer to
  retrieve data from a skiplist index using a `LIMIT` clause.

  Since 2.3 the same goal can be achieved by using regular AQL constructs, e.g.

      FOR doc IN collection FILTER doc.value >= @value SORT doc.value DESC LIMIT 1 RETURN doc

* fixed issues when switching the database inside tasks and during shutdown of database cursors

  These features were added during 2.6 alpha stage so the fixes affect devel/2.6-alpha builds only

* issue #1360: improved foxx-manager help

* added `--enable-tcmalloc` configure option.

  When this option is set, arangod and the client tools will be linked against tcmalloc, which replaces
  the system allocator. When the option is set, a tcmalloc library must be present on the system under
  one of the names `libtcmalloc`, `libtcmalloc_minimal` or `libtcmalloc_debug`.

  As this is a configure option, it is supported for manual builds on Linux-like systems only. tcmalloc
  support is currently experimental.

* issue #1353: Windows: HTTP API - incorrect path in errorMessage

* issue #1347: added option `--create-database` for arangorestore.

  Setting this option to `true` will now create the target database if it does not exist. When creating
  the target database, the username and passwords passed to arangorestore will be used to create an
  initial user for the new database.

* issue #1345: advanced debug information for User Functions

* issue #1341: Can't use bindvars in UPSERT

* fixed vulnerability in JWT implementation.

* changed default value of option `--database.ignore-datafile-errors` from `true` to `false`

  If the new default value of `false` is used, then arangod will refuse loading collections that contain
  datafiles with CRC mismatches or other errors. A collection with datafile errors will then become
  unavailable. This prevents follow up errors from happening.

  The only way to access such collection is to use the datafile debugger (arango-dfdb) and try to repair
  or truncate the datafile with it.

  If `--database.ignore-datafile-errors` is set to `true`, then collections will become available
  even if parts of their data cannot be loaded. This helps availability, but may cause (partial) data
  loss and follow up errors.

* added server startup option `--server.session-timeout` for controlling the timeout of user sessions
  in the web interface

* add sessions and cookie authentication for ArangoDB's web interface

  ArangoDB's built-in web interface now uses sessions. Session information ids are stored in cookies,
  so clients using the web interface must accept cookies in order to use it

* web interface: display query execution time in AQL editor

* web interface: renamed AQL query *submit* button to *execute*

* web interface: added query explain feature in AQL editor

* web interface: demo page added. only working if demo data is available, hidden otherwise

* web interface: added support for custom app scripts with optional arguments and results

* web interface: mounted apps that need to be configured are now indicated in the app overview

* web interface: added button for running tests to app details

* web interface: added button for configuring app dependencies to app details

* web interface: upgraded API documentation to use Swagger 2

* INCOMPATIBLE CHANGE

  removed startup option `--log.severity`

  The docs for `--log.severity` mentioned lots of severities (e.g. `exception`, `technical`, `functional`, `development`)
  but only a few severities (e.g. `all`, `human`) were actually used, with `human` being the default and `all` enabling the
  additional logging of requests. So the option pretended to control a lot of things which it actually didn't. Additionally,
  the option `--log.requests-file` was around for a long time already, also controlling request logging.

  Because the `--log.severity` option effectively did not control that much, it was removed. A side effect of removing the
  option is that 2.5 installations which used `--log.severity all` will not log requests after the upgrade to 2.6. This can
  be adjusted by setting the `--log.requests-file` option.

* add backtrace to fatal log events

* added optional `limit` parameter for AQL function `FULLTEXT`

* make fulltext index also index text values contained in direct sub-objects of the indexed
  attribute.

  Previous versions of ArangoDB only indexed the attribute value if it was a string. Sub-attributes
  of the index attribute were ignored when fulltext indexing.

  Now, if the index attribute value is an object, the object's values will each be included in the
  fulltext index if they are strings. If the index attribute value is an array, the array's values
  will each be included in the fulltext index if they are strings.

  For example, with a fulltext index present on the `translations` attribute, the following text
  values will now be indexed:

      var c = db._create("example");
      c.ensureFulltextIndex("translations");
      c.insert({ translations: { en: "fox", de: "Fuchs", fr: "renard", ru: "лиса" } });
      c.insert({ translations: "Fox is the English translation of the German word Fuchs" });
      c.insert({ translations: [ "ArangoDB", "document", "database", "Foxx" ] });

      c.fulltext("translations", "лиса").toArray();       // returns only first document
      c.fulltext("translations", "Fox").toArray();        // returns first and second documents
      c.fulltext("translations", "prefix:Fox").toArray(); // returns all three documents

* added batch document removal and lookup commands:

      collection.lookupByKeys(keys)
      collection.removeByKeys(keys)

  These commands can be used to perform multi-document lookup and removal operations efficiently
  from the ArangoShell. The argument to these operations is an array of document keys.

  Also added HTTP APIs for batch document commands:

  * PUT /_api/simple/lookup-by-keys
  * PUT /_api/simple/remove-by-keys

* properly prefix document address URLs with the current database name for calls to the REST
  API method GET `/_api/document?collection=...` (that method will return partial URLs to all
  documents in the collection).

  Previous versions of ArangoDB returned the URLs starting with `/_api/` but without the current
  database name, e.g. `/_api/document/mycollection/mykey`. Starting with 2.6, the response URLs
  will include the database name as well, e.g. `/_db/_system/_api/document/mycollection/mykey`.

* added dedicated collection export HTTP REST API

  ArangoDB now provides a dedicated collection export API, which can take snapshots of entire
  collections more efficiently than the general-purpose cursor API. The export API is useful
  to transfer the contents of an entire collection to a client application. It provides optional
  filtering on specific attributes.

  The export API is available at endpoint `POST /_api/export?collection=...`. The API has the
  same return value structure as the already established cursor API (`POST /_api/cursor`).

  An introduction to the export API is given in this blog post:
  http://jsteemann.github.io/blog/2015/04/04/more-efficient-data-exports/

* subquery optimizations for AQL queries

  This optimization avoids copying intermediate results into subqueries that are not required
  by the subquery.

  A brief description can be found here:
  http://jsteemann.github.io/blog/2015/05/04/subquery-optimizations/

* return value optimization for AQL queries

  This optimization avoids copying the final query result inside the query's main `ReturnNode`.

  A brief description can be found here:
  http://jsteemann.github.io/blog/2015/05/04/return-value-optimization-for-aql/

* speed up AQL queries containing big `IN` lists for index lookups

  `IN` lists used for index lookups had performance issues in previous versions of ArangoDB.
  These issues have been addressed in 2.6 so using bigger `IN` lists for filtering is much
  faster.

  A brief description can be found here:
  http://jsteemann.github.io/blog/2015/05/07/in-list-improvements/

* allow `@` and `.` characters in document keys, too

  This change also leads to document keys being URL-encoded when returned in HTTP `location`
  response headers.

* added alternative implementation for AQL COLLECT

  The alternative method uses a hash table for grouping and does not require its input elements
  to be sorted. It will be taken into account by the optimizer for `COLLECT` statements that do
  not use an `INTO` clause.

  In case a `COLLECT` statement can use the hash table variant, the optimizer will create an extra
  plan for it at the beginning of the planning phase. In this plan, no extra `SORT` node will be
  added in front of the `COLLECT` because the hash table variant of `COLLECT` does not require
  sorted input. Instead, a `SORT` node will be added after it to sort its output. This `SORT` node
  may be optimized away again in later stages. If the sort order of the result is irrelevant to
  the user, adding an extra `SORT null` after a hash `COLLECT` operation will allow the optimizer to
  remove the sorts altogether.

  In addition to the hash table variant of `COLLECT`, the optimizer will modify the original plan
  to use the regular `COLLECT` implementation. As this implementation requires sorted input, the
  optimizer will insert a `SORT` node in front of the `COLLECT`. This `SORT` node may be optimized
  away in later stages.

  The created plans will then be shipped through the regular optimization pipeline. In the end,
  the optimizer will pick the plan with the lowest estimated total cost as usual. The hash table
  variant does not require an up-front sort of the input, and will thus be preferred over the
  regular `COLLECT` if the optimizer estimates many input elements for the `COLLECT` node and
  cannot use an index to sort them.

  The optimizer can be explicitly told to use the regular *sorted* variant of `COLLECT` by
  suffixing a `COLLECT` statement with `OPTIONS { "method" : "sorted" }`. This will override the
  optimizer guesswork and only produce the *sorted* variant of `COLLECT`.

  A blog post on the new `COLLECT` implementation can be found here:
  http://jsteemann.github.io/blog/2015/04/22/collecting-with-a-hash-table/

* refactored HTTP REST API for cursors

  The HTTP REST API for cursors (`/_api/cursor`) has been refactored to improve its performance
  and use less memory.

  A post showing some of the performance improvements can be found here:
  http://jsteemann.github.io/blog/2015/04/01/improvements-for-the-cursor-api/

* simplified return value syntax for data-modification AQL queries

  ArangoDB 2.4 since version allows to return results from data-modification AQL queries. The
  syntax for this was quite limited and verbose:

      FOR i IN 1..10
        INSERT { value: i } IN test
        LET inserted = NEW
        RETURN inserted

  The `LET inserted = NEW RETURN inserted` was required literally to return the inserted
  documents. No calculations could be made using the inserted documents.

  This is now more flexible. After a data-modification clause (e.g. `INSERT`, `UPDATE`, `REPLACE`,
  `REMOVE`, `UPSERT`) there can follow any number of `LET` calculations. These calculations can
  refer to the pseudo-values `OLD` and `NEW` that are created by the data-modification statements.

  This allows returning projections of inserted or updated documents, e.g.:

      FOR i IN 1..10
        INSERT { value: i } IN test
        RETURN { _key: NEW._key, value: i }

  Still not every construct is allowed after a data-modification clause. For example, no functions
  can be called that may access documents.

  More information can be found here:
  http://jsteemann.github.io/blog/2015/03/27/improvements-for-data-modification-queries/

* added AQL `UPSERT` statement

  This adds an `UPSERT` statement to AQL that is a combination of both `INSERT` and `UPDATE` /
  `REPLACE`. The `UPSERT` will search for a matching document using a user-provided example.
  If no document matches the example, the *insert* part of the `UPSERT` statement will be
  executed. If there is a match, the *update* / *replace* part will be carried out:

      UPSERT { page: 'index.html' }                 /* search example */
        INSERT { page: 'index.html', pageViews: 1 } /* insert part */
        UPDATE { pageViews: OLD.pageViews + 1 }     /* update part */
        IN pageViews

  `UPSERT` can be used with an `UPDATE` or `REPLACE` clause. The `UPDATE` clause will perform
  a partial update of the found document, whereas the `REPLACE` clause will replace the found
  document entirely. The `UPDATE` or `REPLACE` parts can refer to the pseudo-value `OLD`, which
  contains all attributes of the found document.

  `UPSERT` statements can optionally return values. In the following query, the return
  attribute `found` will return the found document before the `UPDATE` was applied. If no
  document was found, `found` will contain a value of `null`. The `updated` result attribute will
  contain the inserted / updated document:

      UPSERT { page: 'index.html' }                 /* search example */
        INSERT { page: 'index.html', pageViews: 1 } /* insert part */
        UPDATE { pageViews: OLD.pageViews + 1 }     /* update part */
        IN pageViews
        RETURN { found: OLD, updated: NEW }

  A more detailed description of `UPSERT` can be found here:
  http://jsteemann.github.io/blog/2015/03/27/preview-of-the-upsert-command/

* adjusted default configuration value for `--server.backlog-size` from 10 to 64.

* issue #1231: bug xor feature in AQL: LENGTH(null) == 4

  This changes the behavior of the AQL `LENGTH` function as follows:

  - if the single argument to `LENGTH()` is `null`, then the result will now be `0`. In previous
    versions of ArangoDB, the result of `LENGTH(null)` was `4`.

  - if the single argument to `LENGTH()` is `true`, then the result will now be `1`. In previous
    versions of ArangoDB, the result of `LENGTH(true)` was `4`.

  - if the single argument to `LENGTH()` is `false`, then the result will now be `0`. In previous
    versions of ArangoDB, the result of `LENGTH(false)` was `5`.

  The results of `LENGTH()` with string, numeric, array object argument values do not change.

* issue #1298: Bulk import if data already exists (#1298)

  This change extends the HTTP REST API for bulk imports as follows:

  When documents are imported and the `_key` attribute is specified for them, the import can be
  used for inserting and updating/replacing documents. Previously, the import could be used for
  inserting new documents only, and re-inserting a document with an existing key would have failed
  with a *unique key constraint violated* error.

  The above behavior is still the default. However, the API now allows controlling the behavior
  in case of a unique key constraint error via the optional URL parameter `onDuplicate`.

  This parameter can have one of the following values:

  - `error`: when a unique key constraint error occurs, do not import or update the document but
    report an error. This is the default.

  - `update`: when a unique key constraint error occurs, try to (partially) update the existing
    document with the data specified in the import. This may still fail if the document would
    violate secondary unique indexes. Only the attributes present in the import data will be
    updated and other attributes already present will be preserved. The number of updated documents
    will be reported in the `updated` attribute of the HTTP API result.

  - `replace`: when a unique key constraint error occurs, try to fully replace the existing
    document with the data specified in the import. This may still fail if the document would
    violate secondary unique indexes. The number of replaced documents will be reported in the
    `updated` attribute of the HTTP API result.

  - `ignore`: when a unique key constraint error occurs, ignore this error. There will be no
    insert, update or replace for the particular document. Ignored documents will be reported
    separately in the `ignored` attribute of the HTTP API result.

  The result of the HTTP import API will now contain the attributes `ignored` and `updated`, which
  contain the number of ignored and updated documents respectively. These attributes will contain a
  value of zero unless the `onDuplicate` URL parameter is set to either `update` or `replace`
  (in this case the `updated` attribute may contain non-zero values) or `ignore` (in this case the
  `ignored` attribute may contain a non-zero value).

  To support the feature, arangoimp also has a new command line option `--on-duplicate` which can
  have one of the values `error`, `update`, `replace`, `ignore`. The default value is `error`.

  A few examples for using arangoimp with the `--on-duplicate` option can be found here:
  http://jsteemann.github.io/blog/2015/04/14/updating-documents-with-arangoimp/

* changed behavior of `db._query()` in the ArangoShell:

  if the command's result is printed in the shell, the first 10 results will be printed. Previously
  only a basic description of the underlying query result cursor was printed. Additionally, if the
  cursor result contains more than 10 results, the cursor is assigned to a global variable `more`,
  which can be used to iterate over the cursor result.

  Example:

      arangosh [_system]> db._query("FOR i IN 1..15 RETURN i")
      [object ArangoQueryCursor, count: 15, hasMore: true]

      [
        1,
        2,
        3,
        4,
        5,
        6,
        7,
        8,
        9,
        10
      ]

      type 'more' to show more documents


      arangosh [_system]> more
      [object ArangoQueryCursor, count: 15, hasMore: false]

      [
        11,
        12,
        13,
        14,
        15
      ]

* Disallow batchSize value 0 in HTTP `POST /_api/cursor`:

  The HTTP REST API `POST /_api/cursor` does not accept a `batchSize` parameter value of
  `0` any longer. A batch size of 0 never made much sense, but previous versions of ArangoDB
  did not check for this value. Now creating a cursor using a `batchSize` value 0 will
  result in an HTTP 400 error response

* REST Server: fix memory leaks when failing to add jobs

* 'EDGES' AQL Function

  The AQL function `EDGES` got a new fifth option parameter.
  Right now only one option is available: 'includeVertices'. This is a boolean parameter
  that allows to modify the result of the `EDGES` function.
  Default is 'includeVertices: false' which does not have any effect.
  'includeVertices: true' modifies the result, such that
  {vertex: <vertexDocument>, edge: <edgeDocument>} is returned.

* INCOMPATIBLE CHANGE:

  The result format of the AQL function `NEIGHBORS` has been changed.
  Before it has returned an array of objects containing 'vertex' and 'edge'.
  Now it will only contain the vertex directly.
  Also an additional option 'includeData' has been added.
  This is used to define if only the 'vertex._id' value should be returned (false, default),
  or if the vertex should be looked up in the collection and the complete JSON should be returned
  (true).
  Using only the id values can lead to significantly improved performance if this is the only information
  required.

  In order to get the old result format prior to ArangoDB 2.6, please use the function EDGES instead.
  Edges allows for a new option 'includeVertices' which, set to true, returns exactly the format of NEIGHBORS.
  Example:

      NEIGHBORS(<vertexCollection>, <edgeCollection>, <vertex>, <direction>, <example>)

  This can now be achieved by:

      EDGES(<edgeCollection>, <vertex>, <direction>, <example>, {includeVertices: true})

  If you are nesting several NEIGHBORS steps you can speed up their performance in the following way:

  Old Example:

  FOR va IN NEIGHBORS(Users, relations, 'Users/123', 'outbound') FOR vc IN NEIGHBORS(Products, relations, va.vertex._id, 'outbound') RETURN vc

  This can now be achieved by:

  FOR va IN NEIGHBORS(Users, relations, 'Users/123', 'outbound') FOR vc IN NEIGHBORS(Products, relations, va, 'outbound', null, {includeData: true}) RETURN vc
                                                                                                          ^^^^                  ^^^^^^^^^^^^^^^^^^^
                                                                                                  Use intermediate directly     include Data for final

* INCOMPATIBLE CHANGE:

  The AQL function `GRAPH_NEIGHBORS` now provides an additional option `includeData`.
  This option allows controlling whether the function should return the complete vertices
  or just their IDs. Returning only the IDs instead of the full vertices can lead to
  improved performance .

  If provided, `includeData` is set to `true`, all vertices in the result will be returned
  with all their attributes. The default value of `includeData` is `false`.
  This makes the default function results incompatible with previous versions of ArangoDB.

  To get the old result style in ArangoDB 2.6, please set the options as follows in calls
  to `GRAPH_NEIGHBORS`:

      GRAPH_NEIGHBORS(<graph>, <vertex>, { includeData: true })

* INCOMPATIBLE CHANGE:

  The AQL function `GRAPH_COMMON_NEIGHBORS` now provides an additional option `includeData`.
  This option allows controlling whether the function should return the complete vertices
  or just their IDs. Returning only the IDs instead of the full vertices can lead to
  improved performance .

  If provided, `includeData` is set to `true`, all vertices in the result will be returned
  with all their attributes. The default value of `includeData` is `false`.
  This makes the default function results incompatible with previous versions of ArangoDB.

  To get the old result style in ArangoDB 2.6, please set the options as follows in calls
  to `GRAPH_COMMON_NEIGHBORS`:

      GRAPH_COMMON_NEIGHBORS(<graph>, <vertexExamples1>, <vertexExamples2>, { includeData: true }, { includeData: true })

* INCOMPATIBLE CHANGE:

  The AQL function `GRAPH_SHORTEST_PATH` now provides an additional option `includeData`.
  This option allows controlling whether the function should return the complete vertices
  and edges or just their IDs. Returning only the IDs instead of full vertices and edges
  can lead to improved performance .

  If provided, `includeData` is set to `true`, all vertices and edges in the result will
  be returned with all their attributes. There is also an optional parameter `includePath` of
  type object.
  It has two optional sub-attributes `vertices` and `edges`, both of type boolean.
  Both can be set individually and the result will include all vertices on the path if
  `includePath.vertices == true` and all edges if `includePath.edges == true` respectively.

  The default value of `includeData` is `false`, and paths are now excluded by default.
  This makes the default function results incompatible with previous versions of ArangoDB.

  To get the old result style in ArangoDB 2.6, please set the options as follows in calls
  to `GRAPH_SHORTEST_PATH`:

      GRAPH_SHORTEST_PATH(<graph>, <source>, <target>, { includeData: true, includePath: { edges: true, vertices: true } })

  The attributes `startVertex` and `vertex` that were present in the results of `GRAPH_SHORTEST_PATH`
  in previous versions of ArangoDB will not be produced in 2.6. To calculate these attributes in 2.6,
  please extract the first and last elements from the `vertices` result attribute.

* INCOMPATIBLE CHANGE:

  The AQL function `GRAPH_DISTANCE_TO` will now return only the id the destination vertex
  in the `vertex` attribute, and not the full vertex data with all vertex attributes.

* INCOMPATIBLE CHANGE:

  All graph measurements functions in JavaScript module `general-graph` that calculated a
  single figure previously returned an array containing just the figure. Now these functions
  will return the figure directly and not put it inside an array.

  The affected functions are:

  * `graph._absoluteEccentricity`
  * `graph._eccentricity`
  * `graph._absoluteCloseness`
  * `graph._closeness`
  * `graph._absoluteBetweenness`
  * `graph._betweenness`
  * `graph._radius`
  * `graph._diameter`

* Create the `_graphs` collection in new databases with `waitForSync` attribute set to `false`

  The previous `waitForSync` value was `true`, so default the behavior when creating and dropping
  graphs via the HTTP REST API changes as follows if the new settings are in effect:

  * `POST /_api/graph` by default returns `HTTP 202` instead of `HTTP 201`
  * `DELETE /_api/graph/graph-name` by default returns `HTTP 202` instead of `HTTP 201`

  If the `_graphs` collection still has its `waitForSync` value set to `true`, then the HTTP status
  code will not change.

* Upgraded ICU to version 54; this increases performance in many places.
  based on https://code.google.com/p/chromium/issues/detail?id=428145

* added support for HTTP push aka chunked encoding

* issue #1051: add info whether server is running in service or user mode?

  This will add a "mode" attribute to the result of the result of HTTP GET `/_api/version?details=true`

  "mode" can have the following values:

  - `standalone`: server was started manually (e.g. on command-line)
  - `service`: service is running as Windows service, in daemon mode or under the supervisor

* improve system error messages in Windows port

* increased default value of `--server.request-timeout` from 300 to 1200 seconds for client tools
  (arangosh, arangoimp, arangodump, arangorestore)

* increased default value of `--server.connect-timeout` from 3 to 5 seconds for client tools
  (arangosh, arangoimp, arangodump, arangorestore)

* added startup option `--server.foxx-queues-poll-interval`

  This startup option controls the frequency with which the Foxx queues manager is checking
  the queue (or queues) for jobs to be executed.

  The default value is `1` second. Lowering this value will result in the queue manager waking
  up and checking the queues more frequently, which may increase CPU usage of the server.
  When not using Foxx queues, this value can be raised to save some CPU time.

* added startup option `--server.foxx-queues`

  This startup option controls whether the Foxx queue manager will check queue and job entries.
  Disabling this option can reduce server load but will prevent jobs added to Foxx queues from
  being processed at all.

  The default value is `true`, enabling the Foxx queues feature.

* make Foxx queues really database-specific.

  Foxx queues were and are stored in a database-specific collection `_queues`. However, a global
  cache variable for the queues led to the queue names being treated database-independently, which
  was wrong.

  Since 2.6, Foxx queues names are truly database-specific, so the same queue name can be used in
  two different databases for two different queues. Until then, it is advisable to think of queues
  as already being database-specific, and using the database name as a queue name prefix to be
  avoid name conflicts, e.g.:

      var queueName = "myQueue";
      var Foxx = require("org/arangodb/foxx");
      Foxx.queues.create(db._name() + ":" + queueName);

* added support for Foxx queue job types defined as app scripts.

  The old job types introduced in 2.4 are still supported but are known to cause issues in 2.5
  and later when the server is restarted or the job types are not defined in every thread.

  The new job types avoid this issue by storing an explicit mount path and script name rather
  than an assuming the job type is defined globally. It is strongly recommended to convert your
  job types to the new script-based system.

* renamed Foxx sessions option "sessionStorageApp" to "sessionStorage". The option now also accepts session storages directly.

* Added the following JavaScript methods for file access:
  * fs.copyFile() to copy single files
  * fs.copyRecursive() to copy directory trees
  * fs.chmod() to set the file permissions (non-Windows only)

* Added process.env for accessing the process environment from JavaScript code

* Cluster: kickstarter shutdown routines will more precisely follow the shutdown of its nodes.

* Cluster: don't delete agency connection objects that are currently in use.

* Cluster: improve passing along of HTTP errors

* fixed issue #1247: debian init script problems

* multi-threaded index creation on collection load

  When a collection contains more than one secondary index, they can be built in memory in
  parallel when the collection is loaded. How many threads are used for parallel index creation
  is determined by the new configuration parameter `--database.index-threads`. If this is set
  to 0, indexes are built by the opening thread only and sequentially. This is equivalent to
  the behavior in 2.5 and before.

* speed up building up primary index when loading collections

* added `count` attribute to `parameters.json` files of collections. This attribute indicates
  the number of live documents in the collection on unload. It is read when the collection is
  (re)loaded to determine the initial size for the collection's primary index

* removed remainders of MRuby integration, removed arangoirb

* simplified `controllers` property in Foxx manifests. You can now specify a filename directly
  if you only want to use a single file mounted at the base URL of your Foxx app.

* simplified `exports` property in Foxx manifests. You can now specify a filename directly if
  you only want to export variables from a single file in your Foxx app.

* added support for node.js-style exports in Foxx exports. Your Foxx exports file can now export
  arbitrary values using the `module.exports` property instead of adding properties to the
  `exports` object.

* added `scripts` property to Foxx manifests. You should now specify the `setup` and `teardown`
  files as properties of the `scripts` object in your manifests and can define custom,
  app-specific scripts that can be executed from the web interface or the CLI.

* added `tests` property to Foxx manifests. You can now define test cases using the `mocha`
  framework which can then be executed inside ArangoDB.

* updated `joi` package to 6.0.8.

* added `extendible` package.

* added Foxx model lifecycle events to repositories. See #1257.

* speed up resizing of edge index.

* allow to split an edge index into buckets which are resized individually.
  This is controlled by the `indexBuckets` attribute in the `properties`
  of the collection.

* fix a cluster deadlock bug in larger clusters by marking a thread waiting
  for a lock on a DBserver as blocked


v2.5.7 (2015-08-02)
-------------------

* V8: Upgrade to version 4.1.0.27 - this is intended to be the stable V8 version.


v2.5.6 (2015-07-21)
-------------------

* alter Windows build infrastructure so we can properly store pdb files.

* potentially fixed issue #1313: Wrong metric calculation at dashboard

  Escape whitespace in process name when scanning /proc/pid/stats

  This fixes statistics values read from that file

* Fixed variable naming in AQL `COLLECT INTO` results in case the COLLECT is placed
  in a subquery which itself is followed by other constructs that require variables


v2.5.5 (2015-05-29)
-------------------

* fixed vulnerability in JWT implementation.

* fixed format string for reading /proc/pid/stat

* take into account barriers used in different V8 contexts


v2.5.4 (2015-05-14)
-------------------

* added startup option `--log.performance`: specifying this option at startup will log
  performance-related info messages, mainly timings via the regular logging mechanisms

* cluster fixes

* fix for recursive copy under Windows


v2.5.3 (2015-04-29)
-------------------

* Fix fs.move to work across filesystem borders; Fixes Foxx app installation problems;
  issue #1292.

* Fix Foxx app install when installed on a different drive on Windows

* issue #1322: strange AQL result

* issue #1318: Inconsistent db._create() syntax

* issue #1315: queries to a collection fail with an empty response if the
  collection contains specific JSON data

* issue #1300: Make arangodump not fail if target directory exists but is empty

* allow specifying higher values than SOMAXCONN for `--server.backlog-size`

  Previously, arangod would not start when a `--server.backlog-size` value was
  specified that was higher than the platform's SOMAXCONN header value.

  Now, arangod will use the user-provided value for `--server.backlog-size` and
  pass it to the listen system call even if the value is higher than SOMAXCONN.
  If the user-provided value is higher than SOMAXCONN, arangod will log a warning
  on startup.

* Fixed a cluster deadlock bug. Mark a thread that is in a RemoteBlock as
  blocked to allow for additional dispatcher threads to be started.

* Fix locking in cluster by using another ReadWriteLock class for collections.

* Add a second DispatcherQueue for AQL in the cluster. This fixes a
  cluster-AQL thread explosion bug.


v2.5.2 (2015-04-11)
-------------------

* modules stored in _modules are automatically flushed when changed

* added missing query-id parameter in documentation of HTTP DELETE `/_api/query` endpoint

* added iterator for edge index in AQL queries

  this change may lead to less edges being read when used together with a LIMIT clause

* make graph viewer in web interface issue less expensive queries for determining
  a random vertex from the graph, and for determining vertex attributes

* issue #1285: syntax error, unexpected $undefined near '@_to RETURN obj

  this allows AQL bind parameter names to also start with underscores

* moved /_api/query to C++

* issue #1289: Foxx models created from database documents expose an internal method

* added `Foxx.Repository#exists`

* parallelize initialization of V8 context in multiple threads

* fixed a possible crash when the debug-level was TRACE

* cluster: do not initialize statistics collection on each
  coordinator, this fixes a race condition at startup

* cluster: fix a startup race w.r.t. the _configuration collection

* search for db:// JavaScript modules only after all local files have been
  considered, this speeds up the require command in a cluster considerably

* general cluster speedup in certain areas


v2.5.1 (2015-03-19)
-------------------

* fixed bug that caused undefined behavior when an AQL query was killed inside
  a calculation block

* fixed memleaks in AQL query cleanup in case out-of-memory errors are thrown

* by default, Debian and RedHat packages are built with debug symbols

* added option `--database.ignore-logfile-errors`

  This option controls how collection datafiles with a CRC mismatch are treated.

  If set to `false`, CRC mismatch errors in collection datafiles will lead
  to a collection not being loaded at all. If a collection needs to be loaded
  during WAL recovery, the WAL recovery will also abort (if not forced with
  `--wal.ignore-recovery-errors true`). Setting this flag to `false` protects
  users from unintentionally using a collection with corrupted datafiles, from
  which only a subset of the original data can be recovered.

  If set to `true`, CRC mismatch errors in collection datafiles will lead to
  the datafile being partially loaded. All data up to until the mismatch will
  be loaded. This will enable users to continue with collection datafiles
  that are corrupted, but will result in only a partial load of the data.
  The WAL recovery will still abort when encountering a collection with a
  corrupted datafile, at least if `--wal.ignore-recovery-errors` is not set to
  `true`.

  The default value is *true*, so for collections with corrupted datafiles
  there might be partial data loads once the WAL recovery has finished. If
  the WAL recovery will need to load a collection with a corrupted datafile,
  it will still stop when using the default values.

* INCOMPATIBLE CHANGE:

  make the arangod server refuse to start if during startup it finds a non-readable
  `parameter.json` file for a database or a collection.

  Stopping the startup process in this case requires manual intervention (fixing
  the unreadable files), but prevents follow-up errors due to ignored databases or
  collections from happening.

* datafiles and `parameter.json` files written by arangod are now created with read and write
  privileges for the arangod process user, and with read and write privileges for the arangod
  process group.

  Previously, these files were created with user read and write permissions only.

* INCOMPATIBLE CHANGE:

  abort WAL recovery if one of the collection's datafiles cannot be opened

* INCOMPATIBLE CHANGE:

  never try to raise the privileges after dropping them, this can lead to a race condition while
  running the recovery

  If you require to run ArangoDB on a port lower than 1024, you must run ArangoDB as root.

* fixed inefficiencies in `remove` methods of general-graph module

* added option `--database.slow-query-threshold` for controlling the default AQL slow query
  threshold value on server start

* add system error strings for Windows on many places

* rework service startup so we announce 'RUNNING' only when we're finished starting.

* use the Windows eventlog for FATAL and ERROR - log messages

* fix service handling in NSIS Windows installer, specify human readable name

* add the ICU_DATA environment variable to the fatal error messages

* fixed issue #1265: arangod crashed with SIGSEGV

* fixed issue #1241: Wildcards in examples


v2.5.0 (2015-03-09)
-------------------

* installer fixes for Windows

* fix for downloading Foxx

* fixed issue #1258: http pipelining not working?


v2.5.0-beta4 (2015-03-05)
-------------------------

* fixed issue #1247: debian init script problems


v2.5.0-beta3 (2015-02-27)
-------------------------

* fix Windows install path calculation in arango

* fix Windows logging of long strings

* fix possible undefinedness of const strings in Windows


v2.5.0-beta2 (2015-02-23)
-------------------------

* fixed issue #1256: agency binary not found #1256

* fixed issue #1230: API: document/col-name/_key and cursor return different floats

* front-end: dashboard tries not to (re)load statistics if user has no access

* V8: Upgrade to version 3.31.74.1

* etcd: Upgrade to version 2.0 - This requires go 1.3 to compile at least.

* refuse to startup if ICU wasn't initialized, this will i.e. prevent errors from being printed,
  and libraries from being loaded.

* front-end: unwanted removal of index table header after creating new index

* fixed issue #1248: chrome: applications filtering not working

* fixed issue #1198: queries remain in aql editor (front-end) if you navigate through different tabs

* Simplify usage of Foxx

  Thanks to our user feedback we learned that Foxx is a powerful, yet rather complicated concept.
  With this release we tried to make it less complicated while keeping all its strength.
  That includes a rewrite of the documentation as well as some code changes as listed below:

  * Moved Foxx applications to a different folder.

    The naming convention now is: <app-path>/_db/<dbname>/<mountpoint>/APP
    Before it was: <app-path>/databases/<dbname>/<appname>:<appversion>
    This caused some trouble as apps where cached based on name and version and updates did not apply.
    Hence the path on filesystem and the app's access URL had no relation to one another.
    Now the path on filesystem is identical to the URL (except for slashes and the appended APP)

  * Rewrite of Foxx routing

    The routing of Foxx has been exposed to major internal changes we adjusted because of user feedback.
    This allows us to set the development mode per mountpoint without having to change paths and hold
    apps at separate locations.

  * Foxx Development mode

    The development mode used until 2.4 is gone. It has been replaced by a much more mature version.
    This includes the deprecation of the javascript.dev-app-path parameter, which is useless since 2.5.
    Instead of having two separate app directories for production and development, apps now reside in
    one place, which is used for production as well as for development.
    Apps can still be put into development mode, changing their behavior compared to production mode.
    Development mode apps are still reread from disk at every request, and still they ship more debug
    output.

    This change has also made the startup options `--javascript.frontend-development-mode` and
    `--javascript.dev-app-path` obsolete. The former option will not have any effect when set, and the
    latter option is only read and used during the upgrade to 2.5 and does not have any effects later.

  * Foxx install process

    Installing Foxx apps has been a two step process: import them into ArangoDB and mount them at a
    specific mountpoint. These operations have been joined together. You can install an app at one
    mountpoint, that's it. No fetch, mount, unmount, purge cycle anymore. The commands have been
    simplified to just:

    * install: get your Foxx app up and running
    * uninstall: shut it down and erase it from disk

  * Foxx error output

    Until 2.4 the errors produced by Foxx were not optimal. Often, the error message was just
    `unable to parse manifest` and contained only an internal stack trace.
    In 2.5 we made major improvements there, including a much more fine-grained error output that
    helps you debug your Foxx apps. The error message printed is now much closer to its source and
    should help you track it down.

    Also we added the default handlers for unhandled errors in Foxx apps:

    * You will get a nice internal error page whenever your Foxx app is called but was not installed
      due to any error
    * You will get a proper error message when having an uncaught error appears in any app route

    In production mode the messages above will NOT contain any information about your Foxx internals
    and are safe to be exposed to third party users.
    In development mode the messages above will contain the stacktrace (if available), making it easier for
    your in-house devs to track down errors in the application.

* added `console` object to Foxx apps. All Foxx apps now have a console object implementing
  the familiar Console API in their global scope, which can be used to log diagnostic
  messages to the database.

* added `org/arangodb/request` module, which provides a simple API for making HTTP requests
  to external services.

* added optimizer rule `propagate-constant-attributes`

  This rule will look inside `FILTER` conditions for constant value equality comparisons,
  and insert the constant values in other places in `FILTER`s. For example, the rule will
  insert `42` instead of `i.value` in the second `FILTER` of the following query:

      FOR i IN c1 FOR j IN c2 FILTER i.value == 42 FILTER j.value == i.value RETURN 1

* added `filtered` value to AQL query execution statistics

  This value indicates how many documents were filtered by `FilterNode`s in the AQL query.
  Note that `IndexRangeNode`s can also filter documents by selecting only the required ranges
  from the index. The `filtered` value will not include the work done by `IndexRangeNode`s,
  but only the work performed by `FilterNode`s.

* added support for sparse hash and skiplist indexes

  Hash and skiplist indexes can optionally be made sparse. Sparse indexes exclude documents
  in which at least one of the index attributes is either not set or has a value of `null`.

  As such documents are excluded from sparse indexes, they may contain fewer documents than
  their non-sparse counterparts. This enables faster indexing and can lead to reduced memory
  usage in case the indexed attribute does occur only in some, but not all documents of the
  collection. Sparse indexes will also reduce the number of collisions in non-unique hash
  indexes in case non-existing or optional attributes are indexed.

  In order to create a sparse index, an object with the attribute `sparse` can be added to
  the index creation commands:

      db.collection.ensureHashIndex(attributeName, { sparse: true });
      db.collection.ensureHashIndex(attributeName1, attributeName2, { sparse: true });
      db.collection.ensureUniqueConstraint(attributeName, { sparse: true });
      db.collection.ensureUniqueConstraint(attributeName1, attributeName2, { sparse: true });

      db.collection.ensureSkiplist(attributeName, { sparse: true });
      db.collection.ensureSkiplist(attributeName1, attributeName2, { sparse: true });
      db.collection.ensureUniqueSkiplist(attributeName, { sparse: true });
      db.collection.ensureUniqueSkiplist(attributeName1, attributeName2, { sparse: true });

  Note that in place of the above specialized index creation commands, it is recommended to use
  the more general index creation command `ensureIndex`:

  ```js
  db.collection.ensureIndex({ type: "hash", sparse: true, unique: true, fields: [ attributeName ] });
  db.collection.ensureIndex({ type: "skiplist", sparse: false, unique: false, fields: [ "a", "b" ] });
  ```

  When not explicitly set, the `sparse` attribute defaults to `false` for new indexes.

  This causes a change in behavior when creating a unique hash index without specifying the
  sparse flag: in 2.4, unique hash indexes were implicitly sparse, always excluding `null` values.
  There was no option to control this behavior, and sparsity was neither supported for non-unique
  hash indexes nor skiplists in 2.4. This implicit sparsity of unique hash indexes was considered
  an inconsistency, and therefore the behavior was cleaned up in 2.5. As of 2.5, indexes will
  only be created sparse if sparsity is explicitly requested. Existing unique hash indexes from 2.4
  or before will automatically be migrated so they are still sparse after the upgrade to 2.5.

  Geo indexes are implicitly sparse, meaning documents without the indexed location attribute or
  containing invalid location coordinate values will be excluded from the index automatically. This
  is also a change when compared to pre-2.5 behavior, when documents with missing or invalid
  coordinate values may have caused errors on insertion when the geo index' `unique` flag was set
  and its `ignoreNull` flag was not.

  This was confusing and has been rectified in 2.5. The method `ensureGeoConstaint()` now does the
  same as `ensureGeoIndex()`. Furthermore, the attributes `constraint`, `unique`, `ignoreNull` and
  `sparse` flags are now completely ignored when creating geo indexes.

  The same is true for fulltext indexes. There is no need to specify non-uniqueness or sparsity for
  geo or fulltext indexes. They will always be non-unique and sparse.

  As sparse indexes may exclude some documents, they cannot be used for every type of query.
  Sparse hash indexes cannot be used to find documents for which at least one of the indexed
  attributes has a value of `null`. For example, the following AQL query cannot use a sparse
  index, even if one was created on attribute `attr`:

      FOR doc In collection
        FILTER doc.attr == null
        RETURN doc

  If the lookup value is non-constant, a sparse index may or may not be used, depending on
  the other types of conditions in the query. If the optimizer can safely determine that
  the lookup value cannot be `null`, a sparse index may be used. When uncertain, the optimizer
  will not make use of a sparse index in a query in order to produce correct results.

  For example, the following queries cannot use a sparse index on `attr` because the optimizer
  will not know beforehand whether the comparison values for `doc.attr` will include `null`:

      FOR doc In collection
        FILTER doc.attr == SOME_FUNCTION(...)
        RETURN doc

      FOR other IN otherCollection
        FOR doc In collection
          FILTER doc.attr == other.attr
          RETURN doc

  Sparse skiplist indexes can be used for sorting if the optimizer can safely detect that the
  index range does not include `null` for any of the index attributes.

* inspection of AQL data-modification queries will now detect if the data-modification part
  of the query can run in lockstep with the data retrieval part of the query, or if the data
  retrieval part must be executed before the data modification can start.

  Executing the two in lockstep allows using much smaller buffers for intermediate results
  and starts the actual data-modification operations much earlier than if the two phases
  were executed separately.

* Allow dynamic attribute names in AQL object literals

  This allows using arbitrary expressions to construct attribute names in object
  literals specified in AQL queries. To disambiguate expressions and other unquoted
  attribute names, dynamic attribute names need to be enclosed in brackets (`[` and `]`).
  Example:

      FOR i IN 1..100
        RETURN { [ CONCAT('value-of-', i) ] : i }

* make AQL optimizer rule "use-index-for-sort" remove sort also in case a non-sorted
  index (e.g. a hash index) is used for only equality lookups and all sort attributes
  are covered by the index.

  Example that does not require an extra sort (needs hash index on `value`):

      FOR doc IN collection FILTER doc.value == 1 SORT doc.value RETURN doc

  Another example that does not require an extra sort (with hash index on `value1`, `value2`):

      FOR doc IN collection FILTER doc.value1 == 1 && doc.value2 == 2 SORT doc.value1, doc.value2 RETURN doc

* make AQL optimizer rule "use-index-for-sort" remove sort also in case the sort criteria
  excludes the left-most index attributes, but the left-most index attributes are used
  by the index for equality-only lookups.

  Example that can use the index for sorting (needs skiplist index on `value1`, `value2`):

      FOR doc IN collection FILTER doc.value1 == 1 SORT doc.value2 RETURN doc

* added selectivity estimates for primary index, edge index, and hash index

  The selectivity estimates are returned by the `GET /_api/index` REST API method
  in a sub-attribute `selectivityEstimate` for each index that supports it. This
  attribute will be omitted for indexes that do not provide selectivity estimates.
  If provided, the selectivity estimate will be a numeric value between 0 and 1.

  Selectivity estimates will also be reported in the result of `collection.getIndexes()`
  for all indexes that support this. If no selectivity estimate can be determined for
  an index, the attribute `selectivityEstimate` will be omitted here, too.

  The web interface also shows selectivity estimates for each index that supports this.

  Currently the following index types can provide selectivity estimates:
  - primary index
  - edge index
  - hash index (unique and non-unique)

  No selectivity estimates will be provided when running in cluster mode.

* fixed issue #1226: arangod log issues

* added additional logger if arangod is started in foreground mode on a tty

* added AQL optimizer rule "move-calculations-down"

* use exclusive native SRWLocks on Windows instead of native mutexes

* added AQL functions `MD5`, `SHA1`, and `RANDOM_TOKEN`.

* reduced number of string allocations when parsing certain AQL queries

  parsing numbers (integers or doubles) does not require a string allocation
  per number anymore

* RequestContext#bodyParam now accepts arbitrary joi schemas and rejects invalid (but well-formed) request bodies.

* enforce that AQL user functions are wrapped inside JavaScript function () declarations

  AQL user functions were always expected to be wrapped inside a JavaScript function, but previously
  this was not enforced when registering a user function. Enforcing the AQL user functions to be contained
  inside functions prevents functions from doing some unexpected things that may have led to undefined
  behavior.

* Windows service uninstalling: only remove service if it points to the currently running binary,
  or --force was specified.

* Windows (debug only): print stacktraces on crash and run minidump

* Windows (cygwin): if you run arangosh in a cygwin shell or via ssh we will detect this and use
  the appropriate output functions.

* Windows: improve process management

* fix IPv6 reverse ip lookups - so far we only did IPv4 addresses.

* improve join documentation, add outer join example

* run jslint for unit tests too, to prevent "memory leaks" by global js objects with native code.

* fix error logging for exceptions - we wouldn't log the exception message itself so far.

* improve error reporting in the http client (Windows & *nix)

* improve error reports in cluster

* Standard errors can now contain custom messages.


v2.4.7 (XXXX-XX-XX)
-------------------

* fixed issue #1282: Geo WITHIN_RECTANGLE for nested lat/lng


v2.4.6 (2015-03-18)
-------------------

* added option `--database.ignore-logfile-errors`

  This option controls how collection datafiles with a CRC mismatch are treated.

  If set to `false`, CRC mismatch errors in collection datafiles will lead
  to a collection not being loaded at all. If a collection needs to be loaded
  during WAL recovery, the WAL recovery will also abort (if not forced with
  `--wal.ignore-recovery-errors true`). Setting this flag to `false` protects
  users from unintentionally using a collection with corrupted datafiles, from
  which only a subset of the original data can be recovered.

  If set to `true`, CRC mismatch errors in collection datafiles will lead to
  the datafile being partially loaded. All data up to until the mismatch will
  be loaded. This will enable users to continue with a collection datafiles
  that are corrupted, but will result in only a partial load of the data.
  The WAL recovery will still abort when encountering a collection with a
  corrupted datafile, at least if `--wal.ignore-recovery-errors` is not set to
  `true`.

  The default value is *true*, so for collections with corrupted datafiles
  there might be partial data loads once the WAL recovery has finished. If
  the WAL recovery will need to load a collection with a corrupted datafile,
  it will still stop when using the default values.

* INCOMPATIBLE CHANGE:

  make the arangod server refuse to start if during startup it finds a non-readable
  `parameter.json` file for a database or a collection.

  Stopping the startup process in this case requires manual intervention (fixing
  the unreadable files), but prevents follow-up errors due to ignored databases or
  collections from happening.

* datafiles and `parameter.json` files written by arangod are now created with read and write
  privileges for the arangod process user, and with read and write privileges for the arangod
  process group.

  Previously, these files were created with user read and write permissions only.

* INCOMPATIBLE CHANGE:

  abort WAL recovery if one of the collection's datafiles cannot be opened

* INCOMPATIBLE CHANGE:

  never try to raise the privileges after dropping them, this can lead to a race condition while
  running the recovery

  If you require to run ArangoDB on a port lower than 1024, you must run ArangoDB as root.

* fixed inefficiencies in `remove` methods of general-graph module

* added option `--database.slow-query-threshold` for controlling the default AQL slow query
  threshold value on server start


v2.4.5 (2015-03-16)
-------------------

* added elapsed time to HTTP request logging output (`--log.requests-file`)

* added AQL current and slow query tracking, killing of AQL queries

  This change enables retrieving the list of currently running AQL queries inside the selected database.
  AQL queries with an execution time beyond a certain threshold can be moved to a "slow query" facility
  and retrieved from there. Queries can also be killed by specifying the query id.

  This change adds the following HTTP REST APIs:

  - `GET /_api/query/current`: for retrieving the list of currently running queries
  - `GET /_api/query/slow`: for retrieving the list of slow queries
  - `DELETE /_api/query/slow`: for clearing the list of slow queries
  - `GET /_api/query/properties`: for retrieving the properties for query tracking
  - `PUT /_api/query/properties`: for adjusting the properties for query tracking
  - `DELETE /_api/query/<id>`: for killing an AQL query

  The following JavaScript APIs have been added:

  - require("org/arangodb/aql/queries").current();
  - require("org/arangodb/aql/queries").slow();
  - require("org/arangodb/aql/queries").clearSlow();
  - require("org/arangodb/aql/queries").properties();
  - require("org/arangodb/aql/queries").kill();

* fixed issue #1265: arangod crashed with SIGSEGV

* fixed issue #1241: Wildcards in examples

* fixed comment parsing in Foxx controllers


v2.4.4 (2015-02-24)
-------------------

* fixed the generation template for foxx apps. It now does not create deprecated functions anymore

* add custom visitor functionality for `GRAPH_NEIGHBORS` function, too

* increased default value of traversal option *maxIterations* to 100 times of its previous
  default value


v2.4.3 (2015-02-06)
-------------------

* fix multi-threading with openssl when running under Windows

* fix timeout on socket operations when running under Windows

* Fixed an error in Foxx routing which caused some apps that worked in 2.4.1 to fail with status 500: `undefined is not a function` errors in 2.4.2
  This error was occurring due to seldom internal rerouting introduced by the malformed application handler.


v2.4.2 (2015-01-30)
-------------------

* added custom visitor functionality for AQL traversals

  This allows more complex result processing in traversals triggered by AQL. A few examples
  are shown in [this article](http://jsteemann.github.io/blog/2015/01/28/using-custom-visitors-in-aql-graph-traversals/).

* improved number of results estimated for nodes of type EnumerateListNode and SubqueryNode
  in AQL explain output

* added AQL explain helper to explain arbitrary AQL queries

  The helper function prints the query execution plan and the indexes to be used in the
  query. It can be invoked from the ArangoShell or the web interface as follows:

      require("org/arangodb/aql/explainer").explain(query);

* enable use of indexes for certain AQL conditions with non-equality predicates, in
  case the condition(s) also refer to indexed attributes

  The following queries will now be able to use indexes:

      FILTER a.indexed == ... && a.indexed != ...
      FILTER a.indexed == ... && a.nonIndexed != ...
      FILTER a.indexed == ... && ! (a.indexed == ...)
      FILTER a.indexed == ... && ! (a.nonIndexed == ...)
      FILTER a.indexed == ... && ! (a.indexed != ...)
      FILTER a.indexed == ... && ! (a.nonIndexed != ...)
      FILTER (a.indexed == ... && a.nonIndexed == ...) || (a.indexed == ... && a.nonIndexed == ...)
      FILTER (a.indexed == ... && a.nonIndexed != ...) || (a.indexed == ... && a.nonIndexed != ...)

* Fixed spuriously occurring "collection not found" errors when running queries on local
  collections on a cluster DB server

* Fixed upload of Foxx applications to the server for apps exceeding approx. 1 MB zipped.

* Malformed Foxx applications will now return a more useful error when any route is requested.

  In Production a Foxx app mounted on /app will display an html page on /app/* stating a 503 Service temporarily not available.
  It will not state any information about your Application.
  Before it was a 404 Not Found without any information and not distinguishable from a correct not found on your route.

  In Development Mode the html page also contains information about the error occurred.

* Unhandled errors thrown in Foxx routes are now handled by the Foxx framework itself.

  In Production the route will return a status 500 with a body {error: "Error statement"}.
  In Development the route will return a status 500 with a body {error: "Error statement", stack: "..."}

  Before, it was status 500 with a plain text stack including ArangoDB internal routing information.

* The Applications tab in web interface will now request development apps more often.
  So if you have a fixed a syntax error in your app it should always be visible after reload.


v2.4.1 (2015-01-19)
-------------------

* improved WAL recovery output

* fixed certain OR optimizations in AQL optimizer

* better diagnostics for arangoimp

* fixed invalid result of HTTP REST API method `/_admin/foxx/rescan`

* fixed possible segmentation fault when passing a Buffer object into a V8 function
  as a parameter

* updated AQB module to 1.8.0.


v2.4.0 (2015-01-13)
-------------------

* updated AQB module to 1.7.0.

* fixed V8 integration-related crashes

* make `fs.move(src, dest)` also fail when both `src` and `dest` are
  existing directories. This ensures the same behavior of the move operation
  on different platforms.

* fixed AQL insert operation for multi-shard collections in cluster

* added optional return value for AQL data-modification queries.
  This allows returning the documents inserted, removed or updated with the query, e.g.

      FOR doc IN docs REMOVE doc._key IN docs LET removed = OLD RETURN removed
      FOR doc IN docs INSERT { } IN docs LET inserted = NEW RETURN inserted
      FOR doc IN docs UPDATE doc._key WITH { } IN docs LET previous = OLD RETURN previous
      FOR doc IN docs UPDATE doc._key WITH { } IN docs LET updated = NEW RETURN updated

  The variables `OLD` and `NEW` are automatically available when a `REMOVE`, `INSERT`,
  `UPDATE` or `REPLACE` statement is immediately followed by a `LET` statement.
  Note that the `LET` and `RETURN` statements in data-modification queries are not as
  flexible as the general versions of `LET` and `RETURN`. When returning documents from
  data-modification operations, only a single variable can be assigned using `LET`, and
  the assignment can only be either `OLD` or `NEW`, but not an arbitrary expression. The
  `RETURN` statement also allows using the just-created variable only, and no arbitrary
  expressions.


v2.4.0-beta1 (2014-12-26)
--------------------------

* fixed superstates in FoxxGenerator

* fixed issue #1065: Aardvark: added creation of documents and edges with _key property

* fixed issue #1198: Aardvark: current AQL editor query is now cached

* Upgraded V8 version from 3.16.14 to 3.29.59

  The built-in version of V8 has been upgraded from 3.16.14 to 3.29.59.
  This activates several ES6 (also dubbed *Harmony* or *ES.next*) features in
  ArangoDB, both in the ArangoShell and the ArangoDB server. They can be
  used for scripting and in server-side actions such as Foxx routes, traversals
  etc.

  The following ES6 features are available in ArangoDB 2.4 by default:

  * iterators
  * the `of` operator
  * symbols
  * predefined collections types (Map, Set etc.)
  * typed arrays

  Many other ES6 features are disabled by default, but can be made available by
  starting arangod or arangosh with the appropriate options:

  * arrow functions
  * proxies
  * generators
  * String, Array, and Number enhancements
  * constants
  * enhanced object and numeric literals

  To activate all these ES6 features in arangod or arangosh, start it with
  the following options:

      arangosh --javascript.v8-options="--harmony --harmony_generators"

  More details on the available ES6 features can be found in
  [this blog](https://jsteemann.github.io/blog/2014/12/19/using-es6-features-in-arangodb/).

* Added Foxx generator for building Hypermedia APIs

  A more detailed description is [here](https://www.arangodb.com/2014/12/08/building-hypermedia-apis-foxxgenerator)

* New `Applications` tab in web interface:

  The `applications` tab got a complete redesign.
  It will now only show applications that are currently running on ArangoDB.
  For a selected application, a new detailed view has been created.
  This view provides a better overview of the app:
  * author
  * license
  * version
  * contributors
  * download links
  * API documentation

  To install a new application, a new dialog is now available.
  It provides the features already available in the console application `foxx-manager` plus some more:
  * install an application from Github
  * install an application from a zip file
  * install an application from ArangoDB's application store
  * create a new application from scratch: this feature uses a generator to
    create a Foxx application with pre-defined CRUD methods for a given list
    of collections. The generated Foxx app can either be downloaded as a zip file or
    be installed on the server. Starting with a new Foxx app has never been easier.

* fixed issue #1102: Aardvark: Layout bug in documents overview

  The documents overview was entirely destroyed in some situations on Firefox.
  We replaced the plugin we used there.

* fixed issue #1168: Aardvark: pagination buttons jumping

* fixed issue #1161: Aardvark: Click on Import JSON imports previously uploaded file

* removed configure options `--enable-all-in-one-v8`, `--enable-all-in-one-icu`,
  and `--enable-all-in-one-libev`.

* global internal rename to fix naming incompatibilities with JSON:

  Internal functions with names containing `array` have been renamed to `object`,
  internal functions with names containing `list` have been renamed to `array`.
  The renaming was mainly done in the C++ parts. The documentation has also been
  adjusted so that the correct JSON type names are used in most places.

  The change also led to the addition of a few function aliases in AQL:

  * `TO_LIST` now is an alias of the new `TO_ARRAY`
  * `IS_LIST` now is an alias of the new `IS_ARRAY`
  * `IS_DOCUMENT` now is an alias of the new `IS_OBJECT`

  The changed also renamed the option `mergeArrays` to `mergeObjects` for AQL
  data-modification query options and HTTP document modification API

* AQL: added optimizer rule "remove-filter-covered-by-index"

  This rule removes FilterNodes and CalculationNodes from an execution plan if the
  filter is already covered by a previous IndexRangeNode. Removing the CalculationNode
  and the FilterNode will speed up query execution because the query requires less
  computation.

* AQL: added optimizer rule "remove-sort-rand"

  This rule removes a `SORT RAND()` expression from a query and moves the random
  iteration into the appropriate `EnumerateCollectionNode`. This is more efficient
  than individually enumerating and then sorting randomly.

* AQL: range optimizations for IN and OR

  This change enables usage of indexes for several additional cases. Filters containing
  the `IN` operator can now make use of indexes, and multiple OR- or AND-combined filter
  conditions can now also use indexes if the filters are accessing the same indexed
  attribute.

  Here are a few examples of queries that can now use indexes but couldn't before:

    FOR doc IN collection
      FILTER doc.indexedAttribute == 1 || doc.indexedAttribute > 99
      RETURN doc

    FOR doc IN collection
      FILTER doc.indexedAttribute IN [ 3, 42 ] || doc.indexedAttribute > 99
      RETURN doc

    FOR doc IN collection
      FILTER (doc.indexedAttribute > 2 && doc.indexedAttribute < 10) ||
             (doc.indexedAttribute > 23 && doc.indexedAttribute < 42)
      RETURN doc

* fixed issue #500: AQL parentheses issue

  This change allows passing subqueries as AQL function parameters without using
  duplicate brackets (e.g. `FUNC(query)` instead of `FUNC((query))`

* added optional `COUNT` clause to AQL `COLLECT`

  This allows more efficient group count calculation queries, e.g.

      FOR doc IN collection
        COLLECT age = doc.age WITH COUNT INTO length
        RETURN { age: age, count: length }

  A count-only query is also possible:

      FOR doc IN collection
        COLLECT WITH COUNT INTO length
        RETURN length

* fixed missing makeDirectory when fetching a Foxx application from a zip file

* fixed issue #1134: Change the default endpoint to localhost

  This change will modify the IP address ArangoDB listens on to 127.0.0.1 by default.
  This will make new ArangoDB installations unaccessible from clients other than
  localhost unless changed. This is a security feature.

  To make ArangoDB accessible from any client, change the server's configuration
  (`--server.endpoint`) to either `tcp://0.0.0.0:8529` or the server's publicly
  visible IP address.

* deprecated `Repository#modelPrototype`. Use `Repository#model` instead.

* IMPORTANT CHANGE: by default, system collections are included in replication and all
  replication API return values. This will lead to user accounts and credentials
  data being replicated from master to slave servers. This may overwrite
  slave-specific database users.

  If this is undesired, the `_users` collection can be excluded from replication
  easily by setting the `includeSystem` attribute to `false` in the following commands:

  * replication.sync({ includeSystem: false });
  * replication.applier.properties({ includeSystem: false });

  This will exclude all system collections (including `_aqlfunctions`, `_graphs` etc.)
  from the initial synchronization and the continuous replication.

  If this is also undesired, it is also possible to specify a list of collections to
  exclude from the initial synchronization and the continuous replication using the
  `restrictCollections` attribute, e.g.:

      replication.applier.properties({
        includeSystem: true,
        restrictType: "exclude",
        restrictCollections: [ "_users", "_graphs", "foo" ]
      });

  The HTTP API methods for fetching the replication inventory and for dumping collections
  also support the `includeSystem` control flag via a URL parameter.

* removed DEPRECATED replication methods:
  * `replication.logger.start()`
  * `replication.logger.stop()`
  * `replication.logger.properties()`
  * HTTP PUT `/_api/replication/logger-start`
  * HTTP PUT `/_api/replication/logger-stop`
  * HTTP GET `/_api/replication/logger-config`
  * HTTP PUT `/_api/replication/logger-config`

* fixed issue #1174, which was due to locking problems in distributed
  AQL execution

* improved cluster locking for AQL avoiding deadlocks

* use DistributeNode for modifying queries with REPLACE and UPDATE, if
  possible


v2.3.6 (2015-XX-XX)
-------------------

* fixed AQL subquery optimization that produced wrong result when multiple subqueries
  directly followed each other and and a directly following `LET` statement did refer
  to any but the first subquery.


v2.3.5 (2015-01-16)
-------------------

* fixed intermittent 404 errors in Foxx apps after mounting or unmounting apps

* fixed issue #1200: Expansion operator results in "Cannot call method 'forEach' of null"

* fixed issue #1199: Cannot unlink root node of plan


v2.3.4 (2014-12-23)
-------------------

* fixed cerberus path for MyArangoDB


v2.3.3 (2014-12-17)
-------------------

* fixed error handling in instantiation of distributed AQL queries, this
  also fixes a bug in cluster startup with many servers

* issue #1185: parse non-fractional JSON numbers with exponent (e.g. `4e-261`)

* issue #1159: allow --server.request-timeout and --server.connect-timeout of 0


v2.3.2 (2014-12-09)
-------------------

* fixed issue #1177: Fix bug in the user app's storage

* fixed issue #1173: AQL Editor "Save current query" resets user password

* fixed missing makeDirectory when fetching a Foxx application from a zip file

* put in warning about default changed: fixed issue #1134: Change the default endpoint to localhost

* fixed issue #1163: invalid fullCount value returned from AQL

* fixed range operator precedence

* limit default maximum number of plans created by AQL optimizer to 256 (from 1024)

* make AQL optimizer not generate an extra plan if an index can be used, but modify
  existing plans in place

* fixed AQL cursor ttl (time-to-live) issue

  Any user-specified cursor ttl value was not honored since 2.3.0.

* fixed segfault in AQL query hash index setup with unknown shapes

* fixed memleaks

* added AQL optimizer rule for removing `INTO` from a `COLLECT` statement if not needed

* fixed issue #1131

  This change provides the `KEEP` clause for `COLLECT ... INTO`. The `KEEP` clause
  allows controlling which variables will be kept in the variable created by `INTO`.

* fixed issue #1147, must protect dispatcher ID for etcd

v2.3.1 (2014-11-28)
-------------------

* recreate password if missing during upgrade

* fixed issue #1126

* fixed non-working subquery index optimizations

* do not restrict summary of Foxx applications to 60 characters

* fixed display of "required" path parameters in Foxx application documentation

* added more optimizations of constants values in AQL FILTER conditions

* fixed invalid or-to-in optimization for FILTERs containing comparisons
  with boolean values

* fixed replication of `_graphs` collection

* added AQL list functions `PUSH`, `POP`, `UNSHIFT`, `SHIFT`, `REMOVE_VALUES`,
  `REMOVE_VALUE`, `REMOVE_NTH` and `APPEND`

* added AQL functions `CALL` and `APPLY` to dynamically call other functions

* fixed AQL optimizer cost estimation for LIMIT node

* prevent Foxx queues from permanently writing to the journal even when
  server is idle

* fixed AQL COLLECT statement with INTO clause, which copied more variables
  than v2.2 and thus lead to too much memory consumption.
  This deals with #1107.

* fixed AQL COLLECT statement, this concerned every COLLECT statement,
  only the first group had access to the values of the variables before
  the COLLECT statement. This deals with #1127.

* fixed some AQL internals, where sometimes too many items were
  fetched from upstream in the presence of a LIMIT clause. This should
  generally improve performance.


v2.3.0 (2014-11-18)
-------------------

* fixed syslog flags. `--log.syslog` is deprecated and setting it has no effect,
  `--log.facility` now works as described. Application name has been changed from
  `triagens` to `arangod`. It can be changed using `--log.application`. The syslog
  will only contain the actual log message. The datetime prefix is omitted.

* fixed deflate in SimpleHttpClient

* fixed issue #1104: edgeExamples broken or changed

* fixed issue #1103: Error while importing user queries

* fixed issue #1100: AQL: HAS() fails on doc[attribute_name]

* fixed issue #1098: runtime error when creating graph vertex

* hide system applications in **Applications** tab by default

  Display of system applications can be toggled by using the *system applications*
  toggle in the UI.

* added HTTP REST API for managing tasks (`/_api/tasks`)

* allow passing character lists as optional parameter to AQL functions `TRIM`,
  `LTRIM` and `RTRIM`

  These functions now support trimming using custom character lists. If no character
  lists are specified, all whitespace characters will be removed as previously:

      TRIM("  foobar\t \r\n ")         // "foobar"
      TRIM(";foo;bar;baz, ", "; ")     // "foo;bar;baz"

* added AQL string functions `LTRIM`, `RTRIM`, `FIND_FIRST`, `FIND_LAST`, `SPLIT`,
  `SUBSTITUTE`

* added AQL functions `ZIP`, `VALUES` and `PERCENTILE`

* made AQL functions `CONCAT` and `CONCAT_SEPARATOR` work with list arguments

* dynamically create extra dispatcher threads if required

* fixed issue #1097: schemas in the API docs no longer show required properties as optional


v2.3.0-beta2 (2014-11-08)
-------------------------

* front-end: new icons for uploading and downloading JSON documents into a collection

* front-end: fixed documents pagination css display error

* front-end: fixed flickering of the progress view

* front-end: fixed missing event for documents filter function

* front-end: jsoneditor: added CMD+Return (Mac) CTRL+Return (Linux/Win) shortkey for
  saving a document

* front-end: added information tooltip for uploading json documents.

* front-end: added database management view to the collapsed navigation menu

* front-end: added collection truncation feature

* fixed issue #1086: arangoimp: Odd errors if arguments are not given properly

* performance improvements for AQL queries that use JavaScript-based expressions
  internally

* added AQL geo functions `WITHIN_RECTANGLE` and `IS_IN_POLYGON`

* fixed non-working query results download in AQL editor of web interface

* removed debug print message in AQL editor query export routine

* fixed issue #1075: Aardvark: user name required even if auth is off #1075

  The fix for this prefills the username input field with the current user's
  account name if any and `root` (the default username) otherwise. Additionally,
  the tooltip text has been slightly adjusted.

* fixed issue #1069: Add 'raw' link to swagger ui so that the raw swagger
  json can easily be retrieved

  This adds a link to the Swagger API docs to an application's detail view in
  the **Applications** tab of the web interface. The link produces the Swagger
  JSON directly. If authentication is turned on, the link requires authentication,
  too.

* documentation updates


v2.3.0-beta1 (2014-11-01)
-------------------------

* added dedicated `NOT IN` operator for AQL

  Previously, a `NOT IN` was only achievable by writing a negated `IN` condition:

      FOR i IN ... FILTER ! (i IN [ 23, 42 ]) ...

  This can now alternatively be expressed more intuitively as follows:

      FOR i IN ... FILTER i NOT IN [ 23, 42 ] ...

* added alternative logical operator syntax for AQL

  Previously, the logical operators in AQL could only be written as:
  - `&&`: logical and
  - `||`: logical or
  - `!`: negation

  ArangoDB 2.3 introduces the alternative variants for these operators:
  - `AND`: logical and
  - `OR`: logical or
  - `NOT`: negation

  The new syntax is just an alternative to the old syntax, allowing easier
  migration from SQL. The old syntax is still fully supported and will be.

* improved output of `ArangoStatement.parse()` and POST `/_api/query`

  If an AQL query can be parsed without problems, The return value of
  `ArangoStatement.parse()` now contains an attribute `ast` with the abstract
  syntax tree of the query (before optimizations). Though this is an internal
  representation of the query and is subject to change, it can be used to inspect
  how ArangoDB interprets a given query.

* improved `ArangoStatement.explain()` and POST `/_api/explain`

  The commands for explaining AQL queries have been improved.

* added command-line option `--javascript.v8-contexts` to control the number of
  V8 contexts created in arangod.

  Previously, the number of V8 contexts was equal to the number of server threads
  (as specified by option `--server.threads`).

  However, it may be sensible to create different amounts of threads and V8
  contexts. If the option is not specified, the number of V8 contexts created
  will be equal to the number of server threads. Thus no change in configuration
  is required to keep the old behavior.

  If you are using the default config files or merge them with your local config
  files, please review if the default number of server threads is okay in your
  environment. Additionally you should verify that the number of V8 contexts
  created (as specified in option `--javascript.v8-contexts`) is okay.

* the number of server.threads specified is now the minimum of threads
  started. There are situation in which threads are waiting for results of
  distributed database servers. In this case the number of threads is
  dynamically increased.

* removed index type "bitarray"

  Bitarray indexes were only half-way documented and integrated in previous versions
  of ArangoDB so their benefit was limited. The support for bitarray indexes has
  thus been removed in ArangoDB 2.3. It is not possible to create indexes of type
  "bitarray" with ArangoDB 2.3.

  When a collection is opened that contains a bitarray index definition created
  with a previous version of ArangoDB, ArangoDB will ignore it and log the following
  warning:

      index type 'bitarray' is not supported in this version of ArangoDB and is ignored

  Future versions of ArangoDB may automatically remove such index definitions so the
  warnings will eventually disappear.

* removed internal "_admin/modules/flush" in order to fix requireApp

* added basic support for handling binary data in Foxx

  Requests with binary payload can be processed in Foxx applications by
  using the new method `res.rawBodyBuffer()`. This will return the unparsed request
  body as a Buffer object.

  There is now also the method `req.requestParts()` available in Foxx to retrieve
  the individual components of a multipart HTTP request.

  Buffer objects can now be used when setting the response body of any Foxx action.
  Additionally, `res.send()` has been added as a convenience method for returning
  strings, JSON objects or buffers from a Foxx action:

      res.send("<p>some HTML</p>");
      res.send({ success: true });
      res.send(new Buffer("some binary data"));

  The convenience method `res.sendFile()` can now be used to easily return the
  contents of a file from a Foxx action:

      res.sendFile(applicationContext.foxxFilename("image.png"));

  `fs.write` now accepts not only strings but also Buffer objects as second parameter:

      fs.write(filename, "some data");
      fs.write(filename, new Buffer("some binary data"));

  `fs.readBuffer` can be used to return the contents of a file in a Buffer object.

* improved performance of insertion into non-unique hash indexes significantly in case
  many duplicate keys are used in the index

* issue #1042: set time zone in log output

  the command-line option `--log.use-local-time` was added to print dates and times in
  the server-local timezone instead of UTC

* command-line options that require a boolean value now validate the
  value given on the command-line

  This prevents issues if no value is specified for an option that
  requires a boolean value. For example, the following command-line would
  have caused trouble in 2.2, because `--server.endpoint` would have been
  used as the value for the `--server.disable-authentication` options
  (which requires a boolean value):

      arangod --server.disable-authentication --server.endpoint tcp://127.0.0.1:8529 data

  In 2.3, running this command will fail with an error and requires to
  be modified to:

      arangod --server.disable-authentication true --server.endpoint tcp://127.0.0.1:8529 data

* improved performance of CSV import in arangoimp

* fixed issue #1027: Stack traces are off-by-one

* fixed issue #1026: Modules loaded in different files within the same app
  should refer to the same module

* fixed issue #1025: Traversal not as expected in undirected graph

* added a _relation function in the general-graph module.

  This deprecated _directedRelation and _undirectedRelation.
  ArangoDB does not offer any constraints for undirected edges
  which caused some confusion of users how undirected relations
  have to be handled. Relation now only supports directed relations
  and the user can actively simulate undirected relations.

* changed return value of Foxx.applicationContext#collectionName:

  Previously, the function could return invalid collection names because
  invalid characters were not replaced in the application name prefix, only
  in the collection name passed.

  Now, the function replaces invalid characters also in the application name
  prefix, which might to slightly different results for application names that
  contained any characters outside the ranges [a-z], [A-Z] and [0-9].

* prevent XSS in AQL editor and logs view

* integrated tutorial into ArangoShell and web interface

* added option `--backslash-escape` for arangoimp when running CSV file imports

* front-end: added download feature for (filtered) documents

* front-end: added download feature for the results of a user query

* front-end: added function to move documents to another collection

* front-end: added sort-by attribute to the documents filter

* front-end: added sorting feature to database, graph management and user management view.

* issue #989: front-end: Databases view not refreshing after deleting a database

* issue #991: front-end: Database search broken

* front-end: added infobox which shows more information about a document (_id, _rev, _key) or
  an edge (_id, _rev, _key, _from, _to). The from and to attributes are clickable and redirect
  to their document location.

* front-end: added edit-mode for deleting multiple documents at the same time.

* front-end: added delete button to the detailed document/edge view.

* front-end: added visual feedback for saving documents/edges inside the editor (error/success).

* front-end: added auto-focusing for the first input field in a modal.

* front-end: added validation for user input in a modal.

* front-end: user defined queries are now stored inside the database and are bound to the current
  user, instead of using the local storage functionality of the browsers. The outcome of this is
  that user defined queries are now independently usable from any device. Also queries can now be
  edited through the standard document editor of the front-end through the _users collection.

* front-end: added import and export functionality for user defined queries.

* front-end: added new keywords and functions to the aql-editor theme

* front-end: applied tile-style to the graph view

* front-end: now using the new graph api including multi-collection support

* front-end: foxx apps are now deletable

* front-end: foxx apps are now installable and updateable through github, if github is their
  origin.

* front-end: added foxx app version control. Multiple versions of a single foxx app are now
  installable and easy to manage and are also arranged in groups.

* front-end: the user-set filter of a collection is now stored until the user navigates to
  another collection.

* front-end: fetching and filtering of documents, statistics, and query operations are now
  handled with asynchronous ajax calls.

* front-end: added progress indicator if the front-end is waiting for a server operation.

* front-end: fixed wrong count of documents in the documents view of a collection.

* front-end: fixed unexpected styling of the manage db view and navigation.

* front-end: fixed wrong handling of select fields in a modal view.

* front-end: fixed wrong positioning of some tooltips.

* automatically call `toJSON` function of JavaScript objects (if present)
  when serializing them into database documents. This change allows
  storing JavaScript date objects in the database in a sensible manner.


v2.2.7 (2014-11-19)
-------------------

* fixed issue #998: Incorrect application URL for non-system Foxx apps

* fixed issue #1079: AQL editor: keyword WITH in UPDATE query is not highlighted

* fix memory leak in cluster nodes

* fixed registration of AQL user-defined functions in Web UI (JS shell)

* fixed error display in Web UI for certain errors
  (now error message is printed instead of 'undefined')

* fixed issue #1059: bug in js module console

* fixed issue #1056: "fs": zip functions fail with passwords

* fixed issue #1063: Docs: measuring unit of --wal.logfile-size?

* fixed issue #1062: Docs: typo in 14.2 Example data


v2.2.6 (2014-10-20)
-------------------

* fixed issue #972: Compilation Issue

* fixed issue #743: temporary directories are now unique and one can read
  off the tool that created them, if empty, they are removed atexit

* Highly improved performance of all AQL GRAPH_* functions.

* Orphan collections in general graphs can now be found via GRAPH_VERTICES
  if either "any" or no direction is defined

* Fixed documentation for AQL function GRAPH_NEIGHBORS.
  The option "vertexCollectionRestriction" is meant to filter the target
  vertices only, and should not filter the path.

* Fixed a bug in GRAPH_NEIGHBORS which enforced only empty results
  under certain conditions


v2.2.5 (2014-10-09)
-------------------

* fixed issue #961: allow non-JSON values in undocument request bodies

* fixed issue 1028: libicu is now statically linked

* fixed cached lookups of collections on the server, which may have caused spurious
  problems after collection rename operations


v2.2.4 (2014-10-01)
-------------------

* fixed accessing `_from` and `_to` attributes in `collection.byExample` and
  `collection.firstExample`

  These internal attributes were not handled properly in the mentioned functions, so
  searching for them did not always produce documents

* fixed issue #1030: arangoimp 2.2.3 crashing, not logging on large Windows CSV file

* fixed issue #1025: Traversal not as expected in undirected graph

* fixed issue #1020

  This requires re-introducing the startup option `--database.force-sync-properties`.

  This option can again be used to force fsyncs of collection, index and database properties
  stored as JSON strings on disk in files named `parameter.json`. Syncing these files after
  a write may be necessary if the underlying storage does not sync file contents by itself
  in a "sensible" amount of time after a file has been written and closed.

  The default value is `true` so collection, index and database properties will always be
  synced to disk immediately. This affects creating, renaming and dropping collections as
  well as creating and dropping databases and indexes. Each of these operations will perform
  an additional fsync on the `parameter.json` file if the option is set to `true`.

  It might be sensible to set this option to `false` for workloads that create and drop a
  lot of collections (e.g. test runs).

  Document operations such as creating, updating and dropping documents are not affected
  by this option.

* fixed issue #1016: AQL editor bug

* fixed issue #1014: WITHIN function returns wrong distance

* fixed AQL shortest path calculation in function `GRAPH_SHORTEST_PATH` to return
  complete vertex objects instead of just vertex ids

* allow changing of attributes of documents stored in server-side JavaScript variables

  Previously, the following did not work:

      var doc = db.collection.document(key);
      doc._key = "abc"; // overwriting internal attributes not supported
      doc.value = 123;  // overwriting existing attributes not supported

  Now, modifying documents stored in server-side variables (e.g. `doc` in the above case)
  is supported. Modifying the variables will not update the documents in the database,
  but will modify the JavaScript object (which can be written back to the database using
  `db.collection.update` or `db.collection.replace`)

* fixed issue #997: arangoimp apparently doesn't support files >2gig on Windows

  large file support (requires using `_stat64` instead of `stat`) is now supported on
  Windows


v2.2.3 (2014-09-02)
-------------------

* added `around` for Foxx controller

* added `type` option for HTTP API `GET /_api/document?collection=...`

  This allows controlling the type of results to be returned. By default, paths to
  documents will be returned, e.g.

      [
        `/_api/document/test/mykey1`,
        `/_api/document/test/mykey2`,
        ...
      ]

  To return a list of document ids instead of paths, the `type` URL parameter can be
  set to `id`:

      [
        `test/mykey1`,
        `test/mykey2`,
        ...
      ]

  To return a list of document keys only, the `type` URL parameter can be set to `key`:

      [
        `mykey1`,
        `mykey2`,
        ...
      ]


* properly capitalize HTTP response header field names in case the `x-arango-async`
  HTTP header was used in a request.

* fixed several documentation issues

* speedup for several general-graph functions, AQL functions starting with `GRAPH_`
  and traversals


v2.2.2 (2014-08-08)
-------------------

* allow storing non-reserved attribute names starting with an underscore

  Previous versions of ArangoDB parsed away all attribute names that started with an
  underscore (e.g. `_test', '_foo', `_bar`) on all levels of a document (root level
  and sub-attribute levels). While this behavior was documented, it was unintuitive and
  prevented storing documents inside other documents, e.g.:

      {
        "_key" : "foo",
        "_type" : "mydoc",
        "references" : [
          {
            "_key" : "something",
            "_rev" : "...",
            "value" : 1
          },
          {
            "_key" : "something else",
            "_rev" : "...",
            "value" : 2
          }
        ]
      }

  In the above example, previous versions of ArangoDB removed all attributes and
  sub-attributes that started with underscores, meaning the embedded documents would lose
  some of their attributes. 2.2.2 should preserve such attributes, and will also allow
  storing user-defined attribute names on the top-level even if they start with underscores
  (such as `_type` in the above example).

* fix conversion of JavaScript String, Number and Boolean objects to JSON.

  Objects created in JavaScript using `new Number(...)`, `new String(...)`, or
  `new Boolean(...)` were not converted to JSON correctly.

* fixed a race condition on task registration (i.e. `require("org/arangodb/tasks").register()`)

  this race condition led to undefined behavior when a just-created task with no offset and
  no period was instantly executed and deleted by the task scheduler, before the `register`
  function returned to the caller.

* changed run-tests.sh to execute all suitable tests.

* switch to new version of gyp

* fixed upgrade button


v2.2.1 (2014-07-24)
-------------------

* fixed hanging write-ahead log recovery for certain cases that involved dropping
  databases

* fixed issue with --check-version: when creating a new database the check failed

* issue #947 Foxx applicationContext missing some properties

* fixed issue with --check-version: when creating a new database the check failed

* added startup option `--wal.suppress-shape-information`

  Setting this option to `true` will reduce memory and disk space usage and require
  less CPU time when modifying documents or edges. It should therefore be turned on
  for standalone ArangoDB servers. However, for servers that are used as replication
  masters, setting this option to `true` will effectively disable the usage of the
  write-ahead log for replication, so it should be set to `false` for any replication
  master servers.

  The default value for this option is `false`.

* added optional `ttl` attribute to specify result cursor expiration for HTTP API method
  `POST /_api/cursor`

  The `ttl` attribute can be used to prevent cursor results from timing out too early.

* issue #947: Foxx applicationContext missing some properties

* (reported by Christian Neubauer):

  The problem was that in Google's V8, signed and unsigned chars are not always declared cleanly.
  so we need to force v8 to compile with forced signed chars which is done by the Flag:
    -fsigned-char
  at least it is enough to follow the instructions of compiling arango on rasperry
  and add "CFLAGS='-fsigned-char'" to the make command of V8 and remove the armv7=0

* Fixed a bug with the replication client. In the case of single document
  transactions the collection was not write locked.


v2.2.0 (2014-07-10)
-------------------

* The replication methods `logger.start`, `logger.stop` and `logger.properties` are
  no-ops in ArangoDB 2.2 as there is no separate replication logger anymore. Data changes
  are logged into the write-ahead log in ArangoDB 2.2, and not separately by the
  replication logger. The replication logger object is still there in ArangoDB 2.2 to
  ensure backwards-compatibility, however, logging cannot be started, stopped or
  configured anymore. Using any of these methods will do nothing.

  This also affects the following HTTP API methods:
  - `PUT /_api/replication/logger-start`
  - `PUT /_api/replication/logger-stop`
  - `GET /_api/replication/logger-config`
  - `PUT /_api/replication/logger-config`

  Using any of these methods is discouraged from now on as they will be removed in
  future versions of ArangoDB.

* INCOMPATIBLE CHANGE: replication of transactions has changed. Previously, transactions
  were logged on a master in one big block and shipped to a slave in one block, too.
  Now transactions will be logged and replicated as separate entries, allowing transactions
  to be bigger and also ensure replication progress.

  This change also affects the behavior of the `stop` method of the replication applier.
  If the replication applier is now stopped manually using the `stop` method and later
  restarted using the `start` method, any transactions that were unfinished at the
  point of stopping will be aborted on a slave, even if they later commit on the master.

  In ArangoDB 2.2, stopping the replication applier manually should be avoided unless the
  goal is to stop replication permanently or to do a full resync with the master anyway.
  If the replication applier still must be stopped, it should be made sure that the
  slave has fetched and applied all pending operations from a master, and that no
  extra transactions are started on the master before the `stop` command on the slave
  is executed.

  Replication of transactions in ArangoDB 2.2 might also lock the involved collections on
  the slave while a transaction is either committed or aborted on the master and the
  change has been replicated to the slave. This change in behavior may be important for
  slave servers that are used for read-scaling. In order to avoid long lasting collection
  locks on the slave, transactions should be kept small.

  The `_replication` system collection is not used anymore in ArangoDB 2.2 and its usage is
  discouraged.

* INCOMPATIBLE CHANGE: the figures reported by the `collection.figures` method
  now only reflect documents and data contained in the journals and datafiles of
  collections. Documents or deletions contained only in the write-ahead log will
  not influence collection figures until the write-ahead log garbage collection
  kicks in. The figures for a collection might therefore underreport the total
  resource usage of a collection.

  Additionally, the attributes `lastTick` and `uncollectedLogfileEntries` have been
  added to the result of the `figures` operation and the HTTP API method
  `PUT /_api/collection/figures`

* added `insert` method as an alias for `save`. Documents can now be inserted into
  a collection using either method:

      db.test.save({ foo: "bar" });
      db.test.insert({ foo: "bar" });

* added support for data-modification AQL queries

* added AQL keywords `INSERT`, `UPDATE`, `REPLACE` and `REMOVE` (and `WITH`) to
  support data-modification AQL queries.

  Unquoted usage of these keywords for attribute names in AQL queries will likely
  fail in ArangoDB 2.2. If any such attribute name needs to be used in a query, it
  should be enclosed in backticks to indicate the usage of a literal attribute
  name.

  For example, the following query will fail in ArangoDB 2.2 with a parse error:

      FOR i IN foo RETURN i.remove

  and needs to be rewritten like this:

      FOR i IN foo RETURN i.`remove`

* disallow storing of JavaScript objects that contain JavaScript native objects
  of type `Date`, `Function`, `RegExp` or `External`, e.g.

      db.test.save({ foo: /bar/ });
      db.test.save({ foo: new Date() });

  will now print

      Error: <data> cannot be converted into JSON shape: could not shape document

  Previously, objects of these types were silently converted into an empty object
  (i.e. `{ }`).

  To store such objects in a collection, explicitly convert them into strings
  like this:

      db.test.save({ foo: String(/bar/) });
      db.test.save({ foo: String(new Date()) });

* The replication methods `logger.start`, `logger.stop` and `logger.properties` are
  no-ops in ArangoDB 2.2 as there is no separate replication logger anymore. Data changes
  are logged into the write-ahead log in ArangoDB 2.2, and not separately by the
  replication logger. The replication logger object is still there in ArangoDB 2.2 to
  ensure backwards-compatibility, however, logging cannot be started, stopped or
  configured anymore. Using any of these methods will do nothing.

  This also affects the following HTTP API methods:
  - `PUT /_api/replication/logger-start`
  - `PUT /_api/replication/logger-stop`
  - `GET /_api/replication/logger-config`
  - `PUT /_api/replication/logger-config`

  Using any of these methods is discouraged from now on as they will be removed in
  future versions of ArangoDB.

* INCOMPATIBLE CHANGE: replication of transactions has changed. Previously, transactions
  were logged on a master in one big block and shipped to a slave in one block, too.
  Now transactions will be logged and replicated as separate entries, allowing transactions
  to be bigger and also ensure replication progress.

  This change also affects the behavior of the `stop` method of the replication applier.
  If the replication applier is now stopped manually using the `stop` method and later
  restarted using the `start` method, any transactions that were unfinished at the
  point of stopping will be aborted on a slave, even if they later commit on the master.

  In ArangoDB 2.2, stopping the replication applier manually should be avoided unless the
  goal is to stop replication permanently or to do a full resync with the master anyway.
  If the replication applier still must be stopped, it should be made sure that the
  slave has fetched and applied all pending operations from a master, and that no
  extra transactions are started on the master before the `stop` command on the slave
  is executed.

  Replication of transactions in ArangoDB 2.2 might also lock the involved collections on
  the slave while a transaction is either committed or aborted on the master and the
  change has been replicated to the slave. This change in behavior may be important for
  slave servers that are used for read-scaling. In order to avoid long lasting collection
  locks on the slave, transactions should be kept small.

  The `_replication` system collection is not used anymore in ArangoDB 2.2 and its usage is
  discouraged.

* INCOMPATIBLE CHANGE: the figures reported by the `collection.figures` method
  now only reflect documents and data contained in the journals and datafiles of
  collections. Documents or deletions contained only in the write-ahead log will
  not influence collection figures until the write-ahead log garbage collection
  kicks in. The figures for a collection might therefore underreport the total
  resource usage of a collection.

  Additionally, the attributes `lastTick` and `uncollectedLogfileEntries` have been
  added to the result of the `figures` operation and the HTTP API method
  `PUT /_api/collection/figures`

* added `insert` method as an alias for `save`. Documents can now be inserted into
  a collection using either method:

      db.test.save({ foo: "bar" });
      db.test.insert({ foo: "bar" });

* added support for data-modification AQL queries

* added AQL keywords `INSERT`, `UPDATE`, `REPLACE` and `REMOVE` (and `WITH`) to
  support data-modification AQL queries.

  Unquoted usage of these keywords for attribute names in AQL queries will likely
  fail in ArangoDB 2.2. If any such attribute name needs to be used in a query, it
  should be enclosed in backticks to indicate the usage of a literal attribute
  name.

  For example, the following query will fail in ArangoDB 2.2 with a parse error:

      FOR i IN foo RETURN i.remove

  and needs to be rewritten like this:

      FOR i IN foo RETURN i.`remove`

* disallow storing of JavaScript objects that contain JavaScript native objects
  of type `Date`, `Function`, `RegExp` or `External`, e.g.

      db.test.save({ foo: /bar/ });
      db.test.save({ foo: new Date() });

  will now print

      Error: <data> cannot be converted into JSON shape: could not shape document

  Previously, objects of these types were silently converted into an empty object
  (i.e. `{ }`).

  To store such objects in a collection, explicitly convert them into strings
  like this:

      db.test.save({ foo: String(/bar/) });
      db.test.save({ foo: String(new Date()) });

* honor startup option `--server.disable-statistics` when deciding whether or not
  to start periodic statistics collection jobs

  Previously, the statistics collection jobs were started even if the server was
  started with the `--server.disable-statistics` flag being set to `true`

* removed startup option `--random.no-seed`

  This option had no effect in previous versions of ArangoDB and was thus removed.

* removed startup option `--database.remove-on-drop`

  This option was used for debugging only.

* removed startup option `--database.force-sync-properties`

  This option is now superfluous as collection properties are now stored in the
  write-ahead log.

* introduced write-ahead log

  All write operations in an ArangoDB server instance are automatically logged
  to the server's write-ahead log. The write-ahead log is a set of append-only
  logfiles, and it is used in case of a crash recovery and for replication.
  Data from the write-ahead log will eventually be moved into the journals or
  datafiles of collections, allowing the server to remove older write-ahead log
  logfiles. Figures of collections will be updated when data are moved from the
  write-ahead log into the journals or datafiles of collections.

  Cross-collection transactions in ArangoDB should benefit considerably by this
  change, as less writes than in previous versions are required to ensure the data
  of multiple collections are atomically and durably committed. All data-modifying
  operations inside transactions (insert, update, remove) will write their
  operations into the write-ahead log directly, making transactions with multiple
  operations also require less physical memory than in previous versions of ArangoDB,
  that required all transaction data to fit into RAM.

  The `_trx` system collection is not used anymore in ArangoDB 2.2 and its usage is
  discouraged.

  The data in the write-ahead log can also be used in the replication context.
  The `_replication` collection that was used in previous versions of ArangoDB to
  store all changes on the server is not used anymore in ArangoDB 2.2. Instead,
  slaves can read from a master's write-ahead log to get informed about most
  recent changes. This removes the need to store data-modifying operations in
  both the actual place and the `_replication` collection.

* removed startup option `--server.disable-replication-logger`

  This option is superfluous in ArangoDB 2.2. There is no dedicated replication
  logger in ArangoDB 2.2. There is now always the write-ahead log, and it is also
  used as the server's replication log. Specifying the startup option
  `--server.disable-replication-logger` will do nothing in ArangoDB 2.2, but the
  option should not be used anymore as it might be removed in a future version.

* changed behavior of replication logger

  There is no dedicated replication logger in ArangoDB 2.2 as there is the
  write-ahead log now. The existing APIs for starting and stopping the replication
  logger still exist in ArangoDB 2.2 for downwards-compatibility, but calling
  the start or stop operations are no-ops in ArangoDB 2.2. When querying the
  replication logger status via the API, the server will always report that the
  replication logger is running. Configuring the replication logger is a no-op
  in ArangoDB 2.2, too. Changing the replication logger configuration has no
  effect. Instead, the write-ahead log configuration can be changed.

* removed MRuby integration for arangod

  ArangoDB had an experimental MRuby integration in some of the publish builds.
  This wasn't continuously developed, and so it has been removed in ArangoDB 2.2.

  This change has led to the following startup options being superfluous:

  - `--ruby.gc-interval`
  - `--ruby.action-directory`
  - `--ruby.modules-path`
  - `--ruby.startup-directory`

  Specifying these startup options will do nothing in ArangoDB 2.2, but the
  options should be avoided from now on as they might be removed in future versions.

* reclaim index memory when last document in collection is deleted

  Previously, deleting documents from a collection did not lead to index sizes being
  reduced. Instead, the already allocated index memory was re-used when a collection
  was refilled.

  Now, index memory for primary indexes and hash indexes is reclaimed instantly when
  the last document from a collection is removed.

* inlined and optimized functions in hash indexes

* added AQL TRANSLATE function

  This function can be used to perform lookups from static lists, e.g.

      LET countryNames = { US: "United States", UK: "United Kingdom", FR: "France" }
      RETURN TRANSLATE("FR", countryNames)

* fixed datafile debugger

* fixed check-version for empty directory

* moved try/catch block to the top of routing chain

* added mountedApp function for foxx-manager

* fixed issue #883: arango 2.1 - when starting multi-machine cluster, UI web
  does not change to cluster overview

* fixed dfdb: should not start any other V8 threads

* cleanup of version-check, added module org/arangodb/database-version,
  added --check-version option

* fixed issue #881: [2.1.0] Bombarded (every 10 sec or so) with
  "WARNING format string is corrupt" when in non-system DB Dashboard

* specialized primary index implementation to allow faster hash table
  rebuilding and reduce lookups in datafiles for the actual value of `_key`.

* issue #862: added `--overwrite` option to arangoimp

* removed number of property lookups for documents during AQL queries that
  access documents

* prevent buffering of long print results in arangosh's and arangod's print
  command

  this change will emit buffered intermediate print results and discard the
  output buffer to quickly deliver print results to the user, and to prevent
  constructing very large buffers for large results

* removed sorting of attribute names for use in a collection's shaper

  sorting attribute names was done on document insert to keep attributes
  of a collection in sorted order for faster comparisons. The sort order
  of attributes was only used in one particular and unlikely case, so it
  was removed. Collections with many different attribute names should
  benefit from this change by faster inserts and slightly less memory usage.

* fixed a bug in arangodump which got the collection name in _from and _to
  attributes of edges wrong (all were "_unknown")

* fixed a bug in arangorestore which did not recognize wrong _from and _to
  attributes of edges

* improved error detection and reporting in arangorestore


v2.1.1 (2014-06-06)
-------------------

* fixed dfdb: should not start any other V8 threads

* signature for collection functions was modified

  The basic change was the substitution of the input parameter of the
  function by an generic options object which can contain multiple
  option parameter of the function.
  Following functions were modified
  remove
  removeBySample
  replace
  replaceBySample
  update
  updateBySample

  Old signature is yet supported but it will be removed in future versions

v2.1.0 (2014-05-29)
-------------------

* implemented upgrade procedure for clusters

* fixed communication issue with agency which prevented reconnect
  after an agent failure

* fixed cluster dashboard in the case that one but not all servers
  in the cluster are down

* fixed a bug with coordinators creating local database objects
  in the wrong order (_system needs to be done first)

* improved cluster dashboard


v2.1.0-rc2 (2014-05-25)
-----------------------

* fixed issue #864: Inconsistent behavior of AQL REVERSE(list) function


v2.1.0-rc1 (XXXX-XX-XX)
-----------------------

* added server-side periodic task management functions:

  - require("org/arangodb/tasks").register(): registers a periodic task
  - require("org/arangodb/tasks").unregister(): unregisters and removes a
    periodic task
  - require("org/arangodb/tasks").get(): retrieves a specific tasks or all
    existing tasks

  the previous undocumented function `internal.definePeriodic` is now
  deprecated and will be removed in a future release.

* decrease the size of some seldom used system collections on creation.

  This will make these collections use less disk space and mapped memory.

* added AQL date functions

* added AQL FLATTEN() list function

* added index memory statistics to `db.<collection>.figures()` function

  The `figures` function will now return a sub-document `indexes`, which lists
  the number of indexes in the `count` sub-attribute, and the total memory
  usage of the indexes in bytes in the `size` sub-attribute.

* added AQL CURRENT_DATABASE() function

  This function returns the current database's name.

* added AQL CURRENT_USER() function

  This function returns the current user from an AQL query. The current user is the
  username that was specified in the `Authorization` HTTP header of the request. If
  authentication is turned off or the query was executed outside a request context,
  the function will return `null`.

* fixed issue #796: Searching with newline chars broken?

  fixed slightly different handling of backslash escape characters in a few
  AQL functions. Now handling of escape sequences should be consistent, and
  searching for newline characters should work the same everywhere

* added OpenSSL version check for configure

  It will report all OpenSSL versions < 1.0.1g as being too old.
  `configure` will only complain about an outdated OpenSSL version but not stop.

* require C++ compiler support (requires g++ 4.8, clang++ 3.4 or Visual Studio 13)

* less string copying returning JSONified documents from ArangoDB, e.g. via
  HTTP GET `/_api/document/<collection>/<document>`

* issue #798: Lower case http headers from arango

  This change allows returning capitalized HTTP headers, e.g.
  `Content-Length` instead of `content-length`.
  The HTTP spec says that headers are case-insensitive, but
  in fact several clients rely on a specific case in response
  headers.
  This change will capitalize HTTP headers if the `X-Arango-Version`
  request header is sent by the client and contains a value of at
  least `20100` (for version 2.1). The default value for the
  compatibility can also be set at server start, using the
  `--server.default-api-compatibility` option.

* simplified usage of `db._createStatement()`

  Previously, the function could not be called with a query string parameter as
  follows:

      db._createStatement(queryString);

  Calling it as above resulted in an error because the function expected an
  object as its parameter. From now on, it's possible to call the function with
  just the query string.

* make ArangoDB not send back a `WWW-Authenticate` header to a client in case the
  client sends the `X-Omit-WWW-Authenticate` HTTP header.

  This is done to prevent browsers from showing their built-in HTTP authentication
  dialog for AJAX requests that require authentication.
  ArangoDB will still return an HTTP 401 (Unauthorized) if the request doesn't
  contain valid credentials, but it will omit the `WWW-Authenticate` header,
  allowing clients to bypass the browser's authentication dialog.

* added REST API method HTTP GET `/_api/job/job-id` to query the status of an
  async job without potentially fetching it from the list of done jobs

* fixed non-intuitive behavior in jobs API: previously, querying the status
  of an async job via the API HTTP PUT `/_api/job/job-id` removed a currently
  executing async job from the list of queryable jobs on the server.
  Now, when querying the result of an async job that is still executing,
  the job is kept in the list of queryable jobs so its result can be fetched
  by a subsequent request.

* use a new data structure for the edge index of an edge collection. This
  improves the performance for the creation of the edge index and in
  particular speeds up removal of edges in graphs. Note however that
  this change might change the order in which edges starting at
  or ending in a vertex are returned. However, this order was never
  guaranteed anyway and it is not sensible to guarantee any particular
  order.

* provide a size hint to edge and hash indexes when initially filling them
  this will lead to less re-allocations when populating these indexes

  this may speed up building indexes when opening an existing collection

* don't requeue identical context methods in V8 threads in case a method is
  already registered

* removed arangod command line option `--database.remove-on-compacted`

* export the sort attribute for graph traversals to the HTTP interface

* add support for arangodump/arangorestore for clusters


v2.0.8 (XXXX-XX-XX)
-------------------

* fixed too-busy iteration over skiplists

  Even when a skiplist query was restricted by a limit clause, the skiplist
  index was queried without the limit. this led to slower-than-necessary
  execution times.

* fixed timeout overflows on 32 bit systems

  this bug has led to problems when select was called with a high timeout
  value (2000+ seconds) on 32bit systems that don't have a forgiving select
  implementation. when the call was made on these systems, select failed
  so no data would be read or sent over the connection

  this might have affected some cluster-internal operations.

* fixed ETCD issues on 32 bit systems

  ETCD was non-functional on 32 bit systems at all. The first call to the
  watch API crashed it. This was because atomic operations worked on data
  structures that were not properly aligned on 32 bit systems.

* fixed issue #848: db.someEdgeCollection.inEdge does not return correct
  value when called the 2nd time after a .save to the edge collection


v2.0.7 (2014-05-05)
-------------------

* issue #839: Foxx Manager missing "unfetch"

* fixed a race condition at startup

  this fixes undefined behavior in case the logger was involved directly at
  startup, before the logger initialization code was called. This should have
  occurred only for code that was executed before the invocation of main(),
  e.g. during ctor calls of statically defined objects.


v2.0.6 (2014-04-22)
-------------------

* fixed issue #835: arangosh doesn't show correct database name



v2.0.5 (2014-04-21)
-------------------

* Fixed a caching problem in IE JS Shell

* added cancelation for async jobs

* upgraded to new gyp for V8

* new Windows installer


v2.0.4 (2014-04-14)
-------------------

* fixed cluster authentication front-end issues for Firefox and IE, there are
  still problems with Chrome


v2.0.3 (2014-04-14)
-------------------

* fixed AQL optimizer bug

* fixed front-end issues

* added password change dialog


v2.0.2 (2014-04-06)
-------------------

* during cluster startup, do not log (somewhat expected) connection errors with
  log level error, but with log level info

* fixed dashboard modals

* fixed connection check for cluster planning front end: firefox does
  not support async:false

* document how to persist a cluster plan in order to relaunch an existing
  cluster later


v2.0.1 (2014-03-31)
-------------------

* make ArangoDB not send back a `WWW-Authenticate` header to a client in case the
  client sends the `X-Omit-WWW-Authenticate` HTTP header.

  This is done to prevent browsers from showing their built-in HTTP authentication
  dialog for AJAX requests that require authentication.
  ArangoDB will still return an HTTP 401 (Unauthorized) if the request doesn't
  contain valid credentials, but it will omit the `WWW-Authenticate` header,
  allowing clients to bypass the browser's authentication dialog.

* fixed isses in arango-dfdb:

  the dfdb was not able to unload certain system collections, so these couldn't be
  inspected with the dfdb sometimes. Additionally, it did not truncate corrupt
  markers from datafiles under some circumstances

* added `changePassword` attribute for users

* fixed non-working "save" button in collection edit view of web interface
  clicking the save button did nothing. one had to press enter in one of the input
  fields to send modified form data

* fixed V8 compile error on MacOS X

* prevent `body length: -9223372036854775808` being logged in development mode for
  some Foxx HTTP responses

* fixed several bugs in web interface dashboard

* fixed issue #783: coffee script not working in manifest file

* fixed issue #783: coffee script not working in manifest file

* fixed issue #781: Cant save current query from AQL editor ui

* bumped version in `X-Arango-Version` compatibility header sent by arangosh and other
  client tools from `1.5` to `2.0`.

* fixed startup options for arango-dfdb, added details option for arango-dfdb

* fixed display of missing error messages and codes in arangosh

* when creating a collection via the web interface, the collection type was always
  "document", regardless of the user's choice


v2.0.0 (2014-03-10)
-------------------

* first 2.0 release


v2.0.0-rc2 (2014-03-07)
-----------------------

* fixed cluster authorization


v2.0.0-rc1 (2014-02-28)
-----------------------

* added sharding :-)

* added collection._dbName attribute to query the name of the database from a collection

  more detailed documentation on the sharding and cluster features can be found in the user
  manual, section **Sharding**

* INCOMPATIBLE CHANGE: using complex values in AQL filter conditions with operators other
  than equality (e.g. >=, >, <=, <) will disable usage of skiplist indexes for filter
  evaluation.

  For example, the following queries will be affected by change:

      FOR doc IN docs FILTER doc.value < { foo: "bar" } RETURN doc
      FOR doc IN docs FILTER doc.value >= [ 1, 2, 3 ] RETURN doc

  The following queries will not be affected by the change:

      FOR doc IN docs FILTER doc.value == 1 RETURN doc
      FOR doc IN docs FILTER doc.value == "foo" RETURN doc
      FOR doc IN docs FILTER doc.value == [ 1, 2, 3 ] RETURN doc
      FOR doc IN docs FILTER doc.value == { foo: "bar" } RETURN doc

* INCOMPATIBLE CHANGE: removed undocumented method `collection.saveOrReplace`

  this feature was never advertised nor documented nor tested.

* INCOMPATIBLE CHANGE: removed undocumented REST API method `/_api/simple/BY-EXAMPLE-HASH`

  this feature was never advertised nor documented nor tested.

* added explicit startup parameter `--server.reuse-address`

  This flag can be used to control whether sockets should be acquired with the SO_REUSEADDR
  flag.

  Regardless of this setting, sockets on Windows are always acquired using the
  SO_EXCLUSIVEADDRUSE flag.

* removed undocumented REST API method GET `/_admin/database-name`

* added user validation API at POST `/_api/user/<username>`

* slightly improved users management API in `/_api/user`:

  Previously, when creating a new user via HTTP POST, the username needed to be
  passed in an attribute `username`. When users were returned via this API,
  the usernames were returned in an attribute named `user`. This was slightly
  confusing and was changed in 2.0 as follows:

  - when adding a user via HTTP POST, the username can be specified in an attribute
  `user`. If this attribute is not used, the API will look into the attribute `username`
  as before and use that value.
  - when users are returned via HTTP GET, the usernames are still returned in an
    attribute `user`.

  This change should be fully downwards-compatible with the previous version of the API.

* added AQL SLICE function to extract slices from lists

* made module loader more node compatible

* the startup option `--javascript.package-path` for arangosh is now deprecated and does
  nothing. Using it will not cause an error, but the option is ignored.

* added coffee script support

* Several UI improvements.

* Exchanged icons in the graphviewer toolbar

* always start networking and HTTP listeners when starting the server (even in
  console mode)

* allow vertex and edge filtering with user-defined functions in TRAVERSAL,
  TRAVERSAL_TREE and SHORTEST_PATH AQL functions:

      // using user-defined AQL functions for edge and vertex filtering
      RETURN TRAVERSAL(friends, friendrelations, "friends/john", "outbound", {
        followEdges: "myfunctions::checkedge",
        filterVertices: "myfunctions::checkvertex"
      })

      // using the following custom filter functions
      var aqlfunctions = require("org/arangodb/aql/functions");
      aqlfunctions.register("myfunctions::checkedge", function (config, vertex, edge, path) {
        return (edge.type !== 'dislikes'); // don't follow these edges
      }, false);

      aqlfunctions.register("myfunctions::checkvertex", function (config, vertex, path) {
        if (vertex.isDeleted || ! vertex.isActive) {
          return [ "prune", "exclude" ]; // exclude these and don't follow them
        }
        return [ ]; // include everything else
      }, false);

* fail if invalid `strategy`, `order` or `itemOrder` attribute values
  are passed to the AQL TRAVERSAL function. Omitting these attributes
  is not considered an error, but specifying an invalid value for any
  of these attributes will make an AQL query fail.

* issue #751: Create database through API should return HTTP status code 201

  By default, the server now returns HTTP 201 (created) when creating a new
  database successfully. To keep compatibility with older ArangoDB versions, the
  startup parameter `--server.default-api-compatibility` can be set to a value
  of `10400` to indicate API compatibility with ArangoDB 1.4. The compatibility
  can also be enforced by setting the `X-Arango-Version` HTTP header in a
  client request to this API on a per-request basis.

* allow direct access from the `db` object to collections whose names start
  with an underscore (e.g. db._users).

  Previously, access to such collections via the `db` object was possible from
  arangosh, but not from arangod (and thus Foxx and actions). The only way
  to access such collections from these places was via the `db._collection(<name>)`
  workaround.

* allow `\n` (as well as `\r\n`) as line terminator in batch requests sent to
  `/_api/batch` HTTP API.

* use `--data-binary` instead of `--data` parameter in generated cURL examples

* issue #703: Also show path of logfile for fm.config()

* issue #675: Dropping a collection used in "graph" module breaks the graph

* added "static" Graph.drop() method for graphs API

* fixed issue #695: arangosh server.password error

* use pretty-printing in `--console` mode by default

* simplified ArangoDB startup options

  Some startup options are now superfluous or their usage is simplified. The
  following options have been changed:

  * `--javascript.modules-path`: this option has been removed. The modules paths
    are determined by arangod and arangosh automatically based on the value of
    `--javascript.startup-directory`.

    If the option is set on startup, it is ignored so startup will not abort with
    an error `unrecognized option`.

  * `--javascript.action-directory`: this option has been removed. The actions
    directory is determined by arangod automatically based on the value of
    `--javascript.startup-directory`.

    If the option is set on startup, it is ignored so startup will not abort with
    an error `unrecognized option`.

  * `--javascript.package-path`: this option is still available but it is not
    required anymore to set the standard package paths (e.g. `js/npm`). arangod
    will automatically use this standard package path regardless of whether it
    was specified via the options.

    It is possible to use this option to add additional package paths to the
    standard value.

  Configuration files included with arangod are adjusted accordingly.

* layout of the graphs tab adapted to better fit with the other tabs

* database selection is moved to the bottom right corner of the web interface

* removed priority queue index type

  this feature was never advertised nor documented nor tested.

* display internal attributes in document source view of web interface

* removed separate shape collections

  When upgrading to ArangoDB 2.0, existing collections will be converted to include
  shapes and attribute markers in the datafiles instead of using separate files for
  shapes.

  When a collection is converted, existing shapes from the SHAPES directory will
  be written to a new datafile in the collection directory, and the SHAPES directory
  will be removed afterwards.

  This saves up to 2 MB of memory and disk space for each collection
  (savings are higher, the less different shapes there are in a collection).
  Additionally, one less file descriptor per opened collection will be used.

  When creating a new collection, the amount of sync calls may be reduced. The same
  may be true for documents with yet-unknown shapes. This may help performance
  in these cases.

* added AQL functions `NTH` and `POSITION`

* added signal handler for arangosh to save last command in more cases

* added extra prompt placeholders for arangosh:
  - `%e`: current endpoint
  - `%u`: current user

* added arangosh option `--javascript.gc-interval` to control amount of
  garbage collection performed by arangosh

* fixed issue #651: Allow addEdge() to take vertex ids in the JS library

* removed command-line option `--log.format`

  In previous versions, this option did not have an effect for most log messages, so
  it got removed.

* removed C++ logger implementation

  Logging inside ArangoDB is now done using the LOG_XXX() macros. The LOGGER_XXX()
  macros are gone.

* added collection status "loading"


v1.4.16 (XXXX-XX-XX)
--------------------

* fixed too eager datafile deletion

  this issue could have caused a crash when the compaction had marked datafiles as obsolete
  and they were removed while "old" temporary query results still pointed to the old datafile
  positions

* fixed issue #826: Replication fails when a collection's configuration changes


v1.4.15 (2014-04-19)
--------------------

* bugfix for AQL query optimizer

  the following type of query was too eagerly optimized, leading to errors in code-generation:

      LET a = (FOR i IN [] RETURN i) LET b = (FOR i IN [] RETURN i) RETURN 1

  the problem occurred when both lists in the subqueries were empty. In this case invalid code
  was generated and the query couldn't be executed.


v1.4.14 (2014-04-05)
--------------------

* fixed race conditions during shape / attribute insertion

  A race condition could have led to spurious `cannot find attribute #xx` or
  `cannot find shape #xx` (where xx is a number) warning messages being logged
  by the server. This happened when a new attribute was inserted and at the same
  time was queried by another thread.

  Also fixed a race condition that may have occurred when a thread tried to
  access the shapes / attributes hash tables while they were resized. In this
  cases, the shape / attribute may have been hashed to a wrong slot.

* fixed a memory barrier / cpu synchronization problem with libev, affecting
  Windows with Visual Studio 2013 (probably earlier versions are affected, too)

  The issue is described in detail here:
  http://lists.schmorp.de/pipermail/libev/2014q1/002318.html


v1.4.13 (2014-03-14)
--------------------

* added diagnostic output for Foxx application upload

* allow dump & restore from ArangoDB 1.4 with an ArangoDB 2.0 server

* allow startup options `temp-path` and `default-language` to be specified from the arangod
  configuration file and not only from the command line

* fixed too eager compaction

  The compaction will now wait for several seconds before trying to re-compact the same
  collection. Additionally, some other limits have been introduced for the compaction.


v1.4.12 (2014-03-05)
--------------------

* fixed display bug in web interface which caused the following problems:
  - documents were displayed in web interface as being empty
  - document attributes view displayed many attributes with content "undefined"
  - document source view displayed many attributes with name "TYPEOF" and value "undefined"
  - an alert popping up in the browser with message "Datatables warning..."

* re-introduced old-style read-write locks to supports Windows versions older than
  Windows 2008R2 and Windows 7. This should re-enable support for Windows Vista and
  Windows 2008.


v1.4.11 (2014-02-27)
--------------------

* added SHORTEST_PATH AQL function

  this calculates the shortest paths between two vertices, using the Dijkstra
  algorithm, employing a min-heap

  By default, ArangoDB does not know the distance between any two vertices and
  will use a default distance of 1. A custom distance function can be registered
  as an AQL user function to make the distance calculation use any document
  attributes or custom logic:

      RETURN SHORTEST_PATH(cities, motorways, "cities/CGN", "cities/MUC", "outbound", {
        paths: true,
        distance: "myfunctions::citydistance"
      })

      // using the following custom distance function
      var aqlfunctions = require("org/arangodb/aql/functions");
      aqlfunctions.register("myfunctions::distance", function (config, vertex1, vertex2, edge) {
        return Math.sqrt(Math.pow(vertex1.x - vertex2.x) + Math.pow(vertex1.y - vertex2.y));
      }, false);

* fixed bug in Graph.pathTo function

* fixed small memleak in AQL optimizer

* fixed access to potentially uninitialized variable when collection had a cap constraint


v1.4.10 (2014-02-21)
--------------------

* fixed graph constructor to allow graph with some parameter to be used

* added node.js "events" and "stream"

* updated npm packages

* added loading of .json file

* Fixed http return code in graph api with waitForSync parameter.

* Fixed documentation in graph, simple and index api.

* removed 2 tests due to change in ruby library.

* issue #756: set access-control-expose-headers on CORS response

  the following headers are now whitelisted by ArangoDB in CORS responses:
  - etag
  - content-encoding
  - content-length
  - location
  - server
  - x-arango-errors
  - x-arango-async-id


v1.4.9 (2014-02-07)
-------------------

* return a document's current etag in response header for HTTP HEAD requests on
  documents that return an HTTP 412 (precondition failed) error. This allows
  retrieving the document's current revision easily.

* added AQL function `SKIPLIST` to directly access skiplist indexes from AQL

  This is a shortcut method to use a skiplist index for retrieving specific documents in
  indexed order. The function capability is rather limited, but it may be used
  for several cases to speed up queries. The documents are returned in index order if
  only one condition is used.

      /* return all documents with mycollection.created > 12345678 */
      FOR doc IN SKIPLIST(mycollection, { created: [[ '>', 12345678 ]] })
        RETURN doc

      /* return first document with mycollection.created > 12345678 */
      FOR doc IN SKIPLIST(mycollection, { created: [[ '>', 12345678 ]] }, 0, 1)
        RETURN doc

      /* return all documents with mycollection.created between 12345678 and 123456790 */
      FOR doc IN SKIPLIST(mycollection, { created: [[ '>', 12345678 ], [ '<=', 123456790 ]] })
        RETURN doc

      /* return all documents with mycollection.a equal 1 and .b equal 2 */
      FOR doc IN SKIPLIST(mycollection, { a: [[ '==', 1 ]], b: [[ '==', 2 ]] })
        RETURN doc

  The function requires a skiplist index with the exact same attributes to
  be present on the specified collection. All attributes present in the skiplist
  index must be specified in the conditions specified for the `SKIPLIST` function.
  Attribute declaration order is important, too: attributes must be specified in the
  same order in the condition as they have been declared in the skiplist index.

* added command-line option `--server.disable-authentication-unix-sockets`

  with this option, authentication can be disabled for all requests coming
  in via UNIX domain sockets, enabling clients located on the same host as
  the ArangoDB server to connect without authentication.
  Other connections (e.g. TCP/IP) are not affected by this option.

  The default value for this option is `false`.
  Note: this option is only supported on platforms that support Unix domain
  sockets.

* call global arangod instance destructor on shutdown

* issue #755: TRAVERSAL does not use strategy, order and itemOrder options

  these options were not honored when configuring a traversal via the AQL
  TRAVERSAL function. Now, these options are used if specified.

* allow vertex and edge filtering with user-defined functions in TRAVERSAL,
  TRAVERSAL_TREE and SHORTEST_PATH AQL functions:

      // using user-defined AQL functions for edge and vertex filtering
      RETURN TRAVERSAL(friends, friendrelations, "friends/john", "outbound", {
        followEdges: "myfunctions::checkedge",
        filterVertices: "myfunctions::checkvertex"
      })

      // using the following custom filter functions
      var aqlfunctions = require("org/arangodb/aql/functions");
      aqlfunctions.register("myfunctions::checkedge", function (config, vertex, edge, path) {
        return (edge.type !== 'dislikes'); // don't follow these edges
      }, false);

      aqlfunctions.register("myfunctions::checkvertex", function (config, vertex, path) {
        if (vertex.isDeleted || ! vertex.isActive) {
          return [ "prune", "exclude" ]; // exclude these and don't follow them
        }
        return [ ]; // include everything else
      }, false);

* issue #748: add vertex filtering to AQL's TRAVERSAL[_TREE]() function


v1.4.8 (2014-01-31)
-------------------

* install foxx apps in the web interface

* fixed a segfault in the import API


v1.4.7 (2014-01-23)
-------------------

* issue #744: Add usage example arangoimp from Command line

* issue #738: added __dirname, __filename pseudo-globals. Fixes #733. (@by pluma)

* mount all Foxx applications in system apps directory on startup


v1.4.6 (2014-01-20)
-------------------

* issue #736: AQL function to parse collection and key from document handle

* added fm.rescan() method for Foxx-Manager

* fixed issue #734: foxx cookie and route problem

* added method `fm.configJson` for arangosh

* include `startupPath` in result of API `/_api/foxx/config`


v1.4.5 (2014-01-15)
-------------------

* fixed issue #726: Alternate Windows Install Method

* fixed issue #716: dpkg -P doesn't remove everything

* fixed bugs in description of HTTP API `_api/index`

* fixed issue #732: Rest API GET revision number

* added missing documentation for several methods in HTTP API `/_api/edge/...`

* fixed typos in description of HTTP API `_api/document`

* defer evaluation of AQL subqueries and logical operators (lazy evaluation)

* Updated font in WebFrontend, it now contains a version that renders properly on Windows

* generally allow function return values as call parameters to AQL functions

* fixed potential deadlock in global context method execution

* added override file "arangod.conf.local" (and co)


v1.4.4 (2013-12-24)
-------------------

* uid and gid are now set in the scripts, there is no longer a separate config file for
  arangod when started from a script

* foxx-manager is now an alias for arangosh

* arango-dfdb is now an alias for arangod, moved from bin to sbin

* changed from readline to linenoise for Windows

* added --install-service and --uninstall-service for Windows

* removed --daemon and --supervisor for Windows

* arangosh and arangod now uses the config-file which maps the binary name, i. e. if you
  rename arangosh to foxx-manager it will use the config file foxx-manager.conf

* fixed lock file for Windows

* fixed issue #711, #687: foxx-manager throws internal errors

* added `--server.ssl-protocol` option for client tools
  this allows connecting from arangosh, arangoimp, arangoimp etc. to an ArangoDB
  server that uses a non-default value for `--server.ssl-protocol`. The default
  value for the SSL protocol is 4 (TLSv1). If the server is configured to use a
  different protocol, it was not possible to connect to it with the client tools.

* added more detailed request statistics

  This adds the number of async-executed HTTP requests plus the number of HTTP
  requests per individual HTTP method type.

* added `--force` option for arangorestore
  this option allows continuing a restore operation even if the server reports errors
  in the middle of the restore operation

* better error reporting for arangorestore
  in case the server returned an HTTP error, arangorestore previously reported this
  error as `internal error` without any details only. Now server-side errors are
  reported by arangorestore with the server's error message

* include more system collections in dumps produced by arangodump
  previously some system collections were intentionally excluded from dumps, even if the
  dump was run with `--include-system-collections`. for example, the collections `_aal`,
  `_modules`, `_routing`, and `_users` were excluded. This makes sense in a replication
  context but not always in a dump context.
  When specifying `--include-system-collections`, arangodump will now include the above-
  mentioned collections in the dump, too. Some other system collections are still excluded
  even when the dump is run with `--include-system-collections`, for example `_replication`
  and `_trx`.

* fixed issue #701: ArangoStatement undefined in arangosh

* fixed typos in configuration files


v1.4.3 (2013-11-25)
-------------------

* fixed a segfault in the AQL optimizer, occurring when a constant non-list value was
  used on the right-hand side of an IN operator that had a collection attribute on the
  left-hand side

* issue #662:

  Fixed access violation errors (crashes) in the Windows version, occurring under some
  circumstances when accessing databases with multiple clients in parallel

* fixed issue #681: Problem with ArchLinux PKGBUILD configuration


v1.4.2 (2013-11-20)
-------------------

* fixed issue #669: Tiny documentation update

* ported Windows version to use native Windows API SRWLocks (slim read-write locks)
  and condition variables instead of homemade versions

  MSDN states the following about the compatibility of SRWLocks and Condition Variables:

      Minimum supported client:
      Windows Server 2008 [desktop apps | Windows Store apps]

      Minimum supported server:
      Windows Vista [desktop apps | Windows Store apps]

* fixed issue #662: ArangoDB on Windows hanging

  This fixes a deadlock issue that occurred on Windows when documents were written to
  a collection at the same time when some other thread tried to drop the collection.

* fixed file-based logging in Windows

  the logger complained on startup if the specified log file already existed

* fixed startup of server in daemon mode (`--daemon` startup option)

* fixed a segfault in the AQL optimizer

* issue #671: Method graph.measurement does not exist

* changed Windows condition variable implementation to use Windows native
  condition variables

  This is an attempt to fix spurious Windows hangs as described in issue #662.

* added documentation for JavaScript traversals

* added --code-page command-line option for Windows version of arangosh

* fixed a problem when creating edges via the web interface.

  The problem only occurred if a collection was created with type "document
  collection" via the web interface, and afterwards was dropped and re-created
  with type "edge collection". If the web interface page was not reloaded,
  the old collection type (document) was cached, making the subsequent creation
  of edges into the (seeming-to-be-document) collection fail.

  The fix is to not cache the collection type in the web interface. Users of
  an older version of the web interface can reload the collections page if they
  are affected.

* fixed a caching problem in arangosh: if a collection was created using the web
  interface, and then removed via arangosh, arangosh did not actually drop the
  collection due to caching.

  Because the `drop` operation was not carried out, this caused misleading error
  messages when trying to re-create the collection (e.g. `cannot create collection:
  duplicate name`).

* fixed ALT-introduced characters for arangosh console input on Windows

  The Windows readline port was not able to handle characters that are built
  using CTRL or ALT keys. Regular characters entered using the CTRL or ALT keys
  were silently swallowed and not passed to the terminal input handler.

  This did not seem to cause problems for the US keyboard layout, but was a
  severe issue for keyboard layouts that require the ALT (or ALT-GR) key to
  construct characters. For example, entering the character `{` with a German
  keyboard layout requires pressing ALT-GR + 9.

* fixed issue #665: Hash/skiplist combo madness bit my ass

  this fixes a problem with missing/non-deterministic rollbacks of inserts in
  case of a unique constraint violation into a collection with multiple secondary
  indexes (with at least one of them unique)

* fixed issue #664: ArangoDB installer on Windows requires drive c:

* partly fixed issue #662: ArangoDB on Windows hanging

  This fixes dropping databases on Windows. In previous 1.4 versions on Windows,
  one shape collection file was not unloaded and removed when dropping a database,
  leaving one directory and one shape collection file in the otherwise-dropped
  database directory.

* fixed issue #660: updated documentation on indexes


v1.4.1 (2013-11-08)
-------------------

* performance improvements for skip-list deletes


v1.4.1-rc1 (2013-11-07)
-----------------------

* fixed issue #635: Web-Interface should have a "Databases" Menu for Management

* fixed issue #624: Web-Interface is missing a Database selector

* fixed segfault in bitarray query

* fixed issue #656: Cannot create unique index through web interface

* fixed issue #654: bitarray index makes server down

* fixed issue #653: Slow query

* fixed issue #650: Randomness of any() should be improved

* made AQL `DOCUMENT()` function polymorphic and work with just one parameter.

  This allows using the `DOCUMENT` function like this:

      DOCUMENT('users/john')
      DOCUMENT([ 'users/john', 'users/amy' ])

  in addition to the existing use cases:

      DOCUMENT(users, 'users/john')
      DOCUMENT(users, 'john')
      DOCUMENT(users, [ 'users/john' ])
      DOCUMENT(users, [ 'users/john', 'users/amy' ])
      DOCUMENT(users, [ 'john', 'amy' ])

* simplified usage of ArangoDB batch API

  It is not necessary anymore to send the batch boundary in the HTTP `Content-Type`
  header. Previously, the batch API expected the client to send a Content-Type header
  of`multipart/form-data; boundary=<some boundary value>`. This is still supported in
  ArangoDB 2.0, but clients can now also omit this header. If the header is not
  present in a client request, ArangoDB will ignore the request content type and
  read the MIME boundary from the beginning of the request body.

  This also allows using the batch API with the Swagger "Try it out" feature (which is
  not too good at sending a different or even dynamic content-type request header).

* added API method GET `/_api/database/user`

  This returns the list of databases a specific user can see without changing the
  username/passwd.

* issue #424: Documentation about IDs needs to be upgraded


v1.4.0 (2013-10-29)
-------------------

* fixed issue #648: /batch API is missing from Web Interface API Documentation (Swagger)

* fixed issue #647: Icon tooltips missing

* fixed issue #646: index creation in web interface

* fixed issue #645: Allow jumping from edge to linked vertices

* merged PR for issue #643: Some minor corrections and a link to "Downloads"

* fixed issue #642: Completion of error handling

* fixed issue #639: compiling v1.4 on maverick produces warnings on -Wstrict-null-sentinel

* fixed issue #634: Web interface bug: Escape does not always propagate

* fixed issue #620: added startup option `--server.default-api-compatibility`

  This adds the following changes to the ArangoDB server and clients:
  - the server provides a new startup option `--server.default-api-compatibility`.
    This option can be used to determine the compatibility of (some) server API
    return values. The value for this parameter is a server version number,
    calculated as follows: `10000 * major + 100 * minor` (e.g. `10400` for ArangoDB
    1.3). The default value is `10400` (1.4), the minimum allowed value is `10300`
    (1.3).

    When setting this option to a value lower than the current server version,
    the server might respond with old-style results to "old" clients, increasing
    compatibility with "old" (non-up-to-date) clients.

  - the server will on each incoming request check for an HTTP header
    `x-arango-version`. Clients can optionally set this header to the API
    version number they support. For example, if a client sends the HTTP header
    `x-arango-version: 10300`, the server will pick this up and might send ArangoDB
    1.3-style responses in some situations.

    Setting either the startup parameter or using the HTTP header (or both) allows
    running "old" clients with newer versions of ArangoDB, without having to adjust
    the clients too much.

  - the `location` headers returned by the server for the APIs `/_api/document/...`
    and `/_api/collection/...` will have different values depending on the used API
    version. If the API compatibility is `10300`, the `location` headers returned
    will look like this:

        location: /_api/document/....

    whereas when an API compatibility of `10400` or higher is used, the `location`
    headers will look like this:

        location: /_db/<database name>/_api/document/...

  Please note that even in the presence of this, old API versions still may not
  be supported forever by the server.

* fixed issue #643: Some minor corrections and a link to "Downloads" by @frankmayer

* started issue #642: Completion of error handling

* fixed issue #639: compiling v1.4 on maverick produces warnings on
  -Wstrict-null-sentinel

* fixed issue #621: Standard Config needs to be fixed

* added function to manage indexes (web interface)

* improved server shutdown time by signaling shutdown to applicationserver,
  logging, cleanup and compactor threads

* added foxx-manager `replace` command

* added foxx-manager `installed` command (a more intuitive alias for `list`)

* fixed issue #617: Swagger API is missing '/_api/version'

* fixed issue #615: Swagger API: Some commands have no parameter entry forms

* fixed issue #614: API : Typo in : Request URL /_api/database/current

* fixed issue #609: Graph viz tool - different background color

* fixed issue #608: arangosh config files - eventually missing in the manual

* fixed issue #607: Admin interface: no core documentation

* fixed issue #603: Aardvark Foxx App Manager

* fixed a bug in type-mapping between AQL user functions and the AQL layer

  The bug caused errors like the following when working with collection documents
  in an AQL user function:

      TypeError: Cannot assign to read only property '_id' of #<ShapedJson>

* create less system collections when creating a new database

  This is achieved by deferring collection creation until the collections are actually
  needed by ArangoDB. The following collections are affected by the change:
  - `_fishbowl`
  - `_structures`


v1.4.0-beta2 (2013-10-14)
-------------------------

* fixed compaction on Windows

  The compaction on Windows did not ftruncate the cleaned datafiles to a smaller size.
  This has been fixed so not only the content of the files is cleaned but also files
  are re-created with potentially smaller sizes.

* only the following system collections will be excluded from replication from now on:
  - `_replication`
  - `_trx`
  - `_users`
  - `_aal`
  - `_fishbowl`
  - `_modules`
  - `_routing`

  Especially the following system collections will now be included in replication:
  - `_aqlfunctions`
  - `_graphs`

  In previous versions of ArangoDB, all system collections were excluded from the
  replication.

  The change also caused a change in the replication logger and applier:
  in previous versions of ArangoDB, only a collection's id was logged for an operation.
  This has not caused problems for non-system collections but for system collections
  there ids might differ. In addition to a collection id ArangoDB will now also log the
  name of a collection for each replication event.

  The replication applier will now look for the collection name attribute in logged
  events preferably.

* added database selection to arango-dfdb

* provide foxx-manager, arangodump, and arangorestore in Windows build

* ArangoDB 1.4 will refuse to start if option `--javascript.app-path` is not set.

* added startup option `--server.allow-method-override`

  This option can be set to allow overriding the HTTP request method in a request using
  one of the following custom headers:

  - x-http-method-override
  - x-http-method
  - x-method-override

  This allows bypassing proxies and tools that would otherwise just let certain types of
  requests pass. Enabling this option may impose a security risk, so it should only be
  used in very controlled environments.

  The default value for this option is `false` (no method overriding allowed).

* added "details" URL parameter for bulk import API

  Setting the `details` URL parameter to `true` in a call to POST `/_api/import` will make
  the import return details about non-imported documents in the `details` attribute. If
  `details` is `false` or omitted, no `details` attribute will be present in the response.
  This is the same behavior that previous ArangoDB versions exposed.

* added "complete" option for bulk import API

  Setting the `complete` URL parameter to `true` in a call to POST `/_api/import` will make
  the import completely fail if at least one of documents cannot be imported successfully.

  It defaults to `false`, which will make ArangoDB continue importing the other documents
  from the import even if some documents cannot be imported. This is the same behavior that
  previous ArangoDB versions exposed.

* added missing swagger documentation for `/_api/log`

* calling `/_api/logs` (or `/_admin/logs`) is only permitted from the `_system` database now.

  Calling this API method for/from other database will result in an HTTP 400.

' ported fix from https://github.com/novus/nvd3/commit/0894152def263b8dee60192f75f66700cea532cc

  This prevents JavaScript errors from occurring in Chrome when in the admin interface,
  section "Dashboard".

* show current database name in web interface (bottom right corner)

* added missing documentation for /_api/import in swagger API docs

* allow specification of database name for replication sync command replication applier

  This allows syncing from a master database with a different name than the slave database.

* issue #601: Show DB in prompt

  arangosh now displays the database name as part of the prompt by default.

  Can change the prompt by using the `--prompt` option, e.g.

      > arangosh --prompt "my db is named \"%d\"> "


v1.4.0-beta1 (2013-10-01)
-------------------------

* make the Foxx manager use per-database app directories

  Each database now has its own subdirectory for Foxx applications. Each database
  can thus use different Foxx applications if required. A Foxx app for a specific
  database resides in `<app-path>/databases/<database-name>/<app-name>`.

  System apps are shared between all databases. They reside in `<app-path>/system/<app-name>`.

* only trigger an engine reset in development mode for URLs starting with `/dev/`

  This prevents ArangoDB from reloading all Foxx applications when it is not
  actually necessary.

* changed error code from 10 (bad parameter) to 1232 (invalid key generator) for
  errors that are due to an invalid key generator specification when creating a new
  collection

* automatic detection of content-type / mime-type for Foxx assets based on filenames,
  added possibility to override auto detection

* added endpoint management API at `/_api/endpoint`

* changed HTTP return code of PUT `/_api/cursor` from 400 to 404 in case a
  non-existing cursor is referred to

* issue #360: added support for asynchronous requests

  Incoming HTTP requests with the headers `x-arango-async: true` or
  `x-arango-async: store` will be answered by the server instantly with a generic
  HTTP 202 (Accepted) response.

  The actual requests will be queued and processed by the server asynchronously,
  allowing the client to continue sending other requests without waiting for the
  server to process the actually requested operation.

  The exact point in time when a queued request is executed is undefined. If an
  error occurs during execution of an asynchronous request, the client will not
  be notified by the server.

  The maximum size of the asynchronous task queue can be controlled using the new
  option `--scheduler.maximal-queue-size`. If the queue contains this many number of
  tasks and a new asynchronous request comes in, the server will reject it with an
  HTTP 500 (internal server error) response.

  Results of incoming requests marked with header `x-arango-async: true` will be
  discarded by the server immediately. Clients have no way of accessing the result
  of such asynchronously executed request. This is just _fire and forget_.

  To later retrieve the result of an asynchronously executed request, clients can
  mark a request with the header `x-arango-async: keep`. This makes the server
  store the result of the request in memory until explicitly fetched by a client
  via the `/_api/job` API. The `/_api/job` API also provides methods for basic
  inspection of which pending or already finished requests there are on the server,
  plus ways for garbage collecting unneeded results.

* Added new option `--scheduler.maximal-queue-size`.

* issue #590: Manifest Lint

* added data dump and restore tools, arangodump and arangorestore.

  arangodump can be used to create a logical dump of an ArangoDB database, or
  just dedicated collections. It can be used to dump both a collection's structure
  (properties and indexes) and data (documents).

  arangorestore can be used to restore data from a dump created with arangodump.
  arangorestore currently does not re-create any indexes, and doesn't yet handle
  referenced documents in edges properly when doing just partial restores.
  This will be fixed until 1.4 stable.

* introduced `--server.database` option for arangosh, arangoimp, and arangob.

  The option allows these client tools to use a certain database for their actions.
  In arangosh, the current database can be switched at any time using the command

      db._useDatabase(<name>);

  When no database is specified, all client tools will assume they should use the
  default database `_system`. This is done for downwards-compatibility reasons.

* added basic multi database support (alpha)

  New databases can be created using the REST API POST `/_api/database` and the
  shell command `db._createDatabase(<name>)`.

  The default database in ArangoDB is called `_system`. This database is always
  present and cannot be deleted by the user. When an older version of ArangoDB is
  upgraded to 1.4, the previously only database will automatically become the
  `_system` database.

  New databases can be created with the above commands, and can be deleted with the
  REST API DELETE `/_api/database/<name>` or the shell command `db._dropDatabase(<name>);`.

  Deleting databases is still unstable in ArangoDB 1.4 alpha and might crash the
  server. This will be fixed until 1.4 stable.

  To access a specific database via the HTTP REST API, the `/_db/<name>/` prefix
  can be used in all URLs. ArangoDB will check if an incoming request starts with
  this prefix, and will automatically pick the database name from it. If the prefix
  is not there, ArangoDB will assume the request is made for the default database
  (`_system`). This is done for downwards-compatibility reasons.

  That means, the following URL pathnames are logically identical:

      /_api/document/mycollection/1234
      /_db/_system/document/mycollection/1234

  To access a different database (e.g. `test`), the URL pathname would look like this:

      /_db/test/document/mycollection/1234

  New databases can also be created and existing databases can only be dropped from
  within the default database (`_system`). It is not possible to drop the `_system`
  database itself.

  Cross-database operations are unintended and unsupported. The intention of the
  multi-database feature is to have the possibility to have a few databases managed
  by ArangoDB in parallel, but to only access one database at a time from a connection
  or a request.

  When accessing the web interface via the URL pathname `/_admin/html/` or `/_admin/aardvark`,
  the web interface for the default database (`_system`) will be displayed.
  To access the web interface for a different database, the database name can be
  put into the URLs as a prefix, e.g. `/_db/test/_admin/html` or
  `/_db/test/_admin/aardvark`.

  All internal request handlers and also all user-defined request handlers and actions
  (including Foxx) will only get to see the unprefixed URL pathnames (i.e. excluding
  any database name prefix). This is to ensure downwards-compatibility.

  To access the name of the requested database from any action (including Foxx), use
  use `req.database`.

  For example, when calling the URL `/myapp/myaction`, the content of `req.database`
  will be `_system` (the default database because no database got specified) and the
  content of `req.url` will be `/myapp/myaction`.

  When calling the URL `/_db/test/myapp/myaction`, the content of `req.database` will be
  `test`, and the content of `req.url` will still be `/myapp/myaction`.

* Foxx now excludes files starting with . (dot) when bundling assets

  This mitigates problems with editor swap files etc.

* made the web interface a Foxx application

  This change caused the files for the web interface to be moved from `html/admin` to
  `js/apps/aardvark` in the file system.

  The base URL for the admin interface changed from `_admin/html/index.html` to
  `_admin/aardvark/index.html`.

  The "old" redirection to `_admin/html/index.html` will now produce a 404 error.

  When starting ArangoDB with the `--upgrade` option, this will automatically be remedied
  by putting in a redirection from `/` to `/_admin/aardvark/index.html`, and from
  `/_admin/html/index.html` to `/_admin/aardvark/index.html`.

  This also obsoletes the following configuration (command-line) options:
  - `--server.admin-directory`
  - `--server.disable-admin-interface`

  when using these now obsolete options when the server is started, no error is produced
  for downwards-compatibility.

* changed User-Agent value sent by arangoimp, arangosh, and arangod from "VOC-Agent" to
  "ArangoDB"

* changed journal file creation behavior as follows:

  Previously, a journal file for a collection was always created when a collection was
  created. When a journal filled up and became full, the current journal was made a
  datafile, and a new (empty) journal was created automatically. There weren't many
  intended situations when a collection did not have at least one journal.

  This is changed now as follows:
  - when a collection is created, no journal file will be created automatically
  - when there is a write into a collection without a journal, the journal will be
    created lazily
  - when there is a write into a collection with a full journal, a new journal will
    be created automatically

  From the end user perspective, nothing should have changed, except that there is now
  less disk usage for empty collections. Disk usage of infrequently updated collections
  might also be reduced significantly by running the `rotate()` method of a collection,
  and not writing into a collection subsequently.

* added method `collection.rotate()`

  This allows premature rotation of a collection's current journal file into a (read-only)
  datafile. The purpose of using `rotate()` is to prematurely allow compaction (which is
  performed on datafiles only) on data, even if the journal was not filled up completely.

  Using `rotate()` may make sense in the following scenario:

      c = db._create("test");
      for (i = 0; i < 1000; ++i) {
        c.save(...); // insert lots of data here
      }

      ...
      c.truncate(); // collection is now empty
      // only data in datafiles will be compacted by following compaction runs
      // all data in the current journal would not be compacted

      // calling rotate will make the current journal a datafile, and thus make it
      // eligible for compaction
      c.rotate();

  Using `rotate()` may also be useful when data in a collection is known to not change
  in the immediate future. After having completed all write operations on a collection,
  performing a `rotate()` will reduce the size of the current journal to the actually
  required size (remember that journals are pre-allocated with a specific size) before
  making the journal a datafile. Thus `rotate()` may cause disk space savings, even if
  the datafiles does not qualify for compaction after rotation.

  Note: rotating the journal is asynchronous, so that the actual rotation may be executed
  after `rotate()` returns to the caller.

* changed compaction to merge small datafiles together (up to 3 datafiles are merged in
  a compaction run)

  In the regular case, this should leave less small datafiles stay around on disk and allow
  using less file descriptors in total.

* added AQL MINUS function

* added AQL UNION_DISTINCT function (more efficient than combination of `UNIQUE(UNION())`)

* updated mruby to 2013-08-22

* issue #587: Add db._create() in help for startup arangosh

* issue #586: Share a link on installation instructions in the User Manual

* issue #585: Bison 2.4 missing on Mac for custom build

* issue #584: Web interface images broken in devel

* issue #583: Small documentation update

* issue #581: Parameter binding for attributes

* issue #580: Small improvements (by @guidoreina)

* issue #577: Missing documentation for collection figures in implementor manual

* issue #576: Get disk usage for collections and graphs

  This extends the result of the REST API for /_api/collection/figures with
  the attributes `compactors.count`, `compactors.fileSize`, `shapefiles.count`,
  and `shapefiles.fileSize`.

* issue #575: installing devel version on mac (low prio)

* issue #574: Documentation (POST /_admin/routing/reload)

* issue #558: HTTP cursors, allow count to ignore LIMIT


v1.4.0-alpha1 (2013-08-02)
--------------------------

* added replication. check online manual for details.

* added server startup options `--server.disable-replication-logger` and
  `--server.disable-replication-applier`

* removed action deployment tool, this now handled with Foxx and its manager or
  by kaerus node utility

* fixed a server crash when using byExample / firstExample inside a transaction
  and the collection contained a usable hash/skiplist index for the example

* defineHttp now only expects a single context

* added collection detail dialog (web interface)

  Shows collection properties, figures (datafiles, journals, attributes, etc.)
  and indexes.

* added documents filter (web interface)

  Allows searching for documents based on attribute values. One or many filter
  conditions can be defined, using comparison operators such as '==', '<=', etc.

* improved AQL editor (web interface)

  Editor supports keyboard shortcuts (Submit, Undo, Redo, Select).
  Editor allows saving and reusing of user-defined queries.
  Added example queries to AQL editor.
  Added comment button.

* added document import (web interface)

  Allows upload of JSON-data from files. Files must have an extension of .json.

* added dashboard (web interface)

  Shows the status of replication and multiple system charts, e.g.
  Virtual Memory Size, Request Time, HTTP Connections etc.

* added API method `/_api/graph` to query all graphs with all properties.

* added example queries in web interface AQL editor

* added arango.reconnect(<host>) method for arangosh to dynamically switch server or
  user name

* added AQL range operator `..`

  The `..` operator can be used to easily iterate over a sequence of numeric
  values. It will produce a list of values in the defined range, with both bounding
  values included.

  Example:

      2010..2013

  will produce the following result:

      [ 2010, 2011, 2012, 2013 ]

* added AQL RANGE function

* added collection.first(count) and collection.last(count) document access functions

  These functions allow accessing the first or last n documents in a collection. The order
  is determined by document insertion/update time.

* added AQL INTERSECTION function

* INCOMPATIBLE CHANGE: changed AQL user function namespace resolution operator from `:` to `::`

  AQL user-defined functions were introduced in ArangoDB 1.3, and the namespace resolution
  operator for them was the single colon (`:`). A function call looked like this:

      RETURN mygroup:myfunc()

  The single colon caused an ambiguity in the AQL grammar, making it indistinguishable from
  named attributes or the ternary operator in some cases, e.g.

      { mygroup:myfunc ? mygroup:myfunc }

  The change of the namespace resolution operator from `:` to `::` fixes this ambiguity.

  Existing user functions in the database will be automatically fixed when starting ArangoDB
  1.4 with the `--upgrade` option. However, queries using user-defined functions need to be
  adjusted on the client side to use the new operator.

* allow multiple AQL LET declarations separated by comma, e.g.
  LET a = 1, b = 2, c = 3

* more useful AQL error messages

  The error position (line/column) is more clearly indicated for parse errors.
  Additionally, if a query references a collection that cannot be found, the error
  message will give a hint on the collection name

* changed return value for AQL `DOCUMENT` function in case document is not found

  Previously, when the AQL `DOCUMENT` function was called with the id of a document and
  the document could not be found, it returned `undefined`. This value is not part of the
  JSON type system and this has caused some problems.
  Starting with ArangoDB 1.4, the `DOCUMENT` function will return `null` if the document
  looked for cannot be found.

  In case the function is called with a list of documents, it will continue to return all
  found documents, and will not return `null` for non-found documents. This has not changed.

* added single line comments for AQL

  Single line comments can be started with a double forward slash: `//`.
  They end at the end of the line, or the end of the query string, whichever is first.

* fixed documentation issues #567, #568, #571.

* added collection.checksum(<withData>) method to calculate CRC checksums for
  collections

  This can be used to
  - check if data in a collection has changed
  - compare the contents of two collections on different ArangoDB instances

* issue #565: add description line to aal.listAvailable()

* fixed several out-of-memory situations when double freeing or invalid memory
  accesses could happen

* less msyncing during the creation of collections

  This is achieved by not syncing the initial (standard) markers in shapes collections.
  After all standard markers are written, the shapes collection will get synced.

* renamed command-line option `--log.filter` to `--log.source-filter` to avoid
  misunderstandings

* introduced new command-line option `--log.content-filter` to optionally restrict
  logging to just specific log messages (containing the filter string, case-sensitive).

  For example, to filter on just log entries which contain `ArangoDB`, use:

      --log.content-filter "ArangoDB"

* added optional command-line option `--log.requests-file` to log incoming HTTP
  requests to a file.

  When used, all HTTP requests will be logged to the specified file, containing the
  client IP address, HTTP method, requests URL, HTTP response code, and size of the
  response body.

* added a signal handler for SIGUSR1 signal:

  when ArangoDB receives this signal, it will respond all further incoming requests
  with an HTTP 503 (Service Unavailable) error. This will be the case until another
  SIGUSR1 signal is caught. This will make ArangoDB start serving requests regularly
  again. Note: this is not implemented on Windows.

* limited maximum request URI length to 16384 bytes:

  Incoming requests with longer request URIs will be responded to with an HTTP
  414 (Request-URI Too Long) error.

* require version 1.0 or 1.1 in HTTP version signature of requests sent by clients:

  Clients sending requests with a non-HTTP 1.0 or non-HTTP 1.1 version number will
  be served with an HTTP 505 (HTTP Version Not Supported) error.

* updated manual on indexes:

  using system attributes such as `_id`, `_key`, `_from`, `_to`, `_rev` in indexes is
  disallowed and will be rejected by the server. This was the case since ArangoDB 1.3,
  but was not properly documented.

* issue #563: can aal become a default object?

  aal is now a prefab object in arangosh

* prevent certain system collections from being renamed, dropped, or even unloaded.

  Which restrictions there are for which system collections may vary from release to
  release, but users should in general not try to modify system collections directly
  anyway.

  Note: there are no such restrictions for user-created collections.

* issue #559: added Foxx documentation to user manual

* added server startup option `--server.authenticate-system-only`. This option can be
  used to restrict the need for HTTP authentication to internal functionality and APIs,
  such as `/_api/*` and `/_admin/*`.
  Setting this option to `true` will thus force authentication for the ArangoDB APIs
  and the web interface, but allow unauthenticated requests for other URLs (including
  user defined actions and Foxx applications).
  The default value of this option is `false`, meaning that if authentication is turned
  on, authentication is still required for *all* incoming requests. Only by setting the
  option to `true` this restriction is lifted and authentication becomes required for
  URLs starting with `/_` only.

  Please note that authentication still needs to be enabled regularly by setting the
  `--server.disable-authentication` parameter to `false`. Otherwise no authentication
  will be required for any URLs as before.

* protect collections against unloading when there are still document barriers around.

* extended cap constraints to optionally limit the active data size in a collection to
  a specific number of bytes.

  The arguments for creating a cap constraint are now:
  `collection.ensureCapConstraint(<count>, <byteSize>);`

  It is supported to specify just a count as in ArangoDB 1.3 and before, to specify
  just a fileSize, or both. The first met constraint will trigger the automated
  document removal.

* added `db._exists(doc)` and `collection.exists(doc)` for easy document existence checks

* added API `/_api/current-database` to retrieve information about the database the
  client is currently connected to (note: the API `/_api/current-database` has been
  removed in the meantime. The functionality is accessible via `/_api/database/current`
  now).

* ensure a proper order of tick values in datafiles/journals/compactors.
  any new files written will have the _tick values of their markers in order. for
  older files, there are edge cases at the beginning and end of the datafiles when
  _tick values are not properly in order.

* prevent caching of static pages in PathHandler.
  whenever a static page is requested that is served by the general PathHandler, the
  server will respond to HTTP GET requests with a "Cache-Control: max-age=86400" header.

* added "doCompact" attribute when creating collections and to collection.properties().
  The attribute controls whether collection datafiles are compacted.

* changed the HTTP return code from 400 to 404 for some cases when there is a referral
  to a non-existing collection or document.

* introduced error code 1909 `too many iterations` that is thrown when graph traversals
  hit the `maxIterations` threshold.

* optionally limit traversals to a certain number of iterations
  the limitation can be achieved via the traversal API by setting the `maxIterations`
  attribute, and also via the AQL `TRAVERSAL` and `TRAVERSAL_TREE` functions by setting
  the same attribute. If traversals are not limited by the end user, a server-defined
  limit for `maxIterations` may be used to prevent server-side traversals from running
  endlessly.

* added graph traversal API at `/_api/traversal`

* added "API" link in web interface, pointing to REST API generated with Swagger

* moved "About" link in web interface into "links" menu

* allow incremental access to the documents in a collection from out of AQL
  this allows reading documents from a collection chunks when a full collection scan
  is required. memory usage might be must lower in this case and queries might finish
  earlier if there is an additional LIMIT statement

* changed AQL COLLECT to use a stable sort, so any previous SORT order is preserved

* issue #547: Javascript error in the web interface

* issue #550: Make AQL graph functions support key in addition to id

* issue #526: Unable to escape when an errorneous command is entered into the js shell

* issue #523: Graph and vertex methods for the javascript api

* issue #517: Foxx: Route parameters with capital letters fail

* issue #512: Binded Parameters for LIMIT


v1.3.3 (2013-08-01)
-------------------

* issue #570: updateFishbowl() fails once

* updated and fixed generated examples

* issue #559: added Foxx documentation to user manual

* added missing error reporting for errors that happened during import of edges


v1.3.2 (2013-06-21)
-------------------

* fixed memleak in internal.download()

* made the shape-collection journal size adaptive:
  if too big shapes come in, a shape journal will be created with a big-enough size
  automatically. the maximum size of a shape journal is still restricted, but to a
  very big value that should never be reached in practice.

* fixed a segfault that occurred when inserting documents with a shape size bigger
  than the default shape journal size (2MB)

* fixed a locking issue in collection.truncate()

* fixed value overflow in accumulated filesizes reported by collection.figures()

* issue #545: AQL FILTER unnecessary (?) loop

* issue #549: wrong return code with --daemon


v1.3.1 (2013-05-24)
-------------------

* removed currently unused _ids collection

* fixed usage of --temp-path in aranogd and arangosh

* issue #540: suppress return of temporary internal variables in AQL

* issue #530: ReferenceError: ArangoError is not a constructor

* issue #535: Problem with AQL user functions javascript API

* set --javascript.app-path for test execution to prevent startup error

* issue #532: Graph _edgesCache returns invalid data?

* issue #531: Arangod errors

* issue #529: Really weird transaction issue

* fixed usage of --temp-path in aranogd and arangosh


v1.3.0 (2013-05-10)
-------------------

* fixed problem on restart ("datafile-xxx is not sealed") when server was killed
  during a compaction run

* fixed leak when using cursors with very small batchSize

* issue #508: `unregistergroup` function not mentioned in http interface docs

* issue #507: GET /_api/aqlfunction returns code inside parentheses

* fixed issue #489: Bug in aal.install

* fixed issue 505: statistics not populated on MacOS


v1.3.0-rc1 (2013-04-24)
-----------------------

* updated documentation for 1.3.0

* added node modules and npm packages

* changed compaction to only compact datafiles with more at least 10% of dead
  documents (byte size-wise)

* issue #498: fixed reload of authentication info when using
  `require("org/arangodb/users").reload()`

* issue #495: Passing an empty array to create a document results in a
  "phantom" document

* added more precision for requests statistics figures

* added "sum" attribute for individual statistics results in statistics API
  at /_admin/statistics

* made "limit" an optional parameter in AQL function NEAR().
  limit can now be either omitted completely, or set to 0. If so, an internal
  default value (currently 100) will be applied for the limit.

* issue #481

* added "attributes.count" to output of `collection.figures()`
  this also affects the REST API /_api/collection/<name>/figures

* added IndexedPropertyGetter for ShapedJson objects

* added API for user-defined AQL functions

* issue #475: A better error message for deleting a non-existent graph

* issue #474: Web interface problems with the JS Shell

* added missing documentation for AQL UNION function

* added transaction support.
  This provides ACID transactions for ArangoDB. Transactions can be invoked
  using the `db._executeTransaction()` function, or the `/_api/transaction`
  REST API.

* switched to semantic versioning (at least for alpha & alpha naming)

* added saveOrReplace() for server-side JS

v1.3.alpha1 (2013-04-05)
------------------------

* cleanup of Module, Package, ArangoApp and modules "internal", "fs", "console"

* use Error instead of string in throw to allow stack-trace

* issue #454: error while creation of Collection

* make `collection.count()` not recalculate the number of documents on the fly, but
  use some internal document counters.

* issue #457: invalid string value in web interface

* make datafile id (datafile->_fid) identical to the numeric part of the filename.
  E.g. the datafile `journal-123456.db` will now have a datafile marker with the same
  fid (i.e. `123456`) instead of a different value. This change will only affect
  datafiles that are created with 1.3 and not any older files.
  The intention behind this change is to make datafile debugging easier.

* consistently discard document attributes with reserved names (system attributes)
  but without any known meaning, for example `_test`, `_foo`, ...

  Previously, these attributes were saved with the document regularly in some cases,
  but were discarded in other cases.
  Now these attributes are discarded consistently. "Real" system attributes such as
  `_key`, `_from`, `_to` are not affected and will work as before.

  Additionally, attributes with an empty name (``) are discarded when documents are
  saved.

  Though using reserved or empty attribute names in documents was not really and
  consistently supported in previous versions of ArangoDB, this change might cause
  an incompatibility for clients that rely on this feature.

* added server startup flag `--database.force-sync-properties` to force syncing of
  collection properties on collection creation, deletion and on property update.
  The default value is true to mimic the behavior of previous versions of ArangoDB.
  If set to false, collection properties are written to disk but no call to sync()
  is made.

* added detailed output of server version and components for REST APIs
  `/_admin/version` and `/_api/version`. To retrieve this extended information,
  call the REST APIs with URL parameter `details=true`.

* issue #443: For git-based builds include commit hash in version

* adjust startup log output to be more compact, less verbose

* set the required minimum number of file descriptors to 256.
  On server start, this number is enforced on systems that have rlimit. If the limit
  cannot be enforced, starting the server will fail.
  Note: 256 is considered to be the absolute minimum value. Depending on the use case
  for ArangoDB, a much higher number of file descriptors should be used.

  To avoid checking & potentially changing the number of maximum open files, use the
  startup option `--server.descriptors-minimum 0`

* fixed shapedjson to json conversion for special numeric values (NaN, +inf, -inf).
  Before, "NaN", "inf", or "-inf" were written into the JSONified output, but these
  values are not allowed in JSON. Now, "null" is written to the JSONified output as
  required.

* added AQL functions VARIANCE_POPULATION(), VARIANCE_SAMPLE(), STDDEV_POPULATION(),
  STDDEV_SAMPLE(), AVERAGE(), MEDIAN() to calculate statistical values for lists

* added AQL SQRT() function

* added AQL TRIM(), LEFT() and RIGHT() string functions

* fixed issue #436: GET /_api/document on edge

* make AQL REVERSE() and LENGTH() functions work on strings, too

* disabled DOT generation in `make doxygen`. this speeds up docs generation

* renamed startup option `--dispatcher.report-intervall` to `--dispatcher.report-interval`

* renamed startup option `--scheduler.report-intervall` to `--scheduler.report-interval`

* slightly changed output of REST API method /_admin/log.
  Previously, the log messages returned also contained the date and log level, now
  they will only contain the log message, and no date and log level information.
  This information can be re-created by API users from the `timestamp` and `level`
  attributes of the result.

* removed configure option `--enable-zone-debug`
  memory zone debugging is now automatically turned on when compiling with ArangoDB
  `--enable-maintainer-mode`

* removed configure option `--enable-arangob`
  arangob is now always included in the build


v1.2.3 (XXXX-XX-XX)
-------------------

* added optional parameter `edgexamples` for AQL function EDGES() and NEIGHBORS()

* added AQL function NEIGHBORS()

* added freebsd support

* fixed firstExample() query with `_id` and `_key` attributes

* issue triAGENS/ArangoDB-PHP#55: AQL optimizer may have mis-optimized duplicate
  filter statements with limit


v1.2.2 (2013-03-26)
-------------------

* fixed save of objects with common sub-objects

* issue #459: fulltext internal memory allocation didn't scale well
  This fix improves loading times for collections with fulltext indexes that have
  lots of equal words indexed.

* issue #212: auto-increment support

  The feature can be used by creating a collection with the extra `keyOptions`
  attribute as follows:

      db._create("mycollection", { keyOptions: { type: "autoincrement", offset: 1, increment: 10, allowUserKeys: true } });

  The `type` attribute will make sure the keys will be auto-generated if no
  `_key` attribute is specified for a document.

  The `allowUserKeys` attribute determines whether users might still supply own
  `_key` values with documents or if this is considered an error.

  The `increment` value determines the actual increment value, whereas the `offset`
  value can be used to seed to value sequence with a specific starting value.
  This will be useful later in a multi-master setup, when multiple servers can use
  different auto-increment seed values and thus generate non-conflicting auto-increment values.

  The default values currently are:

  - `allowUserKeys`: `true`
  - `offset`: `0`
  - `increment`: `1`

  The only other available key generator type currently is `traditional`.
  The `traditional` key generator will auto-generate keys in a fashion as ArangoDB
  always did (some increasing integer value, with a more or less unpredictable
  increment value).

  Note that for the `traditional` key generator there is only the option to disallow
  user-supplied keys and give the server the sole responsibility for key generation.
  This can be achieved by setting the `allowUserKeys` property to `false`.

  This change also introduces the following errors that API implementors may want to check
  the return values for:

  - 1222: `document key unexpected`: will be raised when a document is created with
    a `_key` attribute, but the underlying collection was set up with the `keyOptions`
    attribute `allowUserKeys: false`.

  - 1225: `out of keys`: will be raised when the auto-increment key generator runs
    out of keys. This may happen when the next key to be generated is 2^64 or higher.
    In practice, this will only happen if the values for `increment` or `offset` are
    not set appropriately, or if users are allowed to supply own keys, those keys
    are near the 2^64 threshold, and later the auto-increment feature kicks in and
    generates keys that cross that threshold.

    In practice it should not occur with proper configuration and proper usage of the
    collections.

  This change may also affect the following REST APIs:
  - POST `/_api/collection`: the server does now accept the optional `keyOptions`
    attribute in the second parameter
  - GET `/_api/collection/properties`: will return the `keyOptions` attribute as part
    of the collection's properties. The previous optional attribute `createOptions`
    is now gone.

* fixed `ArangoStatement.explain()` method with bind variables

* fixed misleading "cursor not found" error message in arangosh that occurred when
  `count()` was called for client-side cursors

* fixed handling of empty attribute names, which may have crashed the server under
  certain circumstances before

* fixed usage of invalid pointer in error message output when index description could
  not be opened


v1.2.1 (2013-03-14)
-------------------

* issue #444: please darken light color in arangosh

* issue #442: pls update post install info on osx

* fixed conversion of special double values (NaN, -inf, +inf) when converting from
  shapedjson to JSON

* fixed compaction of markers (location of _key was not updated correctly in memory,
  leading to _keys pointing to undefined memory after datafile rotation)

* fixed edge index key pointers to use document master pointer plus offset instead
  of direct _key address

* fixed case when server could not create any more journal or compactor files.
  Previously a wrong status code may have been returned, and not being able to create
  a new compactor file may have led to an infinite loop with error message
  "could not create compactor".

* fixed value truncation for numeric filename parts when renaming datafiles/journals


v1.2.0 (2013-03-01)
-------------------

* by default statistics are now switch off; in order to enable comment out
  the "disable-statistics = yes" line in "arangod.conf"

* fixed issue #435: csv parser skips data at buffer border

* added server startup option `--server.disable-statistics` to turn off statistics
  gathering without recompilation of ArangoDB.
  This partly addresses issue #432.

* fixed dropping of indexes without collection name, e.g.
  `db.xxx.dropIndex("123456");`
  Dropping an index like this failed with an assertion error.

* fixed issue #426: arangoimp should be able to import edges into edge collections

* fixed issue #425: In case of conflict ArangoDB returns HTTP 400 Bad request
  (with 1207 Error) instead of HTTP 409 Conflict

* fixed too greedy token consumption in AQL for negative values:
  e.g. in the statement `RETURN { a: 1 -2 }` the minus token was consumed as part
  of the value `-2`, and not interpreted as the binary arithmetic operator


v1.2.beta3 (2013-02-22)
-----------------------

* issue #427: ArangoDB Importer Manual has no navigation links (previous|home|next)

* issue #319: Documentation missing for Emergency console and incomplete for datafile debugger.

* issue #370: add documentation for reloadRouting and flushServerModules

* issue #393: added REST API for user management at /_api/user

* issue #393, #128: added simple cryptographic functions for user actions in module "crypto":
  * require("org/arangodb/crypto").md5()
  * require("org/arangodb/crypto").sha256()
  * require("org/arangodb/crypto").rand()

* added replaceByExample() Javascript and REST API method

* added updateByExample() Javascript and REST API method

* added optional "limit" parameter for removeByExample() Javascript and REST API method

* fixed issue #413

* updated bundled V8 version from 3.9.4 to 3.16.14.1
  Note: the Windows version used a more recent version (3.14.0.1) and was not updated.

* fixed issue #404: keep original request url in request object


v1.2.beta2 (2013-02-15)
-----------------------

* fixed issue #405: 1.2 compile warnings

* fixed issue #333: [debian] Group "arangodb" is not used when starting vie init.d script

* added optional parameter 'excludeSystem' to GET /_api/collection
  This parameter can be used to disable returning system collections in the list
  of all collections.

* added AQL functions KEEP() and UNSET()

* fixed issue #348: "HTTP Interface for Administration and Monitoring"
  documentation errors.

* fix stringification of specific positive int64 values. Stringification of int64
  values with the upper 32 bits cleared and the 33rd bit set were broken.

* issue #395:  Collection properties() function should return 'isSystem' for
  Javascript and REST API

* make server stop after upgrade procedure when invoked with `--upgrade option`.
  When started with the `--upgrade` option, the server will perfom
  the upgrade, and then exit with a status code indicating the result of the
  upgrade (0 = success, 1 = failure). To start the server regularly in either
  daemon or console mode, the `--upgrade` option must not be specified.
  This change was introduced to allow init.d scripts check the result of
  the upgrade procedure, even in case an upgrade was successful.
  this was introduced as part of issue #391.

* added AQL function EDGES()

* added more crash-protection when reading corrupted collections at startup

* added documentation for AQL function CONTAINS()

* added AQL function LIKE()

* replaced redundant error return code 1520 (Unable to open collection) with error code
  1203 (Collection not found). These error codes have the same meanings, but one of
  them was returned from AQL queries only, the other got thrown by other parts of
  ArangoDB. Now, error 1203 (Collection not found) is used in AQL too in case a
  non-existing collection is used.

v1.2.beta1 (2013-02-01)
-----------------------

* fixed issue #382: [Documentation error] Maschine... should be Machine...

* unified history file locations for arangod, arangosh, and arangoirb.
  - The readline history for arangod (emergency console) is now stored in file
    $HOME/.arangod. It was stored in $HOME/.arango before.
  - The readline history for arangosh is still stored in $HOME/.arangosh.
  - The readline history for arangoirb is now stored in $HOME/.arangoirb. It was
    stored in $HOME/.arango-mrb before.

* fixed issue #381: _users user should have a unique constraint

* allow negative list indexes in AQL to access elements from the end of a list,
  e.g. ```RETURN values[-1]``` will return the last element of the `values` list.

* collection ids, index ids, cursor ids, and document revision ids created and
  returned by ArangoDB are now returned as strings with numeric content inside.
  This is done to prevent some value overrun/truncation in any part of the
  complete client/server workflow.
  In ArangoDB 1.1 and before, these values were previously returned as
  (potentially very big) integer values. This may cause problems (clipping, overrun,
  precision loss) for clients that do not support big integers natively and store
  such values in IEEE754 doubles internally. This type loses precision after about
  52 bits and is thus not safe to hold an id.
  Javascript and 32 bit-PHP are examples for clients that may cause such problems.
  Therefore, ids are now returned by ArangoDB as strings, with the string
  content being the integer value as before.

  Example for documents ("_rev" attribute):
  - Document returned by ArangoDB 1.1: { "_rev": 1234, ... }
  - Document returned by ArangoDB 1.2: { "_rev": "1234", ... }

  Example for collections ("id" attribute / "_id" property):
  - Collection returned by ArangoDB 1.1: { "id": 9327643, "name": "test", ... }
  - Collection returned by ArangoDB 1.2: { "id": "9327643", "name": "test", ... }

  Example for cursors ("id" attribute):
  - Collection returned by ArangoDB 1.1: { "id": 11734292, "hasMore": true, ... }
  - Collection returned by ArangoDB 1.2: { "id": "11734292", "hasMore": true, ... }

* global variables are not automatically available anymore when starting the
  arangod Javascript emergency console (i.e. ```arangod --console```).

  Especially, the variables `db`, `edges`, and `internal` are not available
  anymore. `db` and `internal` can be made available in 1.2 by
  ```var db = require("org/arangodb").db;``` and
  ```var internal = require("internal");```, respectively.
  The reason for this change is to get rid of global variables in the server
  because this will allow more specific inclusion of functionality.

  For convenience, the global variable `db` is still available by default in
  arangosh. The global variable `edges`, which since ArangoDB 1.1 was kind of
  a redundant wrapper of `db`, has been removed in 1.2 completely.
  Please use `db` instead, and if creating an edge collection, use the explicit
  ```db._createEdgeCollection()``` command.

* issue #374: prevent endless redirects when calling admin interface with
  unexpected URLs

* issue #373: TRAVERSAL() `trackPaths` option does not work. Instead `paths` does work

* issue #358: added support for CORS

* honor optional waitForSync property for document removal, replace, update, and
  save operations in arangosh. The waitForSync parameter for these operations
  was previously honored by the REST API and on the server-side, but not when
  the waitForSync parameter was specified for a document operation in arangosh.

* calls to db.collection.figures() and /_api/collection/<collection>/figures now
  additionally return the number of shapes used in the collection in the
  extra attribute "shapes.count"

* added AQL TRAVERSAL_TREE() function to return a hierarchical result from a traversal

* added AQL TRAVERSAL() function to return the results from a traversal

* added AQL function ATTRIBUTES() to return the attribute names of a document

* removed internal server-side AQL functions from global scope.

  Now the AQL internal functions can only be accessed via the exports of the
  ahuacatl module, which can be included via ```require("org/arangodb/ahuacatl")```.
  It shouldn't be necessary for clients to access this module at all, but
  internal code may use this module.

  The previously global AQL-related server-side functions were moved to the
  internal namespace. This produced the following function name changes on
  the server:

     old name              new name
     ------------------------------------------------------
     AHUACATL_RUN       => require("internal").AQL_QUERY
     AHUACATL_EXPLAIN   => require("internal").AQL_EXPLAIN
     AHUACATL_PARSE     => require("internal").AQL_PARSE

  Again, clients shouldn't have used these functions at all as there is the
  ArangoStatement object to execute AQL queries.

* fixed issue #366: Edges index returns strange description

* added AQL function MATCHES() to check a document against a list of examples

* added documentation and tests for db.collection.removeByExample

* added --progress option for arangoimp. This will show the percentage of the input
  file that has been processed by arangoimp while the import is still running. It can
  be used as a rough indicator of progress for the entire import.

* make the server log documents that cannot be imported via /_api/import into the
  logfile using the warning log level. This may help finding illegal documents in big
  import runs.

* check on server startup whether the database directory and all collection directories
  are writable. if not, the server startup will be aborted. this prevents serious
  problems with collections being non-writable and this being detected at some pointer
  after the server has been started

* allow the following AQL constructs: FUNC(...)[...], FUNC(...).attribute

* fixed issue #361: Bug in Admin Interface. Header disappears when clicking new collection

* Added in-memory only collections

  Added collection creation parameter "isVolatile":
  if set to true, the collection is created as an in-memory only collection,
  meaning that all document data of that collection will reside in memory only,
  and will not be stored permanently to disk.
  This means that all collection data will be lost when the collection is unloaded
  or the server is shut down.
  As this collection type does not have datafile disk overhead for the regular
  document operations, it may be faster than normal disk-backed collections. The
  actual performance gains strongly depend on the underlying OS, filesystem, and
  settings though.
  This collection type should be used for caches only and not for any sensible data
  that cannot be re-created otherwise.
  Some platforms, namely Windows, currently do not support this collection type.
  When creating an in-memory collection on such platform, an error message will be
  returned by ArangoDB telling the user the platform does not support it.

  Note: in-memory collections are an experimental feature. The feature might
  change drastically or even be removed altogether in a future version of ArangoDB.

* fixed issue #353: Please include "pretty print" in Emergency Console

* fixed issue #352: "pretty print" console.log
  This was achieved by adding the dump() function for the "internal" object

* reduced insertion time for edges index
  Inserting into the edges index now avoids costly comparisons in case of a hash
  collision, reducing the prefilling/loading timer for bigger edge collections

* added fulltext queries to AQL via FULLTEXT() function. This allows search
  fulltext indexes from an AQL query to find matching documents

* added fulltext index type. This index type allows indexing words and prefixes of
  words from a specific document attribute. The index can be queries using a
  SimpleQueryFull object, the HTTP REST API at /_api/simple/fulltext, or via AQL

* added collection.revision() method to determine whether a collection has changed.
  The revision method returns a revision string that can be used by client programs
  for equality/inequality comparisons. The value returned by the revision method
  should be treated by clients as an opaque string and clients should not try to
  figure out the sense of the revision id. This is still useful enough to check
  whether data in a collection has changed.

* issue #346: adaptively determine NUMBER_HEADERS_PER_BLOCK

* issue #338: arangosh cursor positioning problems

* issue #326: use limit optimization with filters

* issue #325: use index to avoid sorting

* issue #324: add limit optimization to AQL

* removed arango-password script and added Javascript functionality to add/delete
  users instead. The functionality is contained in module `users` and can be invoked
  as follows from arangosh and arangod:
  * require("users").save("name", "passwd");
  * require("users").replace("name", "newPasswd");
  * require("users").remove("name");
  * require("users").reload();
  These functions are intentionally not offered via the web interface.
  This also addresses issue #313

* changed print output in arangosh and the web interface for JSON objects.
  Previously, printing a JSON object in arangosh resulted in the attribute values
  being printed as proper JSON, but attribute names were printed unquoted and
  unescaped. This was fine for the purpose of arangosh, but lead to invalid
  JSON being produced. Now, arangosh will produce valid JSON that can be used
  to send it back to ArangoDB or use it with arangoimp etc.

* fixed issue #300: allow importing documents via the REST /_api/import API
  from a JSON list, too.
  So far, the API only supported importing from a format that had one JSON object
  on each line. This is sometimes inconvenient, e.g. when the result of an AQL
  query or any other list is to be imported. This list is a JSON list and does not
  necessary have a document per line if pretty-printed.
  arangoimp now supports the JSON list format, too. However, the format requires
  arangoimp and the server to read the entire dataset at once. If the dataset is
  too big (bigger than --max-upload-size) then the import will be rejected. Even if
  increased, the entire list must fit in memory on both the client and the server,
  and this may be more resource-intensive than importing individual lines in chunks.

* removed unused parameter --reuse-ids for arangoimp. This parameter did not have
  any effect in 1.2, was never publicly announced and did evil (TM) things.

* fixed issue #297 (partly): added whitespace between command line and
  command result in arangosh, added shell colors for better usability

* fixed issue #296: system collections not usable from AQL

* fixed issue #295: deadlock on shutdown

* fixed issue #293: AQL queries should exploit edges index

* fixed issue #292: use index when filtering on _key in AQL

* allow user-definable document keys
  users can now define their own document keys by using the _key attribute
  when creating new documents or edges. Once specified, the value of _key is
  immutable.
  The restrictions for user-defined key values are:
  * the key must be at most 254 bytes long
  * it must consist of the letters a-z (lower or upper case), the digits 0-9,
    the underscore (_) or dash (-) characters only
  * any other characters, especially multi-byte sequences, whitespace or
    punctuation characters cannot be used inside key values

  Specifying a document key is optional when creating new documents. If no
  document key is specified, ArangoDB will create a document key itself.
  There are no guarantees about the format and pattern of auto-generated document
  keys other than the above restrictions.
  Clients should therefore treat auto-generated document keys as opaque values.
  Keys can be used to look up and reference documents, e.g.:
  * saving a document: `db.users.save({ "_key": "fred", ... })`
  * looking up a document: `db.users.document("fred")`
  * referencing other documents: `edges.relations.save("users/fred", "users/john", ...)`

  This change is downwards-compatible to ArangoDB 1.1 because in ArangoDB 1.1
  users were not able to define their own keys. If the user does not supply a _key
  attribute when creating a document, ArangoDB 1.2 will still generate a key of
  its own as ArangoDB 1.1 did. However, all documents returned by ArangoDB 1.2 will
  include a _key attribute and clients should be able to handle that (e.g. by
  ignoring it if not needed). Documents returned will still include the _id attribute
  as in ArangoDB 1.1.

* require collection names everywhere where a collection id was allowed in
  ArangoDB 1.1 & 1.0
  This change requires clients to use a collection name in place of a collection id
  at all places the client deals with collections.
  Examples:
  * creating edges: the _from and _to attributes must now contain collection names instead
    of collection ids: `edges.relations.save("test/my-key1", "test/my-key2", ...)`
  * retrieving edges: the returned _from and _to attributes now will contain collection
    names instead of ids, too: _from: `test/fred` instead of `1234/3455`
  * looking up documents: db.users.document("fred") or db._document("users/fred")

  Collection names must be used in REST API calls instead of collection ids, too.
  This change is thus not completely downwards-compatible to ArangoDB 1.1. ArangoDB 1.1
  required users to use collection ids in many places instead of collection names.
  This was unintuitive and caused overhead in cases when just the collection name was
  known on client-side but not its id. This overhead can now be avoided so clients can
  work with the collection names directly. There is no need to work with collection ids
  on the client side anymore.
  This change will likely require adjustments to API calls issued by clients, and also
  requires a change in how clients handle the _id value of returned documents. Previously,
  the _id value of returned documents contained the collection id, a slash separator and
  the document number. Since 1.2, _id will contain the collection name, a slash separator
  and the document key. The same applies to the _from and _to attribute values of edges
  that are returned by ArangoDB.

  Also removed (now unnecessary) location header in responses of the collections REST API.
  The location header was previously returned because it was necessary for clients.
  When clients created a collection, they specified the collection name. The collection
  id was generated on the server, but the client needed to use the server-generated
  collection id for further API calls, e.g. when creating edges etc. Therefore, the
  full collection URL, also containing the collection id, was returned by the server in
  responses to the collection API, in the HTTP location header.
  Returning the location header has become unnecessary in ArangoDB 1.2 because users
  can access collections by name and do not need to care about collection ids.


v1.1.3 (2013-XX-XX)
-------------------

* fix case when an error message was looked up for an error code but no error
  message was found. In this case a NULL ptr was returned and not checked everywhere.
  The place this error popped up was when inserting into a non-unique hash index
  failed with a specific, invalid error code.

* fixed issue #381:  db._collection("_users").getIndexes();

* fixed issue #379: arango-password fatal issue javscript.startup-directory

* fixed issue #372: Command-Line Options for the Authentication and Authorization


v1.1.2 (2013-01-20)
-------------------

* upgraded to mruby 2013-01-20 583983385b81c21f82704b116eab52d606a609f4

* fixed issue #357: Some spelling and grammar errors

* fixed issue #355: fix quotes in pdf manual

* fixed issue #351: Strange arangosh error message for long running query

* fixed randomly hanging connections in arangosh on MacOS

* added "any" query method: this returns a random document from a collection. It
  is also available via REST HTTP at /_api/simple/any.

* added deployment tool

* added getPeerVertex

* small fix for logging of long messages: the last character of log messages longer
  than 256 bytes was not logged.

* fixed truncation of human-readable log messages for web interface: the trailing \0
  byte was not appended for messages longer than 256 bytes

* fixed issue #341: ArangoDB crashes when stressed with Batch jobs
  Contrary to the issue title, this did not have anything to do with batch jobs but
  with too high memory usage. The memory usage of ArangoDB is now reduced for cases
   when there are lots of small collections with few documents each

* started with issue #317: Feature Request (from Google Groups): DATE handling

* backported issue #300: Extend arangoImp to Allow importing resultset-like
  (list of documents) formatted files

* fixed issue #337: "WaitForSync" on new collection does not work on Win/X64

* fixed issue #336: Collections REST API docs

* fixed issue #335: mmap errors due to wrong memory address calculation

* fixed issue #332: arangoimp --use-ids parameter seems to have no impact

* added option '--server.disable-authentication' for arangosh as well. No more passwd
  prompts if not needed

* fixed issue #330: session logging for arangosh

* fixed issue #329: Allow passing script file(s) as parameters for arangosh to run

* fixed issue #328: 1.1 compile warnings

* fixed issue #327: Javascript parse errors in front end


v1.1.1 (2012-12-18)
-------------------

* fixed issue #339: DELETE /_api/cursor/cursor-identifier return incollect errorNum

  The fix for this has led to a signature change of the function actions.resultNotFound().
  The meaning of parameter #3 for This function has changed from the error message string
  to the error code. The error message string is now parameter #4.
  Any client code that uses this function in custom actions must be adjusted.

* fixed issue #321: Problem upgrading arangodb 1.0.4 to 1.1.0 with Homebrew (OSX 10.8.2)

* fixed issue #230: add navigation and search for online documentation

* fixed issue #315: Strange result in PATH

* fixed issue #323: Wrong function returned in error message of AQL CHAR_LENGTH()

* fixed some log errors on startup / shutdown due to pid file handling and changing
  of directories


v1.1.0 (2012-12-05)
-------------------

* WARNING:
  arangod now performs a database version check at startup. It will look for a file
  named "VERSION" in its database directory. If the file is not present, arangod will
  perform an automatic upgrade of the database directory. This should be the normal
  case when upgrading from ArangoDB 1.0 to ArangoDB 1.1.

  If the VERSION file is present but is from an older version of ArangoDB, arangod
  will refuse to start and ask the user to run a manual upgrade first. A manual upgrade
  can be performed by starting arangod with the option `--upgrade`.

  This upgrade procedure shall ensure that users have full control over when they
  perform any updates/upgrades of their data, and can plan backups accordingly. The
  procedure also guarantees that the server is not run without any required system
  collections or with in incompatible data state.

* added AQL function DOCUMENT() to retrieve a document by its _id value

* fixed issue #311: fixed segfault on unload

* fixed issue #309: renamed stub "import" button from web interface

* fixed issue #307: added WaitForSync column in collections list in in web interface

* fixed issue #306: naming in web interface

* fixed issue #304: do not clear AQL query text input when switching tabs in
  web interface

* fixed issue #303: added documentation about usage of var keyword in web interface

* fixed issue #301: PATCH does not work in web interface

# fixed issue #269: fix make distclean & clean

* fixed issue #296: system collections not usable from AQL

* fixed issue #295: deadlock on shutdown

* added collection type label to web interface

* fixed issue #290: the web interface now disallows creating non-edges in edge collections
  when creating collections via the web interface, the collection type must also be
  specified (default is document collection)

* fixed issue #289: tab-completion does not insert any spaces

* fixed issue #282: fix escaping in web interface

* made AQL function NOT_NULL take any number of arguments. Will now return its
  first argument that is not null, or null if all arguments are null. This is downwards
  compatible.

* changed misleading AQL function name NOT_LIST() to FIRST_LIST() and slightly changed
  the behavior. The function will now return its first argument that is a list, or null
  if none of the arguments are lists.
  This is mostly downwards-compatible. The only change to the previous implementation in
  1.1-beta will happen if two arguments were passed and the 1st and 2nd arguments were
  both no lists. In previous 1.1, the 2nd argument was returned as is, but now null
  will be returned.

* add AQL function FIRST_DOCUMENT(), with same behavior as FIRST_LIST(), but working
  with documents instead of lists.

* added UPGRADING help text

* fixed issue #284: fixed Javascript errors when adding edges/vertices without own
  attributes

* fixed issue #283: AQL LENGTH() now works on documents, too

* fixed issue #281: documentation for skip lists shows wrong example

* fixed AQL optimizer bug, related to OR-combined conditions that filtered on the
  same attribute but with different conditions

* fixed issue #277: allow usage of collection names when creating edges
  the fix of this issue also implies validation of collection names / ids passed to
  the REST edge create method. edges with invalid collection ids or names in the
  "from" or "to" values will be rejected and not saved


v1.1.beta2 (2012-11-13)
-----------------------

* fixed arangoirb compilation

* fixed doxygen


v1.1.beta1 (2012-10-24)
-----------------------

* fixed AQL optimizer bug

* WARNING:
  - the user has changed from "arango" to "arangodb", the start script has changed from
    "arangod" to "arangodb", the database directory has changed from "/var/arangodb" to
    "/var/lib/arangodb" to be compliant with various Linux policies

  - In 1.1, we have introduced types for collections: regular documents go into document
    collections, and edges go into edge collections. The prefixing (db.xxx vs. edges.xxx)
    works slightly different in 1.1: edges.xxx can still be used to access collections,
    however, it will not determine the type of existing collections anymore. To create an
    edge collection 1.1, you can use db._createEdgeCollection() or edges._create().
    And there's of course also db._createDocumentCollection().
    db._create() is also still there and will create a document collection by default,
    whereas edges._create() will create an edge collection.

  - the admin web interface that was previously available via the simple URL suffix /
    is now available via a dedicated URL suffix only: /_admin/html
    The reason for this is that routing and URLs are now subject to changes by the end user,
    and only URLs parts prefixed with underscores (e.g. /_admin or /_api) are reserved
    for ArangoDB's internal usage.

* the server now handles requests with invalid Content-Length header values as follows:
  - if Content-Length is negative, the server will respond instantly with HTTP 411
    (length required)

  - if Content-Length is positive but shorter than the supplied body, the server will
    respond with HTTP 400 (bad request)

  - if Content-Length is positive but longer than the supplied body, the server will
    wait for the client to send the missing bytes. The server allows 90 seconds for this
    and will close the connection if the client does not send the remaining data

  - if Content-Length is bigger than the maximum allowed size (512 MB), the server will
    fail with HTTP 413 (request entity too large).

  - if the length of the HTTP headers is greater than the maximum allowed size (1 MB),
    the server will fail with HTTP 431 (request header fields too large)

* issue #265: allow optional base64 encoding/decoding of action response data

* issue #252: create _modules collection using arango-upgrade (note: arango-upgrade was
  finally replaced by the `--upgrade` option for arangod)

* issue #251: allow passing arbitrary options to V8 engine using new command line option:
  --javascript.v8-options. Using this option, the Harmony features or other settings in
  v8 can be enabled if the end user requires them

* issue #248: allow AQL optimizer to pull out completely uncorrelated subqueries to the
  top level, resulting in less repeated evaluation of the subquery

* upgraded to Doxygen 1.8.0

* issue #247: added AQL function MERGE_RECURSIVE

* issue #246: added clear() function in arangosh

* issue #245: Documentation: Central place for naming rules/limits inside ArangoDB

* reduced size of hash index elements by 50 %, allowing more index elements to fit in
  memory

* issue #235: GUI Shell throws Error:ReferenceError: db is not defined

* issue #229: methods marked as "under construction"

* issue #228: remove unfinished APIs (/_admin/config/*)

* having the OpenSSL library installed is now a prerequisite to compiling ArangoDB
  Also removed the --enable-ssl configure option because ssl is always required.

* added AQL functions TO_LIST, NOT_LIST

* issue #224: add optional Content-Id for batch requests

* issue #221: more documentation on AQL explain functionality. Also added
  ArangoStatement.explain() client method

* added db._createStatement() method on server as well (was previously available
  on the client only)

* issue #219: continue in case of "document not found" error in PATHS() function

* issue #213: make waitForSync overridable on specific actions

* changed AQL optimizer to use indexes in more cases. Previously, indexes might
  not have been used when in a reference expression the inner collection was
  specified last. Example: FOR u1 IN users FOR u2 IN users FILTER u1._id == u2._id
  Previously, this only checked whether an index could be used for u2._id (not
  possible). It was not checked whether an index on u1._id could be used (possible).
  Now, for expressions that have references/attribute names on both sides of the
  above as above, indexes are checked for both sides.

* issue #204: extend the CSV import by TSV and by user configurable
  separator character(s)

* issue #180: added support for batch operations

* added startup option --server.backlog-size
  this allows setting the value of the backlog for the listen() system call.
  the default value is 10, the maximum value is platform-dependent

* introduced new configure option "--enable-maintainer-mode" for
  ArangoDB maintainers. this option replaces the previous compile switches
  --with-boost-test, --enable-bison, --enable-flex and --enable-errors-dependency
  the individual configure options have been removed. --enable-maintainer-mode
  turns them all on.

* removed potentially unused configure option --enable-memfail

* fixed issue #197: HTML web interface calls /_admin/user-manager/session

* fixed issue #195: VERSION file in database directory

* fixed issue #193: REST API HEAD request returns a message body on 404

* fixed issue #188: intermittent issues with 1.0.0
  (server-side cursors not cleaned up in all cases, pthreads deadlock issue)

* issue #189: key store should use ISO datetime format bug

* issue #187: run arango-upgrade on server start (note: arango-upgrade was finally
  replaced by the `--upgrade` option for arangod)n

* fixed issue #183: strange unittest error

* fixed issue #182: manual pages

* fixed issue #181: use getaddrinfo

* moved default database directory to "/var/lib/arangodb" in accordance with
  http://www.pathname.com/fhs/pub/fhs-2.3.html

* fixed issue #179: strange text in import manual

* fixed issue #178: test for aragoimp is missing

* fixed issue #177: a misleading error message was returned if unknown variables
  were used in certain positions in an AQL query.

* fixed issue #176: explain how to use AQL from the arangosh

* issue #175: re-added hidden (and deprecated) option --server.http-port. This
  option is only there to be downwards-compatible to Arango 1.0.

* fixed issue #174: missing Documentation for `within`

* fixed issue #170: add db.<coll_name>.all().toArray() to arangosh help screen

* fixed issue #169: missing argument in Simple Queries

* added program arango-upgrade. This program must be run after installing ArangoDB
  and after upgrading from a previous version of ArangoDB. The arango-upgrade script
  will ensure all system collections are created and present in the correct state.
  It will also perform any necessary data updates.
  Note: arango-upgrade was finally replaced by the `--upgrade` option for arangod.

* issue #153: edge collection should be a flag for a collection
  collections now have a type so that the distinction between document and edge
  collections can now be done at runtime using a collection's type value.
  A collection's type can be queried in Javascript using the <collection>.type() method.

  When new collections are created using db._create(), they will be document
  collections by default. When edge._create() is called, an edge collection will be created.
  To explicitly create a collection of a specific/different type, use the methods
  _createDocumentCollection() or _createEdgeCollection(), which are available for
  both the db and the edges object.
  The Javascript objects ArangoEdges and ArangoEdgesCollection have been removed
  completely.
  All internal and test code has been adjusted for this, and client code
  that uses edges.* should also still work because edges is still there and creates
  edge collections when _create() is called.

  INCOMPATIBLE CHANGE: Client code might still need to be changed in the following aspect:
  Previously, collections did not have a type so documents and edges could be inserted
  in the same collection. This is now disallowed. Edges can only be inserted into
  edge collections now. As there were no collection types in 1.0, ArangoDB will perform
  an automatic upgrade when migrating from 1.0 to 1.1.
  The automatic upgrade will check every collection and determine its type as follows:
  - if among the first 50 documents in the collection there are documents with
    attributes "_from" and "_to", the collection is typed as an edge collection
  - if among the first 50 documents in the collection there are no documents with
    attributes "_from" and "_to", the collection is made as a document collection

* issue #150: call V8 garbage collection on server periodically

* issue #110: added support for partial updates

  The REST API for documents now offers an HTTP PATCH method to partially update
  documents. Overwriting/replacing documents is still available via the HTTP PUT method
  as before. The Javascript API in the shell also offers a new update() method in extension to
  the previously existing replace() method.


v1.0.4 (2012-11-12)
-------------------

* issue #275: strange error message in arangosh 1.0.3 at startup


v1.0.3 (2012-11-08)
-------------------

* fixed AQL optimizer bug

* issue #273: fixed segfault in arangosh on HTTP 40x

* issue #265: allow optional base64 encoding/decoding of action response data

* issue #252: _modules collection not created automatically


v1.0.2 (2012-10-22)
-------------------

* repository CentOS-X.Y moved to CentOS-X, same for Debian

* bugfix for rollback from edges

* bugfix for hash indexes

* bugfix for StringBuffer::erase_front

* added autoload for modules

* added AQL function TO_LIST


v1.0.1 (2012-09-30)
-------------------

* draft for issue #165: front-end application howto

* updated mruby to cf8fdea4a6598aa470e698e8cbc9b9b492319d

* fix for issue #190: install doesn't create log directory

* fix for issue #194: potential race condition between creating and dropping collections

* fix for issue #193: REST API HEAD request returns a message body on 404

* fix for issue #188: intermittent issues with 1.0.0

* fix for issue #163: server cannot create collection because of abandoned files

* fix for issue #150: call V8 garbage collection on server periodically


v1.0.0 (2012-08-17)
-------------------

* fix for issue #157: check for readline and ncurses headers, not only libraries


v1.0.beta4 (2012-08-15)
-----------------------

* fix for issue #152: fix memleak for barriers


v1.0.beta3 (2012-08-10)
-----------------------

* fix for issue #151: Memleak, collection data not removed

* fix for issue #149: Inconsistent port for admin interface

* fix for issue #163: server cannot create collection because of abandoned files

* fix for issue #157: check for readline and ncurses headers, not only libraries

* fix for issue #108: db.<collection>.truncate() inefficient

* fix for issue #109: added startup note about cached collection names and how to
  refresh them

* fix for issue #156: fixed memleaks in /_api/import

* fix for issue #59: added tests for /_api/import

* modified return value for calls to /_api/import: now, the attribute "empty" is
  returned as well, stating the number of empty lines in the input. Also changed the
  return value of the error code attribute ("errorNum") from 1100 ("corrupted datafile")
  to 400 ("bad request") in case invalid/unexpected JSON data was sent to the server.
  This error code is more appropriate as no datafile is broken but just input data is
  incorrect.

* fix for issue #152: Memleak for barriers

* fix for issue #151: Memleak, collection data not removed

* value of --database.maximal-journal-size parameter is now validated on startup. If
  value is smaller than the minimum value (currently 1048576), an error is thrown and
  the server will not start. Before this change, the global value of maximal journal
  size was not validated at server start, but only on collection level

* increased sleep value in statistics creation loop from 10 to 500 microseconds. This
  reduces accuracy of statistics values somewhere after the decimal points but saves
  CPU time.

* avoid additional sync() calls when writing partial shape data (attribute name data)
  to disk. sync() will still be called when the shape marker (will be written after
  the attributes) is written to disk

* issue #147: added flag --database.force-sync-shapes to force synching of shape data
  to disk. The default value is true so it is the same behavior as in version 1.0.
  if set to false, shape data is synched to disk if waitForSync for the collection is
  set to true, otherwise, shape data is not synched.

* fix for issue #145: strange issue on Travis: added epsilon for numeric comparison in
  geo index

* fix for issue #136: adjusted message during indexing

* issue #131: added timeout for HTTP keep-alive connections. The default value is 300
  seconds. There is a startup parameter server.keep-alive-timeout to configure the value.
  Setting it to 0 will disable keep-alive entirely on the server.

* fix for issue #137: AQL optimizer should use indexes for ref accesses with
  2 named attributes


v1.0.beta2 (2012-08-03)
-----------------------

* fix for issue #134: improvements for centos RPM

* fixed problem with disable-admin-interface in config file


v1.0.beta1 (2012-07-29)
-----------------------

* fixed issue #118: We need a collection "debugger"

* fixed issue #126: Access-Shaper must be cached

* INCOMPATIBLE CHANGE: renamed parameters "connect-timeout" and "request-timeout"
  for arangosh and arangoimp to "--server.connect-timeout" and "--server.request-timeout"

* INCOMPATIBLE CHANGE: authorization is now required on the server side
  Clients sending requests without HTTP authorization will be rejected with HTTP 401
  To allow backwards compatibility, the server can be started with the option
  "--server.disable-authentication"

* added options "--server.username" and "--server.password" for arangosh and arangoimp
  These parameters must be used to specify the user and password to be used when
  connecting to the server. If no password is given on the command line, arangosh/
  arangoimp will interactively prompt for a password.
  If no user name is specified on the command line, the default user "root" will be
  used.

* added startup option "--server.ssl-cipher-list" to determine which ciphers to
  use in SSL context. also added SSL_OP_CIPHER_SERVER_PREFERENCE to SSL default
  options so ciphers are tried in server and not in client order

* changed default SSL protocol to TLSv1 instead of SSLv2

* changed log-level of SSL-related messages

* added SSL connections if server is compiled with OpenSSL support. Use --help-ssl

* INCOMPATIBLE CHANGE: removed startup option "--server.admin-port".
  The new endpoints feature (see --server.endpoint) allows opening multiple endpoints
  anyway, and the distinction between admin and "other" endpoints can be emulated
  later using privileges.

* INCOMPATIBLE CHANGE: removed startup options "--port", "--server.port", and
  "--server.http-port" for arangod.
  These options have been replaced by the new "--server.endpoint" parameter

* INCOMPATIBLE CHANGE: removed startup option "--server" for arangosh and arangoimp.
  These options have been replaced by the new "--server.endpoint" parameter

* Added "--server.endpoint" option to arangod, arangosh, and arangoimp.
  For arangod, this option allows specifying the bind endpoints for the server
  The server can be bound to one or multiple endpoints at once. For arangosh
  and arangoimp, the option specifies the server endpoint to connect to.
  The following endpoint syntax is currently supported:
  - tcp://host:port or http@tcp://host:port (HTTP over IPv4)
  - tcp://[host]:port or http@tcp://[host]:port (HTTP over IPv6)
  - ssl://host:port or http@tcp://host:port (HTTP over SSL-encrypted IPv4)
  - ssl://[host]:port or http@tcp://[host]:port (HTTP over SSL-encrypted IPv6)
  - unix:///path/to/socket or http@unix:///path/to/socket (HTTP over UNIX socket)

  If no port is specified, the default port of 8529 will be used.

* INCOMPATIBLE CHANGE: removed startup options "--server.require-keep-alive" and
  "--server.secure-require-keep-alive".
  The server will now behave as follows which should be more conforming to the
  HTTP standard:
  * if a client sends a "Connection: close" header, the server will close the
    connection
  * if a client sends a "Connection: keep-alive" header, the server will not
    close the connection
  * if a client does not send any "Connection" header, the server will assume
    "keep-alive" if the request was an HTTP/1.1 request, and "close" if the
    request was an HTTP/1.0 request

* (minimal) internal optimizations for HTTP request parsing and response header
  handling

* fixed Unicode unescaping bugs for \f and surrogate pairs in BasicsC/strings.c

* changed implementation of TRI_BlockCrc32 algorithm to use 8 bytes at a time

* fixed issue #122: arangod doesn't start if <log.file> cannot be created

* fixed issue #121: wrong collection size reported

* fixed issue #98: Unable to change journalSize

* fixed issue #88: fds not closed

* fixed escaping of document data in HTML admin front end

* added HTTP basic authentication, this is always turned on

* added server startup option --server.disable-admin-interface to turn off the
  HTML admin interface

* honor server startup option --database.maximal-journal-size when creating new
  collections without specific journalsize setting. Previously, these
  collections were always created with journal file sizes of 32 MB and the
  --database.maximal-journal-size setting was ignored

* added server startup option --database.wait-for-sync to control the default
  behavior

* renamed "--unit-tests" to "--javascript.unit-tests"


v1.0.alpha3 (2012-06-30)
------------------------

* fixed issue #116: createCollection=create option doesn't work

* fixed issue #115: Compilation issue under OSX 10.7 Lion & 10.8 Mountain Lion
  (homebrew)

* fixed issue #114: image not found

* fixed issue #111: crash during "make unittests"

* fixed issue #104: client.js -> ARANGO_QUIET is not defined


v1.0.alpha2 (2012-06-24)
------------------------

* fixed issue #112: do not accept document with duplicate attribute names

* fixed issue #103: Should we cleanup the directory structure

* fixed issue #100: "count" attribute exists in cursor response with "count:
  false"

* fixed issue #84 explain command

* added new MRuby version (2012-06-02)

* added --log.filter

* cleanup of command line options:
** --startup.directory => --javascript.startup-directory
** --quite => --quiet
** --gc.interval => --javascript.gc-interval
** --startup.modules-path => --javascript.modules-path
** --action.system-directory => --javascript.action-directory
** --javascript.action-threads => removed (is now the same pool as --server.threads)

* various bug-fixes

* support for import

* added option SKIP_RANGES=1 for make unittests

* fixed several range-related assertion failures in the AQL query optimizer

* fixed AQL query optimizations for some edge cases (e.g. nested subqueries with
  invalid constant filter expressions)


v1.0.alpha1 (2012-05-28)
------------------------

Alpha Release of ArangoDB 1.0<|MERGE_RESOLUTION|>--- conflicted
+++ resolved
@@ -1,7 +1,5 @@
-v3.0.0-rc2 (2015-06-12)
+v3.0.0-rc2 (2016-06-12)
 -----------------------
-<<<<<<< HEAD
-=======
 
 * added option `--server.max-packet-size` for client tools
 
@@ -12,14 +10,13 @@
   claimed to support it but didn't
 
 
-v3.0.0-rc1 (2015-06-10)
+v3.0.0-rc1 (2016-06-10)
 -----------------------
->>>>>>> ca897dce
-
-* forward ported V8 Comparator bugfix for inline heuristics from 
+
+* forward ported V8 Comparator bugfix for inline heuristics from
   https://github.com/v8/v8/commit/5ff7901e24c2c6029114567de5a08ed0f1494c81
 
-* changed to-string conversion for AQL objects and arrays, used by the AQL 
+* changed to-string conversion for AQL objects and arrays, used by the AQL
   function `TO_STRING()` and implicit to-string casts in AQL
 
   - arrays are now converted into their JSON-stringify equivalents, e.g.
@@ -27,7 +24,7 @@
     - `[ ]` is now converted to `[]`
     - `[ 1, 2, 3 ]` is now converted to `[1,2,3]`
     - `[ "test", 1, 2 ] is now converted to `["test",1,2]`
-    
+
     Previous versions of ArangoDB converted arrays with no members into the
     empty string, and non-empty arrays into a comma-separated list of member
     values, without the surrounding angular brackets. Additionally, string
