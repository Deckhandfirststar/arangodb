v3.2.5 (2017-XX-XX)
-------------------

<<<<<<< HEAD
* UI: fixed unresponsive events in cluster shards view
=======
* Add statistics about the V8 context counts and number of available/active/busy
 threads we expose through the server statistics interface.
>>>>>>> 4d366f58

v3.2.4 (2017-09-26)
-------------------

* UI: added replicationFactor option during SmartGraph creation

* make the MMFiles compactor perform less writes during normal compaction
  operation

  This partially fixes issue #3144

* make the MMFiles compactor configurable

  The following options have been added:

  * `--compaction.db-sleep-time`: sleep interval between two compaction runs
    (in s)
  * `--compaction.min-interval"`: minimum sleep time between two compaction
     runs (in s)
  * `--compaction.min-small-data-file-size`: minimal filesize threshold
    original datafiles have to be below for a compaction
  * `--compaction.dead-documents-threshold`: minimum unused count of documents
    in a datafile
  * `--compaction.dead-size-threshold`: how many bytes of the source data file
    are allowed to be unused at most
  * `--compaction.dead-size-percent-threshold`: how many percent of the source
    datafile should be unused at least
  * `--compaction.max-files`: Maximum number of files to merge to one file
  * `--compaction.max-result-file-size`: how large may the compaction result
    file become (in bytes)
  * `--compaction.max-file-size-factor`: how large the resulting file may
    be in comparison to the collection's `--database.maximal-journal-size' setting`

  see https://docs.arangodb.com/3.2/Manual/Administration/Configuration/Compaction.html
  for more details.

* fix downwards-incompatibility in /_api/explain REST handler

* fix Windows implementation for fs.getTempPath() to also create a
  sub-directory as we do on linux

* fixed a multi-threading issue in cluster-internal communication

* performance improvements for traversals and edge lookups

* removed internal memory zone handling code. the memory zones were a leftover
  from the early ArangoDB days and did not provide any value in the current
  implementation.

* (Enterprise only) added `skipInaccessibleCollections` option for AQL queries:
  if set, AQL queries (especially graph traversals) will treat collections to
  which a user has no access rights to as if these collections were empty.

* adjusted scheduler thread handling to start and stop less threads in
  normal operations

* leader-follower replication catchup code has been rewritten in C++

* early stage AQL optimization now also uses the C++ implementations of
  AQL functions if present. Previously it always referred to the JavaScript
  implementations and ignored the C++ implementations. This change gives
  more flexibility to the AQL optimizer.

* ArangoDB tty log output is now colored for log messages with levels
  FATAL, ERR and WARN.

* changed the return values of AQL functions `REGEX_TEST` and `REGEX_REPLACE`
  to `null` when the input regex is invalid. Previous versions of ArangoDB
  partly returned `false` for invalid regexes and partly `null`.

* added `--log.role` option for arangod

  When set to `true`, this option will make the ArangoDB logger print a single
  character with the server's role into each logged message. The roles are:

  - U: undefined/unclear (used at startup)
  - S: single server
  - C: coordinator
  - P: primary
  - A: agent

  The default value for this option is `false`, so no roles will be logged.


v3.2.3 (2017-09-07)
-------------------

* fixed issue #3106: orphan collections could not be registered in general-graph module

* fixed wrong selection of the database inside the internal cluster js api

* added startup option `--server.check-max-memory-mappings` to make arangod check
  the number of memory mappings currently used by the process and compare it with
  the maximum number of allowed mappings as determined by /proc/sys/vm/max_map_count

  The default value is `true`, so the checks will be performed. When the current
  number of mappings exceeds 90% of the maximum number of mappings, the creation
  of further V8 contexts will be deferred.

  Note that this option is effective on Linux systems only.

* arangoimp now has a `--remove-attribute` option

* added V8 context lifetime control options
  `--javascript.v8-contexts-max-invocations` and `--javascript.v8-contexts-max-age`

  These options allow specifying after how many invocations a used V8 context is
  disposed, or after what time a V8 context is disposed automatically after its
  creation. If either of the two thresholds is reached, an idl V8 context will be
  disposed.

  The default value of `--javascript.v8-contexts-max-invocations` is 0, meaning that
  the maximum number of invocations per context is unlimited. The default value
  for `--javascript.v8-contexts-max-age` is 60 seconds.

* fixed wrong UI cluster health information

* fixed issue #3070: Add index in _jobs collection

* fixed issue #3125: HTTP Foxx API JSON parsing

* fixed issue #3120: Foxx queue: job isn't running when server.authentication = true

* fixed supervision failure detection and handling, which happened with simultaneous
  agency leadership change


v3.2.2 (2017-08-23)
-------------------

* make "Rebalance shards" button work in selected database only, and not make
  it rebalance the shards of all databases

* fixed issue #2847: adjust the response of the DELETE `/_api/users/database/*` calls

* fixed issue #3075: Error when upgrading arangoDB on linux ubuntu 16.04

* fixed a buffer overrun in linenoise console input library for long input strings

* increase size of the linenoise input buffer to 8 KB

* abort compilation if the detected GCC or CLANG isn't in the range of compilers
  we support

* fixed spurious cluster hangups by always sending AQL-query related requests
  to the correct servers, even after failover or when a follower drops

  The problem with the previous shard-based approach was that responsibilities
  for shards may change from one server to another at runtime, after the query
  was already instanciated. The coordinator and other parts of the query then
  sent further requests for the query to the servers now responsible for the
  shards.
  However, an AQL query must send all further requests to the same servers on
  which the query was originally instanciated, even in case of failover.
  Otherwise this would potentially send requests to servers that do not know
  about the query, and would also send query shutdown requests to the wrong
  servers, leading to abandoned queries piling up and using resources until
  they automatically time out.

* fixed issue with RocksDB engine acquiring the collection count values too
  early, leading to the collection count values potentially being slightly off
  even in exclusive transactions (for which the exclusive access should provide
  an always-correct count value)

* fixed some issues in leader-follower catch-up code, specifically for the
  RocksDB engine

* make V8 log fatal errors to syslog before it terminates the process.
  This change is effective on Linux only.

* fixed issue with MMFiles engine creating superfluous collection journals
  on shutdown

* fixed issue #3067: Upgrade from 3.2 to 3.2.1 reset autoincrement keys

* fixed issue #3044: ArangoDB server shutdown unexpectedly

* fixed issue #3039: Incorrect filter interpretation

* fixed issue #3037: Foxx, internal server error when I try to add a new service

* improved MMFiles fulltext index document removal performance
  and fulltext index query performance for bigger result sets

* ui: fixed a display bug within the slow and running queries view

* ui: fixed a bug when success event triggers twice in a modal

* ui: fixed the appearance of the documents filter

* ui: graph vertex collections not restricted to 10 anymore

* fixed issue #2835: UI detection of JWT token in case of server restart or upgrade

* upgrade jemalloc version to 5.0.1

  This fixes problems with the memory allocator returing "out of memory" when
  calling munmap to free memory in order to return it to the OS.

  It seems that calling munmap on Linux can increase the number of mappings, at least
  when a region is partially unmapped. This can lead to the process exceeding its
  maximum number of mappings, and munmap and future calls to mmap returning errors.

  jemalloc version 5.0.1 does not have the `--enable-munmap` configure option anymore,
  so the problem is avoided. To return memory to the OS eventually, jemalloc 5's
  background purge threads are used on Linux.

* fixed issue #2978: log something more obvious when you log a Buffer

* fixed issue #2982: AQL parse error?

* fixed issue #3125: HTTP Foxx API Json parsing

v3.2.1 (2017-08-09)
-------------------

* added C++ implementations for AQL functions `LEFT()`, `RIGHT()` and `TRIM()`

* fixed docs for issue #2968: Collection _key autoincrement value increases on error

* fixed issue #3011: Optimizer rule reduce-extraction-to-projection breaks queries

* Now allowing to restore users in a sharded environment as well
  It is still not possible to restore collections that are sharded
  differently than by _key.

* fixed an issue with restoring of system collections and user rights.
  It was not possible to restore users into an authenticated server.

* fixed issue #2977: Documentation for db._createDatabase is wrong

* ui: added bind parameters to slow query history view

* fixed issue #1751: Slow Query API should provide bind parameters, webui should display them

* ui: fixed a bug when moving multiple documents was not possible

* fixed docs for issue #2968: Collection _key autoincrement value increases on error

* AQL CHAR_LENGTH(null) returns now 0. Since AQL TO_STRING(null) is '' (string of length 0)

* ui: now supports single js file upload for Foxx services in addition to zip files

* fixed a multi-threading issue in the agency when callElection was called
  while the Supervision was calling updateSnapshot

* added startup option `--query.tracking-with-bindvars`

  This option controls whether the list of currently running queries
  and the list of slow queries should contain the bind variables used
  in the queries or not.

  The option can be changed at runtime using the commands

      // enables tracking of bind variables
      // set to false to turn tracking of bind variables off
      var value = true;
      require("@arangodb/aql/queries").properties({
        trackBindVars: value
      });

* index selectivity estimates are now available in the cluster as well

* fixed issue #2943: loadIndexesIntoMemory not returning the same structure
  as the rest of the collection APIs

* fixed issue #2949: ArangoError 1208: illegal name

* fixed issue #2874: Collection properties do not return `isVolatile`
  attribute

* potential fix for issue #2939: Segmentation fault when starting
  coordinator node

* fixed issue #2810: out of memory error when running UPDATE/REPLACE
  on medium-size collection

* fix potential deadlock errors in collector thread

* disallow the usage of volatile collections in the RocksDB engine
  by throwing an error when a collection is created with attribute
  `isVolatile` set to `true`.
  Volatile collections are unsupported by the RocksDB engine, so
  creating them should not succeed and silently create a non-volatile
  collection

* prevent V8 from issuing SIGILL instructions when it runs out of memory

  Now arangod will attempt to log a FATAL error into its logfile in case V8
  runs out of memory. In case V8 runs out of memory, it will still terminate the
  entire process. But at least there should be something in the ArangoDB logs
  indicating what the problem was. Apart from that, the arangod process should
  now be exited with SIGABRT rather than SIGILL as it shouldn't return into the
  V8 code that aborted the process with `__builtin_trap`.

  this potentially fixes issue #2920: DBServer crashing automatically post upgrade to 3.2

* Foxx queues and tasks now ensure that the scripts in them run with the same
  permissions as the Foxx code who started the task / queue

* fixed issue #2928: Offset problems

* fixed issue #2876: wrong skiplist index usage in edge collection

* fixed issue #2868: cname missing from logger-follow results in rocksdb

* fixed issue #2889: Traversal query using incorrect collection id

* fixed issue #2884: AQL traversal uniqueness constraints "propagating" to other traversals? Weird results

* arangoexport: added `--query` option for passing an AQL query to export the result

* fixed issue #2879: No result when querying for the last record of a query

* ui: allows now to edit default access level for collections in database
  _system for all users except the root user.

* The _users collection is no longer accessible outside the arngod process, _queues is always read-only

* added new option "--rocksdb.max-background-jobs"

* removed options "--rocksdb.max-background-compactions", "--rocksdb.base-background-compactions" and "--rocksdb.max-background-flushes"

* option "--rocksdb.compaction-read-ahead-size" now defaults to 2MB

* change Windows build so that RocksDB doesn't enforce AVX optimizations by default
  This fixes startup crashes on servers that do not have AVX CPU extensions

* speed up RocksDB secondary index creation and dropping

* removed RocksDB note in Geo index docs


v3.2.0 (2017-07-20)
-------------------

* fixed UI issues

* fixed multi-threading issues in Pregel

* fixed Foxx resilience

* added command-line option `--javascript.allow-admin-execute`

  This option can be used to control whether user-defined JavaScript code
  is allowed to be executed on server by sending via HTTP to the API endpoint
  `/_admin/execute`  with an authenticated user account.
  The default value is `false`, which disables the execution of user-defined
  code. This is also the recommended setting for production. In test environments,
  it may be convenient to turn the option on in order to send arbitrary setup
  or teardown commands for execution on the server.


v3.2.beta6 (2017-07-18)
-----------------------

* various bugfixes


v3.2.beta5 (2017-07-16)
-----------------------

* numerous bugfixes


v3.2.beta4 (2017-07-04)
-----------------------

* ui: fixed document view _from and _to linking issue for special characters

* added function `db._parse(query)` for parsing an AQL query and returning information about it

* fixed one medium priority and two low priority security user interface
  issues found by owasp zap.

* ui: added index deduplicate options

* ui: fixed renaming of collections for the rocksdb storage engine

* documentation and js fixes for secondaries

* RocksDB storage format was changed, users of the previous beta/alpha versions
  must delete the database directory and re-import their data

* enabled permissions on database and collection level

* added and changed some user related REST APIs
    * added `PUT /_api/user/{user}/database/{database}/{collection}` to change collection permission
    * added `GET /_api/user/{user}/database/{database}/{collection}`
    * added optional `full` parameter to the `GET /_api/user/{user}/database/` REST call

* added user functions in the arangoshell `@arangodb/users` module
    * added `grantCollection` and `revokeCollection` functions
    * added `permission(user, database, collection)` to retrieve collection specific rights

* added "deduplicate" attribute for array indexes, which controls whether inserting
  duplicate index values from the same document into a unique array index will lead to
  an error or not:

      // with deduplicate = true, which is the default value:
      db._create("test");
      db.test.ensureIndex({ type: "hash", fields: ["tags[*]"], deduplicate: true });
      db.test.insert({ tags: ["a", "b"] });
      db.test.insert({ tags: ["c", "d", "c"] }); // will work, because deduplicate = true
      db.test.insert({ tags: ["a"] }); // will fail

      // with deduplicate = false
      db._create("test");
      db.test.ensureIndex({ type: "hash", fields: ["tags[*]"], deduplicate: false });
      db.test.insert({ tags: ["a", "b"] });
      db.test.insert({ tags: ["c", "d", "c"] }); // will not work, because deduplicate = false
      db.test.insert({ tags: ["a"] }); // will fail

  The "deduplicate" attribute is now also accepted by the index creation HTTP
  API endpoint POST /_api/index and is returned by GET /_api/index.

* added optimizer rule "remove-filters-covered-by-traversal"

* Debian/Ubuntu installer: make messages about future package upgrades more clear

* fix a hangup in VST

  The problem happened when the two first chunks of a VST message arrived
  together on a connection that was newly switched to VST.

* fix deletion of outdated WAL files in RocksDB engine

* make use of selectivity estimates in hash, skiplist and persistent indexes
  in RocksDB engine

* changed VM overcommit recommendation for user-friendliness

* fix a shutdown bug in the cluster: a destroyed query could still be active

* do not terminate the entire server process if a temp file cannot be created
  (Windows only)

* fix log output in the front-end, it stopped in case of too many messages


v3.2.beta3 (2017-06-27)
-----------------------

* numerous bugfixes


v3.2.beta2 (2017-06-20)
-----------------------

* potentially fixed issue #2559: Duplicate _key generated on insertion

* fix invalid results (too many) when a skipping LIMIT was used for a
  traversal. `LIMIT x` or `LIMIT 0, x` were not affected, but `LIMIT s, x`
  may have returned too many results

* fix races in SSL communication code

* fix invalid locking in JWT authentication cache, which could have
  crashed the server

* fix invalid first group results for sorted AQL COLLECT when LIMIT
  was used

* fix potential race, which could make arangod hang on startup

* removed `exception` field from transaction error result; users should throw
  explicit `Error` instances to return custom exceptions (addresses issue #2561)

* fixed issue #2613: Reduce log level when Foxx manager tries to self heal missing database

* add a read only mode for users and collection level authorization

* removed `exception` field from transaction error result; users should throw
  explicit `Error` instances to return custom exceptions (addresses issue #2561)

* fixed issue #2677: Foxx disabling development mode creates non-deterministic service bundle

* fixed issue #2684: Legacy service UI not working


v3.2.beta1 (2017-06-12)
-----------------------

* provide more context for index errors (addresses issue #342)

* arangod now validates several OS/environment settings on startup and warns if
  the settings are non-ideal. Most of the checks are executed on Linux systems only.

* fixed issue #2515: The replace-or-with-in optimization rule might prevent use of indexes

* added `REGEX_REPLACE` AQL function

* the RocksDB storage format was changed, users of the previous alpha versions
  must delete the database directory and re-import their data

* added server startup option `--query.fail-on-warning`

  setting this option to `true` will abort any AQL query with an exception if
  it causes a warning at runtime. The value can be overridden per query by
  setting the `failOnWarning` attribute in a query's options.

* added --rocksdb.num-uncompressed-levels to adjust number of non-compressed levels

* added checks for memory managment and warn (i. e. if hugepages are enabled)

* set default SSL cipher suite string to "HIGH:!EXPORT:!aNULL@STRENGTH"

* fixed issue #2469: Authentication = true does not protect foxx-routes

* fixed issue #2459: compile success but can not run with rocksdb

* `--server.maximal-queue-size` is now an absolute maximum. If the queue is
  full, then 503 is returned. Setting it to 0 means "no limit".

* (Enterprise only) added authentication against an LDAP server

* fixed issue #2083: Foxx services aren't distributed to all coordinators

* fixed issue #2384: new coordinators don't pick up existing Foxx services

* fixed issue #2408: Foxx service validation causes unintended side-effects

* extended HTTP API with routes for managing Foxx services

* added distinction between hasUser and authorized within Foxx
  (cluster internal requests are authorized requests but don't have a user)

* arangoimp now has a `--threads` option to enable parallel imports of data

* PR #2514: Foxx services that can't be fixed by self-healing now serve a 503 error

* added `time` function to `@arangodb` module


v3.2.alpha4 (2017-04-25)
------------------------

* fixed issue #2450: Bad optimization plan on simple query

* fixed issue #2448: ArangoDB Web UI takes no action when Delete button is clicked

* fixed issue #2442: Frontend shows already deleted databases during login

* added 'x-content-type-options: nosniff' to avoid MSIE bug

* set default value for `--ssl.protocol` from TLSv1 to TLSv1.2.

* AQL breaking change in cluster:
  The SHORTEST_PATH statement using edge-collection names instead
  of a graph name now requires to explicitly name the vertex-collection names
  within the AQL query in the cluster. It can be done by adding `WITH <name>`
  at the beginning of the query.

  Example:
  ```
  FOR v,e IN OUTBOUND SHORTEST_PATH @start TO @target edges [...]
  ```

  Now has to be:

  ```
  WITH vertices
  FOR v,e IN OUTBOUND SHORTEST_PATH @start TO @target edges [...]
  ```

  This change is due to avoid dead-lock sitations in clustered case.
  An error stating the above is included.

* add implicit use of geo indexes when using SORT/FILTER in AQL, without
  the need to use the special-purpose geo AQL functions `NEAR` or `WITHIN`.

  the special purpose `NEAR` AQL function can now be substituted with the
  following AQL (provided there is a geo index present on the `doc.latitude`
  and `doc.longitude` attributes):

      FOR doc in geoSort
        SORT DISTANCE(doc.latitude, doc.longitude, 0, 0)
        LIMIT 5
        RETURN doc

  `WITHIN` can be substituted with the following AQL:

      FOR doc in geoFilter
        FILTER DISTANCE(doc.latitude, doc.longitude, 0, 0) < 2000
        RETURN doc

  Compared to using the special purpose AQL functions this approach has the
  advantage that it is more composable, and will also honor any `LIMIT` values
  used in the AQL query.

* potential fix for shutdown hangs on OSX

* added KB, MB, GB prefix for integer parameters, % for integer parameters
  with a base value

* added JEMALLOC 4.5.0

* added `--vm.resident-limit` and `--vm.path` for file-backed memory mapping
  after reaching a configurable maximum RAM size

* try recommended limit for file descriptors in case of unlimited
  hard limit

* issue #2413: improve logging in case of lock timeout and deadlocks

* added log topic attribute to /_admin/log api

* removed internal build option `USE_DEV_TIMERS`

  Enabling this option activated some proprietary timers for only selected
  events in arangod. Instead better use `perf` to gather timings.


v3.2.alpha3 (2017-03-22)
------------------------

* increase default collection lock timeout from 30 to 900 seconds

* added function `db._engine()` for retrieval of storage engine information at
  server runtime

  There is also an HTTP REST handler at GET /_api/engine that returns engine
  information.

* require at least cmake 3.2 for building ArangoDB

* make arangod start with less V8 JavaScript contexts

  This speeds up the server start (a little bit) and makes it use less memory.
  Whenever a V8 context is needed by a Foxx action or some other operation and
  there is no usable V8 context, a new one will be created dynamically now.

  Up to `--javascript.v8-contexts` V8 contexts will be created, so this option
  will change its meaning. Previously as many V8 contexts as specified by this
  option were created at server start, and the number of V8 contexts did not
  change at runtime. Now up to this number of V8 contexts will be in use at the
  same time, but the actual number of V8 contexts is dynamic.

  The garbage collector thread will automatically delete unused V8 contexts after
  a while. The number of spare contexts will go down to as few as configured in
  the new option `--javascript.v8-contexts-minimum`. Actually that many V8 contexts
  are also created at server start.

  The first few requests in new V8 contexts will take longer than in contexts
  that have been there already. Performance may therefore suffer a bit for the
  initial requests sent to ArangoDB or when there are only few but performance-
  critical situations in which new V8 contexts will be created. If this is a
  concern, it can easily be fixed by setting `--javascipt.v8-contexts-minimum`
  and `--javascript.v8-contexts` to a relatively high value, which will guarantee
  that many number of V8 contexts to be created at startup and kept around even
  when unused.

  Waiting for an unused V8 context will now also abort if no V8 context can be
  acquired/created after 120 seconds.

* improved diagnostic messages written to logfiles by supervisor process

* fixed issue #2367

* added "bindVars" to attributes of currently running and slow queries

* added "jsonl" as input file type for arangoimp

* upgraded version of bundled zlib library from 1.2.8 to 1.2.11

* added input file type `auto` for arangoimp so it can automatically detect the
  type of the input file from the filename extension

* fixed variables parsing in GraphQL

* added `--translate` option for arangoimp to translate attribute names from
  the input files to attriubte names expected by ArangoDB

  The `--translate` option can be specified multiple times (once per translation
  to be executed). The following example renames the "id" column from the input
  file to "_key", and the "from" column to "_from", and the "to" column to "_to":

      arangoimp --type csv --file data.csv --translate "id=_key" --translate "from=_from" --translate "to=_to"

  `--translate` works for CSV and TSV inputs only.

* changed default value for `--server.max-packet-size` from 128 MB to 256 MB

* fixed issue #2350

* fixed issue #2349

* fixed issue #2346

* fixed issue #2342

* change default string truncation length from 80 characters to 256 characters for
  `print`/`printShell` functions in ArangoShell and arangod. This will emit longer
  prefixes of string values before truncating them with `...`, which is helpful
  for debugging.

* always validate incoming JSON HTTP requests for duplicate attribute names

  Incoming JSON data with duplicate attribute names will now be rejected as
  invalid. Previous versions of ArangoDB only validated the uniqueness of
  attribute names inside incoming JSON for some API endpoints, but not
  consistently for all APIs.

* don't let read-only transactions block the WAL collector

* allow passing own `graphql-sync` module instance to Foxx GraphQL router

* arangoexport can now export to csv format

* arangoimp: fixed issue #2214

* Foxx: automatically add CORS response headers

* added "OPTIONS" to CORS `access-control-allow-methods` header

* Foxx: Fix arangoUser sometimes not being set correctly

* fixed issue #1974


v3.2.alpha2 (2017-02-20)
------------------------

* ui: fixed issue #2065

* ui: fixed a dashboard related memory issue

* Internal javascript rest actions will now hide their stack traces to the client
  unless maintainer mode is activated. Instead they will always log to the logfile

* Removed undocumented internal HTTP API:
  * PUT _api/edges

  The documented GET _api/edges and the undocumented POST _api/edges remains unmodified.

* updated V8 version to 5.7.0.0

* change undocumented behaviour in case of invalid revision ids in
  If-Match and If-None-Match headers from 400 (BAD) to 412 (PRECONDITION
  FAILED).

* change undocumented behaviour in case of invalid revision ids in
  JavaScript document operations from 1239 ("illegal document revision")
  to 1200 ("conflict").

* added data export tool, arangoexport.

  arangoexport can be used to export collections to json, jsonl or xml
  and export a graph or collections to xgmml.

* fixed a race condition when closing a connection

* raised default hard limit on threads for very small to 64

* fixed negative counting of http connection in UI


v3.2.alpha1 (2017-02-05)
------------------------

* added figure `httpRequests` to AQL query statistics

* removed revisions cache intermediate layer implementation

* obsoleted startup options `--database.revision-cache-chunk-size` and
  `--database.revision-cache-target-size`

* fix potential port number over-/underruns

* added startup option `--log.shorten-filenames` for controlling whether filenames
  in log messages should be shortened to just the filename with the absolute path

* removed IndexThreadFeature, made `--database.index-threads` option obsolete

* changed index filling to make it more parallel, dispatch tasks to boost::asio

* more detailed stacktraces in Foxx apps

* generated Foxx services now use swagger tags


v3.1.24 (XXXX-XX-XX)
--------------------

* fixed one more LIMIT issue in traversals


v3.1.23 (2017-06-19)
--------------------

* potentially fixed issue #2559: Duplicate _key generated on insertion

* fix races in SSL communication code

* fix invalid results (too many) when a skipping LIMIT was used for a
  traversal. `LIMIT x` or `LIMIT 0, x` were not affected, but `LIMIT s, x`
  may have returned too many results

* fix invalid first group results for sorted AQL COLLECT when LIMIT
  was used

* fix invalid locking in JWT authentication cache, which could have
  crashed the server

* fix undefined behavior in traverser when traversals were used inside
  a FOR loop


v3.1.22 (2017-06-07)
--------------------

* fixed issue #2505: Problem with export + report of a bug

* documented changed behavior of WITH

* fixed ui glitch in aardvark

* avoid agency compaction bug

* fixed issue #2283: disabled proxy communication internally


v3.1.21 (2017-05-22)
--------------------

* fixed issue #2488:  AQL operator IN error when data use base64 chars

* more randomness in seeding RNG

v3.1.20 (2016-05-16)
--------------------

* fixed incorrect sorting for distributeShardsLike

* improve reliability of AgencyComm communication with Agency

* fixed shard numbering bug, where ids were erouneously incremented by 1

* remove an unnecessary precondition in createCollectionCoordinator

* funny fail rotation fix

* fix in SimpleHttpClient for correct advancement of readBufferOffset

* forward SIG_HUP in supervisor process to the server process to fix logrotaion
  You need to stop the remaining arangod server process manually for the upgrade to work.


v3.1.19 (2017-04-28)
--------------------

* Fixed a StackOverflow issue in Traversal and ShortestPath. Occured if many (>1000) input
  values in a row do not return any result. Fixes issue: #2445

* fixed issue #2448

* fixed issue #2442

* added 'x-content-type-options: nosniff' to avoid MSIE bug

* fixed issue #2441

* fixed issue #2440

* Fixed a StackOverflow issue in Traversal and ShortestPath. Occured if many (>1000) input
  values in a row do not return any result. Fixes issue: #2445

* fix occasional hanging shutdowns on OS X


v3.1.18 (2017-04-18)
--------------------

* fixed error in continuous synchronization of collections

* fixed spurious hangs on server shutdown

* better error messages during restore collection

* completely overhaul supervision. More detailed tests

* Fixed a dead-lock situation in cluster traversers, it could happen in
  rare cases if the computation on one DBServer could be completed much earlier
  than the other server. It could also be restricted to SmartGraphs only.

* (Enterprise only) Fixed a bug in SmartGraph DepthFirstSearch. In some
  more complicated queries, the maxDepth limit of 1 was not considered strictly
  enough, causing the traverser to do unlimited depth searches.

* fixed issue #2415

* fixed issue #2422

* fixed issue #1974


v3.1.17 (2017-04-04)
--------------------

* (Enterprise only) fixed a bug where replicationFactor was not correctly
  forwarded in SmartGraph creation.

* fixed issue #2404

* fixed issue #2397

* ui - fixed smart graph option not appearing

* fixed issue #2389

* fixed issue #2400


v3.1.16 (2017-03-27)
--------------------

* fixed issue #2392

* try to raise file descriptors to at least 8192, warn otherwise

* ui - aql editor improvements + updated ace editor version (memory leak)

* fixed lost HTTP requests

* ui - fixed some event issues

* avoid name resolution when given connection string is a valid ip address

* helps with issue #1842, bug in COLLECT statement in connection with LIMIT.

* fix locking bug in cluster traversals

* increase lock timeout defaults

* increase various cluster timeouts

* limit default target size for revision cache to 1GB, which is better for
  tight RAM situations (used to be 40% of (totalRAM - 1GB), use
  --database.revision-cache-target-size <VALUEINBYTES> to get back the
  old behaviour

* fixed a bug with restarted servers indicating status as "STARTUP"
  rather that "SERVING" in Nodes UI.


v3.1.15 (2017-03-20)
--------------------

* add logrotate configuration as requested in #2355

* fixed issue #2376

* ui - changed document api due a chrome bug

* ui - fixed a submenu bug

* added endpoint /_api/cluster/endpoints in cluster case to get all
  coordinator endpoints

* fix documentation of /_api/endpoint, declaring this API obsolete.

* Foxx response objects now have a `type` method for manipulating the content-type header

* Foxx tests now support `xunit` and `tap` reporters


v3.1.14 (2017-03-13)
--------------------

* ui - added feature request (multiple start nodes within graph viewer) #2317

* added missing locks to authentication cache methods

* ui - added feature request (multiple start nodes within graph viewer) #2317

* ui - fixed wrong merge of statistics information from different coordinators

* ui - fixed issue #2316

* ui - fixed wrong protocol usage within encrypted environment

* fixed compile error on Mac Yosemite

* minor UI fixes


v3.1.13 (2017-03-06)
--------------------

* fixed variables parsing in GraphQL

* fixed issue #2214

* fixed issue #2342

* changed thread handling to queue only user requests on coordinator

* use exponential backoff when waiting for collection locks

* repair short name server lookup in cluster in the case of a removed
  server


v3.1.12 (2017-02-28)
--------------------

* disable shell color escape sequences on Windows

* fixed issue #2326

* fixed issue #2320

* fixed issue #2315

* fixed a race condition when closing a connection

* raised default hard limit on threads for very small to 64

* fixed negative counting of http connection in UI

* fixed a race when renaming collections

* fixed a race when dropping databases


v3.1.11 (2017-02-17)
--------------------

* fixed a race between connection closing and sending out last chunks of data to clients
  when the "Connection: close" HTTP header was set in requests

* ui: optimized smart graph creation usability

* ui: fixed #2308

* fixed a race in async task cancellation via `require("@arangodb/tasks").unregisterTask()`

* fixed spuriously hanging threads in cluster AQL that could sit idle for a few minutes

* fixed potential numeric overflow for big index ids in index deletion API

* fixed sort issue in cluster, occurring when one of the local sort buffers of a
  GatherNode was empty

* reduce number of HTTP requests made for certain kinds of join queries in cluster,
  leading to speedup of some join queries

* supervision deals with demised coordinators correctly again

* implement a timeout in TraverserEngineRegistry

* agent communication reduced in large batches of append entries RPCs

* inception no longer estimates RAFT timings

* compaction in agents has been moved to a separate thread

* replicated logs hold local timestamps

* supervision jobs failed leader and failed follower revisited for
  function in precarious stability situations

* fixed bug in random number generator for 64bit int


v3.1.10 (2017-02-02)
--------------------

* updated versions of bundled node modules:
  - joi: from 8.4.2 to 9.2.0
  - joi-to-json-schema: from 2.2.0 to 2.3.0
  - sinon: from 1.17.4 to 1.17.6
  - lodash: from 4.13.1 to 4.16.6

* added shortcut for AQL ternary operator
  instead of `condition ? true-part : false-part` it is now possible to also use a
  shortcut variant `condition ? : false-part`, e.g.

      FOR doc IN docs RETURN doc.value ?: 'not present'

  instead of

      FOR doc IN docs RETURN doc.value ? doc.value : 'not present'

* fixed wrong sorting order in cluster, if an index was used to sort with many
  shards.

* added --replication-factor, --number-of-shards and --wait-for-sync to arangobench

* turn on UTF-8 string validation for VelocyPack values received via VST connections

* fixed issue #2257

* upgraded Boost version to 1.62.0

* added optional detail flag for db.<collection>.count()
  setting the flag to `true` will make the count operation returned the per-shard
  counts for the collection:

      db._create("test", { numberOfShards: 10 });
      for (i = 0; i < 1000; ++i) {
        db.test.insert({value: i});
      }
      db.test.count(true);

      {
        "s100058" : 99,
        "s100057" : 103,
        "s100056" : 100,
        "s100050" : 94,
        "s100055" : 90,
        "s100054" : 122,
        "s100051" : 109,
        "s100059" : 99,
        "s100053" : 95,
        "s100052" : 89
      }

* added optional memory limit for AQL queries:

      db._query("FOR i IN 1..100000 SORT i RETURN i", {}, { options: { memoryLimit: 100000 } });

  This option limits the default maximum amount of memory (in bytes) that a single
  AQL query can use.
  When a single AQL query reaches the specified limit value, the query will be
  aborted with a *resource limit exceeded* exception. In a cluster, the memory
  accounting is done per shard, so the limit value is effectively a memory limit per
  query per shard.

  The global limit value can be overriden per query by setting the *memoryLimit*
  option value for individual queries when running an AQL query.

* added server startup option `--query.memory-limit`

* added convenience function to create vertex-centric indexes.

  Usage: `db.collection.ensureVertexCentricIndex("label", {type: "hash", direction: "outbound"})`
  That will create an index that can be used on OUTBOUND with filtering on the
  edge attribute `label`.

* change default log output for tools to stdout (instead of stderr)

* added option -D to define a configuration file environment key=value

* changed encoding behavior for URLs encoded in the C++ code of ArangoDB:
  previously the special characters `-`, `_`, `~` and `.` were returned as-is
  after URL-encoding, now `.` will be encoded to be `%2e`.
  This also changes the behavior of how incoming URIs are processed: previously
  occurrences of `..` in incoming request URIs were collapsed (e.g. `a/../b/` was
  collapsed to a plain `b/`). Now `..` in incoming request URIs are not collapsed.

* Foxx request URL suffix is no longer unescaped

* @arangodb/request option json now defaults to `true` if the response body is not empty and encoding is not explicitly set to `null` (binary).
  The option can still be set to `false` to avoid unnecessary attempts at parsing the response as JSON.

* Foxx configuration values for unknown options will be discarded when saving the configuration in production mode using the web interface

* module.context.dependencies is now immutable

* process.stdout.isTTY now returns `true` in arangosh and when running arangod with the `--console` flag

* add support for Swagger tags in Foxx


v3.1.9 (XXXX-XX-XX)
-------------------

* macos CLI package: store databases and apps in the users home directory

* ui: fixed re-login issue within a non system db, when tab was closed

* fixed a race in the VelocyStream Commtask implementation

* fixed issue #2256


v3.1.8 (2017-01-09)
-------------------

* add Windows silent installer

* add handling of debug symbols during Linux & windows release builds.

* fixed issue #2181

* fixed issue #2248: reduce V8 max old space size from 3 GB to 1 GB on 32 bit systems

* upgraded Boost version to 1.62.0

* fixed issue #2238

* fixed issue #2234

* agents announce new endpoints in inception phase to leader

* agency leadership accepts updatet endpoints to given uuid

* unified endpoints replace localhost with 127.0.0.1

* fix several problems within an authenticated cluster


v3.1.7 (2016-12-29)
-------------------

* fixed one too many elections in RAFT

* new agency comm backported from devel


v3.1.6 (2016-12-20)
-------------------

* fixed issue #2227

* fixed issue #2220

* agency constituent/agent bug fixes in race conditions picking up
  leadership

* supervision does not need waking up anymore as it is running
  regardless

* agents challenge their leadership more rigorously


v3.1.5 (2016-12-16)
-------------------

* lowered default value of `--database.revision-cache-target-size` from 75% of
  RAM to less than 40% of RAM

* fixed issue #2218

* fixed issue #2217

* Foxx router.get/post/etc handler argument can no longer accidentally omitted

* fixed issue #2223


v3.1.4 (2016-12-08)
-------------------

* fixed issue #2211

* fixed issue #2204

* at cluster start, coordinators wait until at least one DBserver is there,
  and either at least two DBservers are there or 15s have passed, before they
  initiate the bootstrap of system collections.

* more robust agency startup from devel

* supervision's AddFollower adds many followers at once

* supervision has new FailedFollower job

* agency's Node has new method getArray

* agency RAFT timing estimates more conservative in waitForSync
  scenario

* agency RAFT timing estimates capped at maximum 2.0/10.0 for low/high


v3.1.3 (2016-12-02)
-------------------

* fix a traversal bug when using skiplist indexes:
  if we have a skiplist of ["a", "unused", "_from"] and a traversal like:
  FOR v,e,p IN OUTBOUND @start @@edges
    FILTER p.edges[0].a == 'foo'
    RETURN v
  And the above index applied on "a" is considered better than EdgeIndex, than
  the executor got into undefined behaviour.

* fix endless loop when trying to create a collection with replicationFactor: -1


v3.1.2 (2016-11-24)
-------------------

* added support for descriptions field in Foxx dependencies

* (Enterprise only) fixed a bug in the statistic report for SmartGraph traversals.
Now they state correctly how many documents were fetched from the index and how many
have been filtered.

* Prevent uniform shard distribution when replicationFactor == numServers

v3.1.1 (2016-11-15)
-------------------

* fixed issue #2176

* fixed issue #2168

* display index usage of traversals in AQL explainer output (previously missing)

* fixed issue #2163

* preserve last-used HLC value across server starts

* allow more control over handling of pre-3.1 _rev values

  this changes the server startup option `--database.check-30-revisions` from a boolean (true/false)
  parameter to a string parameter with the following possible values:

  - "fail":
    will validate _rev values of 3.0 collections on collection loading and throw an exception when invalid _rev values are found.
    in this case collections with invalid _rev values are marked as corrupted and cannot be used in the ArangoDB 3.1 instance.
    the fix procedure for such collections is to export the collections from 3.0 database with arangodump and restore them in 3.1 with arangorestore.
    collections that do not contain invalid _rev values are marked as ok and will not be re-checked on following loads.
    collections that contain invalid _rev values will be re-checked on following loads.

  - "true":
    will validate _rev values of 3.0 collections on collection loading and print a warning when invalid _rev values are found.
    in this case collections with invalid _rev values can be used in the ArangoDB 3.1 instance.
    however, subsequent operations on documents with invalid _rev values may silently fail or fail with explicit errors.
    the fix procedure for such collections is to export the collections from 3.0 database with arangodump and restore them in 3.1 with arangorestore.
    collections that do not contain invalid _rev values are marked as ok and will not be re-checked on following loads.
    collections that contain invalid _rev values will be re-checked on following loads.

  - "false":
    will not validate _rev values on collection loading and not print warnings.
    no hint is given when invalid _rev values are found.
    subsequent operations on documents with invalid _rev values may silently fail or fail with explicit errors.
    this setting does not affect whether collections are re-checked later.
    collections will be re-checked on following loads if `--database.check-30-revisions` is later set to either `true` or `fail`.

  The change also suppresses warnings that were printed when collections were restored using arangorestore, and the restore
  data contained invalid _rev values. Now these warnings are suppressed, and new HLC _rev values are generated for these documents
  as before.

* added missing functions to AQL syntax highlighter in web interface

* fixed display of `ANY` direction in traversal explainer output (direction `ANY` was shown as either
  `INBOUND` or `OUTBOUND`)

* changed behavior of toJSON() function when serializing an object before saving it in the database

  if an object provides a toJSON() function, this function is still called for serializing it.
  the change is that the result of toJSON() is not stringified anymore, but saved as is. previous
  versions of ArangoDB called toJSON() and after that additionally stringified its result.

  This change will affect the saving of JS Buffer objects, which will now be saved as arrays of
  bytes instead of a comma-separated string of the Buffer's byte contents.

* allow creating unique indexes on more attributes than present in shardKeys

  The following combinations of shardKeys and indexKeys are allowed/not allowed:

  shardKeys     indexKeys
      a             a        ok
      a             b    not ok
      a           a b        ok
    a b             a    not ok
    a b             b    not ok
    a b           a b        ok
    a b         a b c        ok
  a b c           a b    not ok
  a b c         a b c        ok

* fixed wrong version in web interface login screen (EE only)

* make web interface not display an exclamation mark next to ArangoDB version number 3.1

* fixed search for arbitrary document attributes in web interface in case multiple
  search values were used on different attribute names. in this case, the search always
  produced an empty result

* disallow updating `_from` and `_to` values of edges in Smart Graphs. Updating these
  attributes would lead to potential redistribution of edges to other shards, which must be
  avoided.

* fixed issue #2148

* updated graphql-sync dependency to 0.6.2

* fixed issue #2156

* fixed CRC4 assembly linkage


v3.1.0 (2016-10-29)
-------------------

* AQL breaking change in cluster:

  from ArangoDB 3.1 onwards `WITH` is required for traversals in a
  clustered environment in order to avoid deadlocks.

  Note that for queries that access only a single collection or that have all
  collection names specified somewhere else in the query string, there is no
  need to use *WITH*. *WITH* is only useful when the AQL query parser cannot
  automatically figure out which collections are going to be used by the query.
  *WITH* is only useful for queries that dynamically access collections, e.g.
  via traversals, shortest path operations or the *DOCUMENT()* function.

  more info can be found [here](https://github.com/arangodb/arangodb/blob/devel/Documentation/Books/AQL/Operations/With.md)

* added AQL function `DISTANCE` to calculate the distance between two arbitrary
  coordinates (haversine formula)

* fixed issue #2110

* added Auto-aptation of RAFT timings as calculations only


v3.1.rc2 (2016-10-10)
---------------------

* second release candidate


v3.1.rc1 (2016-09-30)
---------------------

* first release candidate


v3.1.alpha2 (2016-09-01)
------------------------

* added module.context.createDocumentationRouter to replace module.context.apiDocumentation

* bug in RAFT implementation of reads. dethroned leader still answered requests in isolation

* ui: added new graph viewer

* ui: aql-editor added tabular & graph display

* ui: aql-editor improved usability

* ui: aql-editor: query profiling support

* fixed issue #2109

* fixed issue #2111

* fixed issue #2075

* added AQL function `DISTANCE` to calculate the distance between two arbitrary
  coordinates (haversine formula)

* rewrote scheduler and dispatcher based on boost::asio

  parameters changed:
    `--scheduler.threads` and `--server.threads` are now merged into a single one: `--server.threads`

    hidden `--server.extra-threads` has been removed

    hidden `--server.aql-threads` has been removed

    hidden `--server.backend` has been removed

    hidden `--server.show-backends` has been removed

    hidden `--server.thread-affinity` has been removed

* fixed issue #2086

* fixed issue #2079

* fixed issue #2071

  make the AQL query optimizer inject filter condition expressions referred to
  by variables during filter condition aggregation.
  For example, in the following query

      FOR doc IN collection
        LET cond1 = (doc.value == 1)
        LET cond2 = (doc.value == 2)
        FILTER cond1 || cond2
        RETURN { doc, cond1, cond2 }

  the optimizer will now inject the conditions for `cond1` and `cond2` into the filter
  condition `cond1 || cond2`, expanding it to `(doc.value == 1) || (doc.value == 2)`
  and making these conditions available for index searching.

  Note that the optimizer previously already injected some conditions into other
  conditions, but only if the variable that defined the condition was not used
  elsewhere. For example, the filter condition in the query

      FOR doc IN collection
        LET cond = (doc.value == 1)
        FILTER cond
        RETURN { doc }

  already got optimized before because `cond` was only used once in the query and
  the optimizer decided to inject it into the place where it was used.

  This only worked for variables that were referred to once in the query.
  When a variable was used multiple times, the condition was not injected as
  in the following query:

      FOR doc IN collection
        LET cond = (doc.value == 1)
        FILTER cond
        RETURN { doc, cond }

  The fix for #2070 now will enable this optimization so that the query can
  use an index on `doc.value` if available.

* changed behavior of AQL array comparison operators for empty arrays:
  * `ALL` and `ANY` now always return `false` when the left-hand operand is an
    empty array. The behavior for non-empty arrays does not change:
    * `[] ALL == 1` will return `false`
    * `[1] ALL == 1` will return `true`
    * `[1, 2] ALL == 1` will return `false`
    * `[2, 2] ALL == 1` will return `false`
    * `[] ANY == 1` will return `false`
    * `[1] ANY == 1` will return `true`
    * `[1, 2] ANY == 1` will return `true`
    * `[2, 2] ANY == 1` will return `false`
  * `NONE` now always returns `true` when the left-hand operand is an empty array.
    The behavior for non-empty arrays does not change:
    * `[] NONE == 1` will return `true`
    * `[1] NONE == 1` will return `false`
    * `[1, 2] NONE == 1` will return `false`
    * `[2, 2] NONE == 1` will return `true`

* added experimental AQL functions `JSON_STRINGIFY` and `JSON_PARSE`

* added experimental support for incoming gzip-compressed requests

* added HTTP REST APIs for online loglevel adjustments:

  - GET `/_admin/log/level` returns the current loglevel settings
  - PUT `/_admin/log/level` modifies the current loglevel settings

* PATCH /_api/gharial/{graph-name}/vertex/{collection-name}/{vertex-key}
  - changed default value for keepNull to true

* PATCH /_api/gharial/{graph-name}/edge/{collection-name}/{edge-key}
  - changed default value for keepNull to true

* renamed `maximalSize` attribute in parameter.json files to `journalSize`

  The `maximalSize` attribute will still be picked up from collections that
  have not been adjusted. Responses from the replication API will now also use
  `journalSize` instead of `maximalSize`.

* added `--cluster.system-replication-factor` in order to adjust the
  replication factor for new system collections

* fixed issue #2012

* added a memory expection in case V8 memory gets too low

* added Optimizer Rule for other indexes in Traversals
  this allows AQL traversals to use other indexes than the edge index.
  So traversals with filters on edges can now make use of more specific
  indexes, e.g.

      FOR v, e, p IN 2 OUTBOUND @start @@edge FILTER p.edges[0].foo == "bar"

  will prefer a Hash Index on [_from, foo] above the EdgeIndex.

* fixed epoch computation in hybrid logical clock

* fixed thread affinity

* replaced require("internal").db by require("@arangodb").db

* added option `--skip-lines` for arangoimp
  this allows skipping the first few lines from the import file in case the
  CSV or TSV import are used

* fixed periodic jobs: there should be only one instance running - even if it
  runs longer than the period

* improved performance of primary index and edge index lookups

* optimizations for AQL `[*]` operator in case no filter, no projection and
  no offset/limit are used

* added AQL function `OUTERSECTION` to return the symmetric difference of its
  input arguments

* Foxx manifests of installed services are now saved to disk with indentation

* Foxx tests and scripts in development mode should now always respect updated
  files instead of loading stale modules

* When disabling Foxx development mode the setup script is now re-run

* Foxx now provides an easy way to directly serve GraphQL requests using the
  `@arangodb/foxx/graphql` module and the bundled `graphql-sync` dependency

* Foxx OAuth2 module now correctly passes the `access_token` to the OAuth2 server

* added iconv-lite and timezone modules

* web interface now allows installing GitHub and zip services in legacy mode

* added module.context.createDocumentationRouter to replace module.context.apiDocumentation

* bug in RAFT implementation of reads. dethroned leader still answered
  requests in isolation

* all lambdas in ClusterInfo might have been left with dangling references.

* Agency bug fix for handling of empty json objects as values.

* Foxx tests no longer support the Mocha QUnit interface as this resulted in weird
  inconsistencies in the BDD and TDD interfaces. This fixes the TDD interface
  as well as out-of-sequence problems when using the BDD before/after functions.

* updated bundled JavaScript modules to latest versions; joi has been updated from 8.4 to 9.2
  (see [joi 9.0.0 release notes](https://github.com/hapijs/joi/issues/920) for information on
  breaking changes and new features)

* fixed issue #2139

* updated graphql-sync dependency to 0.6.2

* fixed issue #2156


v3.0.13 (XXXX-XX-XX)
--------------------

* fixed issue #2315

* fixed issue #2210


v3.0.12 (2016-11-23)
--------------------

* fixed issue #2176

* fixed issue #2168

* fixed issues #2149, #2159

* fixed error reporting for issue #2158

* fixed assembly linkage bug in CRC4 module

* added support for descriptions field in Foxx dependencies


v3.0.11 (2016-11-08)
--------------------

* fixed issue #2140: supervisor dies instead of respawning child

* fixed issue #2131: use shard key value entered by user in web interface

* fixed issue #2129: cannot kill a long-run query

* fixed issue #2110

* fixed issue #2081

* fixed issue #2038

* changes to Foxx service configuration or dependencies should now be
  stored correctly when options are cleared or omitted

* Foxx tests no longer support the Mocha QUnit interface as this resulted in weird
  inconsistencies in the BDD and TDD interfaces. This fixes the TDD interface
  as well as out-of-sequence problems when using the BDD before/after functions.

* fixed issue #2148


v3.0.10 (2016-09-26)
--------------------

* fixed issue #2072

* fixed issue #2070

* fixed slow cluster starup issues. supervision will demonstrate more
  patience with db servers


v3.0.9 (2016-09-21)
-------------------

* fixed issue #2064

* fixed issue #2060

* speed up `collection.any()` and skiplist index creation

* fixed multiple issues where ClusterInfo bug hung agency in limbo
  timeouting on multiple collection and database callbacks


v3.0.8 (2016-09-14)
-------------------

* fixed issue #2052

* fixed issue #2005

* fixed issue #2039

* fixed multiple issues where ClusterInfo bug hung agency in limbo
  timeouting on multiple collection and database callbacks


v3.0.7 (2016-09-05)
-------------------

* new supervision job handles db server failure during collection creation.


v3.0.6 (2016-09-02)
-------------------

* fixed issue #2026

* slightly better error diagnostics for AQL query compilation and replication

* fixed issue #2018

* fixed issue #2015

* fixed issue #2012

* fixed wrong default value for arangoimp's `--on-duplicate` value

* fix execution of AQL traversal expressions when there are multiple
  conditions that refer to variables set outside the traversal

* properly return HTTP 503 in JS actions when backend is gone

* supervision creates new key in agency for failed servers

* new shards will not be allocated on failed or cleaned servers


v3.0.5 (2016-08-18)
-------------------

* execute AQL ternary operator via C++ if possible

* fixed issue #1977

* fixed extraction of _id attribute in AQL traversal conditions

* fix SSL agency endpoint

* Minimum RAFT timeout was one order of magnitude to short.

* Optimized RAFT RPCs from leader to followers for efficiency.

* Optimized RAFT RPC handling on followers with respect to compaction.

* Fixed bug in handling of duplicates and overlapping logs

* Fixed bug in supervision take over after leadership change.

v3.0.4 (2016-08-01)
-------------------

* added missing lock for periodic jobs access

* fix multiple foxx related cluster issues

* fix handling of empty AQL query strings

* fixed issue in `INTERSECTION` AQL function with duplicate elements
  in the source arrays

* fixed issue #1970

* fixed issue #1968

* fixed issue #1967

* fixed issue #1962

* fixed issue #1959

* replaced require("internal").db by require("@arangodb").db

* fixed issue #1954

* fixed issue #1953

* fixed issue #1950

* fixed issue #1949

* fixed issue #1943

* fixed segfault in V8, by backporting https://bugs.chromium.org/p/v8/issues/detail?id=5033

* Foxx OAuth2 module now correctly passes the `access_token` to the OAuth2 server

* fixed credentialed CORS requests properly respecting --http.trusted-origin

* fixed a crash in V8Periodic task (forgotten lock)

* fixed two bugs in synchronous replication (syncCollectionFinalize)


v3.0.3 (2016-07-17)
-------------------

* fixed issue #1942

* fixed issue #1941

* fixed array index batch insertion issues for hash indexes that caused problems when
  no elements remained for insertion

* fixed AQL MERGE() function with External objects originating from traversals

* fixed some logfile recovery errors with error message "document not found"

* fixed issue #1937

* fixed issue #1936

* improved performance of arangorestore in clusters with synchronous
  replication

* Foxx tests and scripts in development mode should now always respect updated
  files instead of loading stale modules

* When disabling Foxx development mode the setup script is now re-run

* Foxx manifests of installed services are now saved to disk with indentation


v3.0.2 (2016-07-09)
-------------------

* fixed assertion failure in case multiple remove operations were used in the same query

* fixed upsert behavior in case upsert was used in a loop with the same document example

* fixed issue #1930

* don't expose local file paths in Foxx error messages.

* fixed issue #1929

* make arangodump dump the attribute `isSystem` when dumping the structure
  of a collection, additionally make arangorestore not fail when the attribute
  is missing

* fixed "Could not extract custom attribute" issue when using COLLECT with
  MIN/MAX functions in some contexts

* honor presence of persistent index for sorting

* make AQL query optimizer not skip "use-indexes-rule", even if enough
  plans have been created already

* make AQL optimizer not skip "use-indexes-rule", even if enough execution plans
  have been created already

* fix double precision value loss in VelocyPack JSON parser

* added missing SSL support for arangorestore

* improved cluster import performance

* fix Foxx thumbnails on DC/OS

* fix Foxx configuration not being saved

* fix Foxx app access from within the frontend on DC/OS

* add option --default-replication-factor to arangorestore and simplify
  the control over the number of shards when restoring

* fix a bug in the VPack -> V8 conversion if special attributes _key,
  _id, _rev, _from and _to had non-string values, which is allowed
  below the top level

* fix malloc_usable_size for darwin


v3.0.1 (2016-06-30)
-------------------

* fixed periodic jobs: there should be only one instance running - even if it
  runs longer than the period

* increase max. number of collections in AQL queries from 32 to 256

* fixed issue #1916: header "authorization" is required" when opening
  services page

* fixed issue #1915: Explain: member out of range

* fixed issue #1914: fix unterminated buffer

* don't remove lockfile if we are the same (now stale) pid
  fixes docker setups (our pid will always be 1)

* do not use revision id comparisons in compaction for determining whether a
  revision is obsolete, but marker memory addresses
  this ensures revision ids don't matter when compacting documents

* escape Unicode characters in JSON HTTP responses
  this converts UTF-8 characters in HTTP responses of arangod into `\uXXXX`
  escape sequences. This makes the HTTP responses fit into the 7 bit ASCII
  character range, which speeds up HTTP response parsing for some clients,
  namely node.js/v8

* add write before read collections when starting a user transaction
  this allows specifying the same collection in both read and write mode without
  unintended side effects

* fixed buffer overrun that occurred when building very large result sets

* index lookup optimizations for primary index and edge index

* fixed "collection is a nullptr" issue when starting a traversal from a transaction

* enable /_api/import on coordinator servers


v3.0.0 (2016-06-22)
-------------------

* minor GUI fixxes

* fix for replication and nonces


v3.0.0-rc3 (2016-06-19)
-----------------------

* renamed various Foxx errors to no longer refer to Foxx services as apps

* adjusted various error messages in Foxx to be more informative

* specifying "files" in a Foxx manifest to be mounted at the service root
  no longer results in 404s when trying to access non-file routes

* undeclared path parameters in Foxx no longer break the service

* trusted reverse proxy support is now handled more consistently

* ArangoDB request compatibility and user are now exposed in Foxx

* all bundled NPM modules have been upgraded to their latest versions


v3.0.0-rc2 (2016-06-12)
-----------------------

* added option `--server.max-packet-size` for client tools

* renamed option `--server.ssl-protocol` to `--ssl.protocol` in client tools
  (was already done for arangod, but overlooked for client tools)

* fix handling of `--ssl.protocol` value 5 (TLS v1.2) in client tools, which
  claimed to support it but didn't

* config file can use '@include' to include a different config file as base


v3.0.0-rc1 (2016-06-10)
-----------------------

* the user management has changed: it now has users that are independent of
  databases. A user can have one or more database assigned to the user.

* forward ported V8 Comparator bugfix for inline heuristics from
  https://github.com/v8/v8/commit/5ff7901e24c2c6029114567de5a08ed0f1494c81

* changed to-string conversion for AQL objects and arrays, used by the AQL
  function `TO_STRING()` and implicit to-string casts in AQL

  - arrays are now converted into their JSON-stringify equivalents, e.g.

    - `[ ]` is now converted to `[]`
    - `[ 1, 2, 3 ]` is now converted to `[1,2,3]`
    - `[ "test", 1, 2 ] is now converted to `["test",1,2]`

    Previous versions of ArangoDB converted arrays with no members into the
    empty string, and non-empty arrays into a comma-separated list of member
    values, without the surrounding angular brackets. Additionally, string
    array members were not enclosed in quotes in the result string:

    - `[ ]` was converted to ``
    - `[ 1, 2, 3 ]` was converted to `1,2,3`
    - `[ "test", 1, 2 ] was converted to `test,1,2`

  - objects are now converted to their JSON-stringify equivalents, e.g.

    - `{ }` is converted to `{}`
    - `{ a: 1, b: 2 }` is converted to `{"a":1,"b":2}`
    - `{ "test" : "foobar" }` is converted to `{"test":"foobar"}`

    Previous versions of ArangoDB always converted objects into the string
    `[object Object]`

  This change affects also the AQL functions `CONCAT()` and `CONCAT_SEPARATOR()`
  which treated array values differently in previous versions. Previous versions
  of ArangoDB automatically flattened array values on the first level of the array,
  e.g. `CONCAT([1, 2, 3, [ 4, 5, 6 ]])` produced `1,2,3,4,5,6`. Now this will produce
  `[1,2,3,[4,5,6]]`. To flatten array members on the top level, you can now use
  the more explicit `CONCAT(FLATTEN([1, 2, 3, [4, 5, 6]], 1))`.

* added C++ implementations for AQL functions `SLICE()`, `CONTAINS()` and
  `RANDOM_TOKEN()`

* as a consequence of the upgrade to V8 version 5, the implementation of the
  JavaScript `Buffer` object had to be changed. JavaScript `Buffer` objects in
  ArangoDB now always store their data on the heap. There is no shared pool
  for small Buffer values, and no pointing into existing Buffer data when
  extracting slices. This change may increase the cost of creating Buffers with
  short contents or when peeking into existing Buffers, but was required for
  safer memory management and to prevent leaks.

* the `db` object's function `_listDatabases()` was renamed to just `_databases()`
  in order to make it more consistent with the existing `_collections()` function.
  Additionally the `db` object's `_listEndpoints()` function was renamed to just
  `_endpoints()`.

* changed default value of `--server.authentication` from `false` to `true` in
  configuration files etc/relative/arangod.conf and etc/arangodb/arangod.conf.in.
  This means the server will be started with authentication enabled by default,
  requiring all client connections to provide authentication data when connecting
  to ArangoDB. Authentication can still be turned off via setting the value of
  `--server.authentication` to `false` in ArangoDB's configuration files or by
  specifying the option on the command-line.

* Changed result format for querying all collections via the API GET `/_api/collection`.

  Previous versions of ArangoDB returned an object with an attribute named `collections`
  and an attribute named `names`. Both contained all available collections, but
  `collections` contained the collections as an array, and `names` contained the
  collections again, contained in an object in which the attribute names were the
  collection names, e.g.

  ```
  {
    "collections": [
      {"id":"5874437","name":"test","isSystem":false,"status":3,"type":2},
      {"id":"17343237","name":"something","isSystem":false,"status":3,"type":2},
      ...
    ],
    "names": {
      "test": {"id":"5874437","name":"test","isSystem":false,"status":3,"type":2},
      "something": {"id":"17343237","name":"something","isSystem":false,"status":3,"type":2},
      ...
    }
  }
  ```
  This result structure was redundant, and therefore has been simplified to just

  ```
  {
    "result": [
      {"id":"5874437","name":"test","isSystem":false,"status":3,"type":2},
      {"id":"17343237","name":"something","isSystem":false,"status":3,"type":2},
      ...
    ]
  }
  ```

  in ArangoDB 3.0.

* added AQL functions `TYPENAME()` and `HASH()`

* renamed arangob tool to arangobench

* added AQL string comparison operator `LIKE`

  The operator can be used to compare strings like this:

      value LIKE search

  The operator is currently implemented by calling the already existing AQL
  function `LIKE`.

  This change also makes `LIKE` an AQL keyword. Using `LIKE` in either case as
  an attribute or collection name in AQL thus requires quoting.

* make AQL optimizer rule "remove-unnecessary-calculations" fire in more cases

  The rule will now remove calculations that are used exactly once in other
  expressions (e.g. `LET a = doc RETURN a.value`) and calculations,
  or calculations that are just references (e.g. `LET a = b`).

* renamed AQL optimizer rule "merge-traversal-filter" to "optimize-traversals"
  Additionally, the optimizer rule will remove unused edge and path result variables
  from the traversal in case they are specified in the `FOR` section of the traversal,
  but not referenced later in the query. This saves constructing edges and paths
  results.

* added AQL optimizer rule "inline-subqueries"

  This rule can pull out certain subqueries that are used as an operand to a `FOR`
  loop one level higher, eliminating the subquery completely. For example, the query

      FOR i IN (FOR j IN [1,2,3] RETURN j) RETURN i

  will be transformed by the rule to:

      FOR i IN [1,2,3] RETURN i

  The query

      FOR name IN (FOR doc IN _users FILTER doc.status == 1 RETURN doc.name) LIMIT 2 RETURN name

  will be transformed into

      FOR tmp IN _users FILTER tmp.status == 1 LIMIT 2 RETURN tmp.name

  The rule will only fire when the subquery is used as an operand to a `FOR` loop, and
  if the subquery does not contain a `COLLECT` with an `INTO` variable.

* added new endpoint "srv://" for DNS service records

* The result order of the AQL functions VALUES and ATTRIBUTES has never been
  guaranteed and it only had the "correct" ordering by accident when iterating
  over objects that were not loaded from the database. This accidental behavior
  is now changed by introduction of VelocyPack. No ordering is guaranteed unless
  you specify the sort parameter.

* removed configure option `--enable-logger`

* added AQL array comparison operators

  All AQL comparison operators now also exist in an array variant. In the
  array variant, the operator is preceded with one of the keywords *ALL*, *ANY*
  or *NONE*. Using one of these keywords changes the operator behavior to
  execute the comparison operation for all, any, or none of its left hand
  argument values. It is therefore expected that the left hand argument
  of an array operator is an array.

  Examples:

      [ 1, 2, 3 ] ALL IN [ 2, 3, 4 ]   // false
      [ 1, 2, 3 ] ALL IN [ 1, 2, 3 ]   // true
      [ 1, 2, 3 ] NONE IN [ 3 ]        // false
      [ 1, 2, 3 ] NONE IN [ 23, 42 ]   // true
      [ 1, 2, 3 ] ANY IN [ 4, 5, 6 ]   // false
      [ 1, 2, 3 ] ANY IN [ 1, 42 ]     // true
      [ 1, 2, 3 ] ANY == 2             // true
      [ 1, 2, 3 ] ANY == 4             // false
      [ 1, 2, 3 ] ANY > 0              // true
      [ 1, 2, 3 ] ANY <= 1             // true
      [ 1, 2, 3 ] NONE < 99            // false
      [ 1, 2, 3 ] NONE > 10            // true
      [ 1, 2, 3 ] ALL > 2              // false
      [ 1, 2, 3 ] ALL > 0              // true
      [ 1, 2, 3 ] ALL >= 3             // false
      ["foo", "bar"] ALL != "moo"      // true
      ["foo", "bar"] NONE == "bar"     // false
      ["foo", "bar"] ANY == "foo"      // true

* improved AQL optimizer to remove unnecessary sort operations in more cases

* allow enclosing AQL identifiers in forward ticks in addition to using
  backward ticks

  This allows for convenient writing of AQL queries in JavaScript template strings
  (which are delimited with backticks themselves), e.g.

      var q = `FOR doc IN ´collection´ RETURN doc.´name´`;

* allow to set `print.limitString` to configure the number of characters
  to output before truncating

* make logging configurable per log "topic"

  `--log.level <level>` sets the global log level to <level>, e.g. `info`,
  `debug`, `trace`.

  `--log.level topic=<level>` sets the log level for a specific topic.
  Currently, the following topics exist: `collector`, `compactor`, `mmap`,
  `performance`, `queries`, and `requests`. `performance` and `requests` are
  set to FATAL by default. `queries` is set to info. All others are
  set to the global level by default.

  The new log option `--log.output <definition>` allows directing the global
  or per-topic log output to different outputs. The output definition
  "<definition>" can be one of

    "-" for stdin
    "+" for stderr
    "syslog://<syslog-facility>"
    "syslog://<syslog-facility>/<application-name>"
    "file://<relative-path>"

  The option can be specified multiple times in order to configure the output
  for different log topics. To set up a per-topic output configuration, use
  `--log.output <topic>=<definition>`, e.g.

    queries=file://queries.txt

  logs all queries to the file "queries.txt".

* the option `--log.requests-file` is now deprecated. Instead use

    `--log.level requests=info`
    `--log.output requests=file://requests.txt`

* the option `--log.facility` is now deprecated. Instead use

    `--log.output requests=syslog://facility`

* the option `--log.performance` is now deprecated. Instead use

    `--log.level performance=trace`

* removed option `--log.source-filter`

* removed configure option `--enable-logger`

* change collection directory names to include a random id component at the end

  The new pattern is `collection-<id>-<random>`, where `<id>` is the collection
  id and `<random>` is a random number. Previous versions of ArangoDB used a
  pattern `collection-<id>` without the random number.

  ArangoDB 3.0 understands both the old and name directory name patterns.

* removed mostly unused internal spin-lock implementation

* removed support for pre-Windows 7-style locks. This removes compatibility for
  Windows versions older than Windows 7 (e.g. Windows Vista, Windows XP) and
  Windows 2008R2 (e.g. Windows 2008).

* changed names of sub-threads started by arangod

* added option `--default-number-of-shards` to arangorestore, allowing creating
  collections with a specifiable number of shards from a non-cluster dump

* removed support for CoffeeScript source files

* removed undocumented SleepAndRequeue

* added WorkMonitor to inspect server threads

* when downloading a Foxx service from the web interface the suggested filename
  is now based on the service's mount path instead of simply "app.zip"

* the `@arangodb/request` response object now stores the parsed JSON response
  body in a property `json` instead of `body` when the request was made using the
  `json` option. The `body` instead contains the response body as a string.

* the Foxx API has changed significantly, 2.8 services are still supported
  using a backwards-compatible "legacy mode"


v2.8.12 (XXXX-XX-XX)
--------------------

* issue #2091: decrease connect timeout to 5 seconds on startup

* fixed issue #2072

* slightly better error diagnostics for some replication errors

* fixed issue #1977

* fixed issue in `INTERSECTION` AQL function with duplicate elements
  in the source arrays

* fixed issue #1962

* fixed issue #1959

* export aqlQuery template handler as require('org/arangodb').aql for forwards-compatibility


v2.8.11 (2016-07-13)
--------------------

* fixed array index batch insertion issues for hash indexes that caused problems when
  no elements remained for insertion

* fixed issue #1937


v2.8.10 (2016-07-01)
--------------------

* make sure next local _rev value used for a document is at least as high as the
  _rev value supplied by external sources such as replication

* make adding a collection in both read- and write-mode to a transaction behave as
  expected (write includes read). This prevents the `unregister collection used in
  transaction` error

* fixed sometimes invalid result for `byExample(...).count()` when an index plus
  post-filtering was used

* fixed "collection is a nullptr" issue when starting a traversal from a transaction

* honor the value of startup option `--database.wait-for-sync` (that is used to control
  whether new collections are created with `waitForSync` set to `true` by default) also
  when creating collections via the HTTP API (and thus the ArangoShell). When creating
  a collection via these mechanisms, the option was ignored so far, which was inconsistent.

* fixed issue #1826: arangosh --javascript.execute: internal error (geo index issue)

* fixed issue #1823: Arango crashed hard executing very simple query on windows


v2.8.9 (2016-05-13)
-------------------

* fixed escaping and quoting of extra parameters for executables in Mac OS X App

* added "waiting for" status variable to web interface collection figures view

* fixed undefined behavior in query cache invaldation

* fixed access to /_admin/statistics API in case statistics are disable via option
  `--server.disable-statistics`

* Foxx manager will no longer fail hard when Foxx store is unreachable unless installing
  a service from the Foxx store (e.g. when behind a firewall or GitHub is unreachable).


v2.8.8 (2016-04-19)
-------------------

* fixed issue #1805: Query: internal error (location: arangod/Aql/AqlValue.cpp:182).
  Please report this error to arangodb.com (while executing)

* allow specifying collection name prefixes for `_from` and `_to` in arangoimp:

  To avoid specifying complete document ids (consisting of collection names and document
  keys) for *_from* and *_to* values when importing edges with arangoimp, there are now
  the options *--from-collection-prefix* and *--to-collection-prefix*.

  If specified, these values will be automatically prepended to each value in *_from*
  (or *_to* resp.). This allows specifying only document keys inside *_from* and/or *_to*.

  *Example*

      > arangoimp --from-collection-prefix users --to-collection-prefix products ...

  Importing the following document will then create an edge between *users/1234* and
  *products/4321*:

  ```js
  { "_from" : "1234", "_to" : "4321", "desc" : "users/1234 is connected to products/4321" }
  ```

* requests made with the interactive system API documentation in the web interface
  (Swagger) will now respect the active database instead of always using `_system`


v2.8.7 (2016-04-07)
-------------------

* optimized primary=>secondary failover

* fix to-boolean conversion for documents in AQL

* expose the User-Agent HTTP header from the ArangoShell since Github seems to
  require it now, and we use the ArangoShell for fetching Foxx repositories from Github

* work with http servers that only send

* fixed potential race condition between compactor and collector threads

* fix removal of temporary directories on arangosh exit

* javadoc-style comments in Foxx services are no longer interpreted as
  Foxx comments outside of controller/script/exports files (#1748)

* removed remaining references to class syntax for Foxx Model and Repository
  from the documentation

* added a safe-guard for corrupted master-pointer


v2.8.6 (2016-03-23)
-------------------

* arangosh can now execute JavaScript script files that contain a shebang
  in the first line of the file. This allows executing script files directly.

  Provided there is a script file `/path/to/script.js` with the shebang
  `#!arangosh --javascript.execute`:

      > cat /path/to/script.js
      #!arangosh --javascript.execute
      print("hello from script.js");

  If the script file is made executable

      > chmod a+x /path/to/script.js

  it can be invoked on the shell directly and use arangosh for its execution:

      > /path/to/script.js
      hello from script.js

  This did not work in previous versions of ArangoDB, as the whole script contents
  (including the shebang) were treated as JavaScript code.
  Now shebangs in script files will now be ignored for all files passed to arangosh's
  `--javascript.execute` parameter.

  The alternative way of executing a JavaScript file with arangosh still works:

      > arangosh --javascript.execute /path/to/script.js
      hello from script.js

* added missing reset of traversal state for nested traversals.
  The state of nested traversals (a traversal in an AQL query that was
  located in a repeatedly executed subquery or inside another FOR loop)
  was not reset properly, so that multiple invocations of the same nested
  traversal with different start vertices led to the nested traversal
  always using the start vertex provided on the first invocation.

* fixed issue #1781: ArangoDB startup time increased tremendously

* fixed issue #1783: SIGHUP should rotate the log


v2.8.5 (2016-03-11)
-------------------

* Add OpenSSL handler for TLS V1.2 as sugested by kurtkincaid in #1771

* fixed issue #1765 (The webinterface should display the correct query time)
  and #1770 (Display ACTUAL query time in aardvark's AQL editor)

* Windows: the unhandled exception handler now calls the windows logging
  facilities directly without locks.
  This fixes lockups on crashes from the logging framework.

* improve nullptr handling in logger.

* added new endpoint "srv://" for DNS service records

* `org/arangodb/request` no longer sets the content-type header to the
  string "undefined" when no content-type header should be sent (issue #1776)


v2.8.4 (2016-03-01)
-------------------

* global modules are no longer incorrectly resolved outside the ArangoDB
  JavaScript directory or the Foxx service's root directory (issue #1577)

* improved error messages from Foxx and JavaScript (issues #1564, #1565, #1744)


v2.8.3 (2016-02-22)
-------------------

* fixed AQL filter condition collapsing for deeply-nested cases, potentially
  enabling usage of indexes in some dedicated cases

* added parentheses in AQL explain command output to correctly display precedence
  of logical and arithmetic operators

* Foxx Model event listeners defined on the model are now correctly invoked by
  the Repository methods (issue #1665)

* Deleting a Foxx service in the frontend should now always succeed even if the
  files no longer exist on the file system (issue #1358)

* Routing actions loaded from the database no longer throw exceptions when
  trying to load other modules using "require"

* The `org/arangodb/request` response object now sets a property `json` to the
  parsed JSON response body in addition to overwriting the `body` property when
  the request was made using the `json` option.

* Improved Windows stability

* Fixed a bug in the interactive API documentation that would escape slashes
  in document-handle fields. Document handles are now provided as separate
  fields for collection name and document key.


v2.8.2 (2016-02-09)
-------------------

* the continuous replication applier will now prevent the master's WAL logfiles
  from being removed if they are still needed by the applier on the slave. This
  should help slaves that suffered from masters garbage collection WAL logfiles
  which would have been needed by the slave later.

  The initial synchronization will block removal of still needed WAL logfiles
  on the master for 10 minutes initially, and will extend this period when further
  requests are made to the master. Initial synchronization hands over its handle
  for blocking logfile removal to the continuous replication when started via
  the *setupReplication* function. In this case, continuous replication will
  extend the logfile removal blocking period for the required WAL logfiles when
  the slave makes additional requests.

  All handles that block logfile removal will time out automatically after at
  most 5 minutes should a master not be contacted by the slave anymore (e.g. in
  case the slave's replication is turned off, the slaves loses the connection
  to the master or the slave goes down).

* added all-in-one function *setupReplication* to synchronize data from master
  to slave and start the continuous replication:

      require("@arangodb/replication").setupReplication(configuration);

  The command will return when the initial synchronization is finished and the
  continuous replication has been started, or in case the initial synchronization
  has failed.

  If the initial synchronization is successful, the command will store the given
  configuration on the slave. It also configures the continuous replication to start
  automatically if the slave is restarted, i.e. *autoStart* is set to *true*.

  If the command is run while the slave's replication applier is already running,
  it will first stop the running applier, drop its configuration and do a
  resynchronization of data with the master. It will then use the provided configration,
  overwriting any previously existing replication configuration on the slave.

  The following example demonstrates how to use the command for setting up replication
  for the *_system* database. Note that it should be run on the slave and not the
  master:

      db._useDatabase("_system");
      require("@arangodb/replication").setupReplication({
        endpoint: "tcp://master.domain.org:8529",
        username: "myuser",
        password: "mypasswd",
        verbose: false,
        includeSystem: false,
        incremental: true,
        autoResync: true
      });

* the *sync* and *syncCollection* functions now always start the data synchronization
  as an asynchronous server job. The call to *sync* or *syncCollection* will block
  until synchronization is either complete or has failed with an error. The functions
  will automatically poll the slave periodically for status updates.

  The main benefit is that the connection to the slave does not need to stay open
  permanently and is thus not affected by timeout issues. Additionally the caller does
  not need to query the synchronization status from the slave manually as this is
  now performed automatically by these functions.

* fixed undefined behavior when explaining some types of AQL traversals, fixed
  display of some types of traversals in AQL explain output


v2.8.1 (2016-01-29)
-------------------

* Improved AQL Pattern matching by allowing to specify a different traversal
  direction for one or many of the edge collections.

      FOR v, e, p IN OUTBOUND @start @@ec1, INBOUND @@ec2, @@ec3

  will traverse *ec1* and *ec3* in the OUTBOUND direction and for *ec2* it will use
  the INBOUND direction. These directions can be combined in arbitrary ways, the
  direction defined after *IN [steps]* will we used as default direction and can
  be overriden for specific collections.
  This feature is only available for collection lists, it is not possible to
  combine it with graph names.

* detect more types of transaction deadlocks early

* fixed display of relational operators in traversal explain output

* fixed undefined behavior in AQL function `PARSE_IDENTIFIER`

* added "engines" field to Foxx services generated in the admin interface

* added AQL function `IS_SAME_COLLECTION`:

  *IS_SAME_COLLECTION(collection, document)*: Return true if *document* has the same
  collection id as the collection specified in *collection*. *document* can either be
  a [document handle](../Glossary/README.md#document-handle) string, or a document with
  an *_id* attribute. The function does not validate whether the collection actually
  contains the specified document, but only compares the name of the specified collection
  with the collection name part of the specified document.
  If *document* is neither an object with an *id* attribute nor a *string* value,
  the function will return *null* and raise a warning.

      /* true */
      IS_SAME_COLLECTION('_users', '_users/my-user')
      IS_SAME_COLLECTION('_users', { _id: '_users/my-user' })

      /* false */
      IS_SAME_COLLECTION('_users', 'foobar/baz')
      IS_SAME_COLLECTION('_users', { _id: 'something/else' })


v2.8.0 (2016-01-25)
-------------------

* avoid recursive locking


v2.8.0-beta8 (2016-01-19)
-------------------------

* improved internal datafile statistics for compaction and compaction triggering
  conditions, preventing excessive growth of collection datafiles under some
  workloads. This should also fix issue #1596.

* renamed AQL optimizer rule `remove-collect-into` to `remove-collect-variables`

* fixed primary and edge index lookups prematurely aborting searches when the
  specified id search value contained a different collection than the collection
  the index was created for


v2.8.0-beta7 (2016-01-06)
-------------------------

* added vm.runInThisContext

* added AQL keyword `AGGREGATE` for use in AQL `COLLECT` statement

  Using `AGGREGATE` allows more efficient aggregation (incrementally while building
  the groups) than previous versions of AQL, which built group aggregates afterwards
  from the total of all group values.

  `AGGREGATE` can be used inside a `COLLECT` statement only. If used, it must follow
  the declaration of grouping keys:

      FOR doc IN collection
        COLLECT gender = doc.gender AGGREGATE minAge = MIN(doc.age), maxAge = MAX(doc.age)
        RETURN { gender, minAge, maxAge }

  or, if no grouping keys are used, it can follow the `COLLECT` keyword:

      FOR doc IN collection
        COLLECT AGGREGATE minAge = MIN(doc.age), maxAge = MAX(doc.age)
        RETURN {
  minAge, maxAge
}

  Only specific expressions are allowed on the right-hand side of each `AGGREGATE`
  assignment:

  - on the top level the expression must be a call to one of the supported aggregation
    functions `LENGTH`, `MIN`, `MAX`, `SUM`, `AVERAGE`, `STDDEV_POPULATION`, `STDDEV_SAMPLE`,
    `VARIANCE_POPULATION`, or `VARIANCE_SAMPLE`

  - the expression must not refer to variables introduced in the `COLLECT` itself

* Foxx: mocha test paths with wildcard characters (asterisks) now work on Windows

* reserved AQL keyword `NONE` for future use

* web interface: fixed a graph display bug concerning dashboard view

* web interface: fixed several bugs during the dashboard initialize process

* web interface: included several bugfixes: #1597, #1611, #1623

* AQL query optimizer now converts `LENGTH(collection-name)` to an optimized
  expression that returns the number of documents in a collection

* adjusted the behavior of the expansion (`[*]`) operator in AQL for non-array values

  In ArangoDB 2.8, calling the expansion operator on a non-array value will always
  return an empty array. Previous versions of ArangoDB expanded non-array values by
  calling the `TO_ARRAY()` function for the value, which for example returned an
  array with a single value for boolean, numeric and string input values, and an array
  with the object's values for an object input value. This behavior was inconsistent
  with how the expansion operator works for the array indexes in 2.8, so the behavior
  is now unified:

  - if the left-hand side operand of `[*]` is an array, the array will be returned as
    is when calling `[*]` on it
  - if the left-hand side operand of `[*]` is not an array, an empty array will be
    returned by `[*]`

  AQL queries that rely on the old behavior can be changed by either calling `TO_ARRAY`
  explicitly or by using the `[*]` at the correct position.

  The following example query will change its result in 2.8 compared to 2.7:

      LET values = "foo" RETURN values[*]

  In 2.7 the query has returned the array `[ "foo" ]`, but in 2.8 it will return an
  empty array `[ ]`. To make it return the array `[ "foo" ]` again, an explicit
  `TO_ARRAY` function call is needed in 2.8 (which in this case allows the removal
  of the `[*]` operator altogether). This also works in 2.7:

      LET values = "foo" RETURN TO_ARRAY(values)

  Another example:

      LET values = [ { name: "foo" }, { name: "bar" } ]
      RETURN values[*].name[*]

  The above returned `[ [ "foo" ], [ "bar" ] ] in 2.7. In 2.8 it will return
  `[ [ ], [ ] ]`, because the value of `name` is not an array. To change the results
  to the 2.7 style, the query can be changed to

      LET values = [ { name: "foo" }, { name: "bar" } ]
      RETURN values[* RETURN TO_ARRAY(CURRENT.name)]

  The above also works in 2.7.
  The following types of queries won't change:

      LET values = [ 1, 2, 3 ] RETURN values[*]
      LET values = [ { name: "foo" }, { name: "bar" } ] RETURN values[*].name
      LET values = [ { names: [ "foo", "bar" ] }, { names: [ "baz" ] } ] RETURN values[*].names[*]
      LET values = [ { names: [ "foo", "bar" ] }, { names: [ "baz" ] } ] RETURN values[*].names[**]

* slightly adjusted V8 garbage collection strategy so that collection eventually
  happens in all contexts that hold V8 external references to documents and
  collections.

  also adjusted default value of `--javascript.gc-frequency` from 10 seconds to
  15 seconds, as less internal operations are carried out in JavaScript.

* fixes for AQL optimizer and traversal

* added `--create-collection-type` option to arangoimp

  This allows specifying the type of the collection to be created when
  `--create-collection` is set to `true`.

* Foxx export cache should no longer break if a broken app is loaded in the
  web admin interface.


v2.8.0-beta2 (2015-12-16)
-------------------------

* added AQL query optimizer rule "sort-in-values"

  This rule pre-sorts the right-hand side operand of the `IN` and `NOT IN`
  operators so the operation can use a binary search with logarithmic complexity
  instead of a linear search. The rule is applied when the right-hand side
  operand of an `IN` or `NOT IN` operator in a filter condition is a variable that
  is defined in a different loop/scope than the operator itself. Additionally,
  the filter condition must consist of solely the `IN` or `NOT IN` operation
  in order to avoid any side-effects.

* changed collection status terminology in web interface for collections for
  which an unload request has been issued from `in the process of being unloaded`
  to `will be unloaded`.

* unloading a collection via the web interface will now trigger garbage collection
  in all v8 contexts and force a WAL flush. This increases the chances of perfoming
  the unload faster.

* added the following attributes to the result of `collection.figures()` and the
  corresponding HTTP API at `PUT /_api/collection/<name>/figures`:

  - `documentReferences`: The number of references to documents in datafiles
    that JavaScript code currently holds. This information can be used for
    debugging compaction and unload issues.
  - `waitingFor`: An optional string value that contains information about
    which object type is at the head of the collection's cleanup queue. This
    information can be used for debugging compaction and unload issues.
  - `compactionStatus.time`: The point in time the compaction for the collection
    was last executed. This information can be used for debugging compaction
    issues.
  - `compactionStatus.message`: The action that was performed when the compaction
    was last run for the collection. This information can be used for debugging
    compaction issues.

  Note: `waitingFor` and `compactionStatus` may be empty when called on a coordinator
  in a cluster.

* the compaction will now provide queryable status info that can be used to track
  its progress. The compaction status is displayed in the web interface, too.

* better error reporting for arangodump and arangorestore

* arangodump will now fail by default when trying to dump edges that
  refer to already dropped collections. This can be circumvented by
  specifying the option `--force true` when invoking arangodump

* fixed cluster upgrade procedure

* the AQL functions `NEAR` and `WITHIN` now have stricter validations
  for their input parameters `limit`, `radius` and `distance`. They may now throw
  exceptions when invalid parameters are passed that may have not led
  to exceptions in previous versions.

* deprecation warnings now log stack traces

* Foxx: improved backwards compatibility with 2.5 and 2.6

  - reverted Model and Repository back to non-ES6 "classes" because of
    compatibility issues when using the extend method with a constructor

  - removed deprecation warnings for extend and controller.del

  - restored deprecated method Model.toJSONSchema

  - restored deprecated `type`, `jwt` and `sessionStorageApp` options
    in Controller#activateSessions

* Fixed a deadlock problem in the cluster


v2.8.0-beta1 (2015-12-06)
-------------------------

* added AQL function `IS_DATESTRING(value)`

  Returns true if *value* is a string that can be used in a date function.
  This includes partial dates such as *2015* or *2015-10* and strings containing
  invalid dates such as *2015-02-31*. The function will return false for all
  non-string values, even if some of them may be usable in date functions.


v2.8.0-alpha1 (2015-12-03)
--------------------------

* added AQL keywords `GRAPH`, `OUTBOUND`, `INBOUND` and `ANY` for use in graph
  traversals, reserved AQL keyword `ALL` for future use

  Usage of these keywords as collection names, variable names or attribute names
  in AQL queries will not be possible without quoting. For example, the following
  AQL query will still work as it uses a quoted collection name and a quoted
  attribute name:

      FOR doc IN `OUTBOUND`
        RETURN doc.`any`

* issue #1593: added AQL `POW` function for exponentation

* added cluster execution site info in explain output for AQL queries

* replication improvements:

  - added `autoResync` configuration parameter for continuous replication.

    When set to `true`, a replication slave will automatically trigger a full data
    re-synchronization with the master when the master cannot provide the log data
    the slave had asked for. Note that `autoResync` will only work when the option
    `requireFromPresent` is also set to `true` for the continuous replication, or
    when the continuous syncer is started and detects that no start tick is present.

    Automatic re-synchronization may transfer a lot of data from the master to the
    slave and may be expensive. It is therefore turned off by default.
    When turned off, the slave will never perform an automatic re-synchronization
    with the master.

  - added `idleMinWaitTime` and `idleMaxWaitTime` configuration parameters for
    continuous replication.

    These parameters can be used to control the minimum and maximum wait time the
    slave will (intentionally) idle and not poll for master log changes in case the
    master had sent the full logs already.
    The `idleMaxWaitTime` value will only be used when `adapativePolling` is set
    to `true`. When `adaptivePolling` is disable, only `idleMinWaitTime` will be
    used as a constant time span in which the slave will not poll the master for
    further changes. The default values are 0.5 seconds for `idleMinWaitTime` and
    2.5 seconds for `idleMaxWaitTime`, which correspond to the hard-coded values
    used in previous versions of ArangoDB.

  - added `initialSyncMaxWaitTime` configuration parameter for initial and continuous
    replication

    This option controls the maximum wait time (in seconds) that the initial
    synchronization will wait for a response from the master when fetching initial
    collection data. If no response is received within this time period, the initial
    synchronization will give up and fail. This option is also relevant for
    continuous replication in case *autoResync* is set to *true*, as then the
    continuous replication may trigger a full data re-synchronization in case
    the master cannot the log data the slave had asked for.

  - HTTP requests sent from the slave to the master during initial synchronization
    will now be retried if they fail with connection problems.

  - the initial synchronization now logs its progress so it can be queried using
    the regular replication status check APIs.

  - added `async` attribute for `sync` and `syncCollection` operations called from
    the ArangoShell. Setthing this attribute to `true` will make the synchronization
    job on the server go into the background, so that the shell does not block. The
    status of the started asynchronous synchronization job can be queried from the
    ArangoShell like this:

        /* starts initial synchronization */
        var replication = require("@arangodb/replication");
        var id = replication.sync({
          endpoint: "tcp://master.domain.org:8529",
          username: "myuser",
          password: "mypasswd",
          async: true
       });

       /* now query the id of the returned async job and print the status */
       print(replication.getSyncResult(id));

    The result of `getSyncResult()` will be `false` while the server-side job
    has not completed, and different to `false` if it has completed. When it has
    completed, all job result details will be returned by the call to `getSyncResult()`.


* fixed non-deterministic query results in some cluster queries

* fixed issue #1589

* return HTTP status code 410 (gone) instead of HTTP 408 (request timeout) for
  server-side operations that are canceled / killed. Sending 410 instead of 408
  prevents clients from re-starting the same (canceled) operation. Google Chrome
  for example sends the HTTP request again in case it is responded with an HTTP
  408, and this is exactly the opposite of the desired behavior when an operation
  is canceled / killed by the user.

* web interface: queries in AQL editor now cancelable

* web interface: dashboard - added replication information

* web interface: AQL editor now supports bind parameters

* added startup option `--server.hide-product-header` to make the server not send
  the HTTP response header `"Server: ArangoDB"` in its HTTP responses. By default,
  the option is turned off so the header is still sent as usual.

* added new AQL function `UNSET_RECURSIVE` to recursively unset attritutes from
  objects/documents

* switched command-line editor in ArangoShell and arangod to linenoise-ng

* added automatic deadlock detection for transactions

  In case a deadlock is detected, a multi-collection operation may be rolled back
  automatically and fail with error 29 (`deadlock detected`). Client code for
  operations containing more than one collection should be aware of this potential
  error and handle it accordingly, either by giving up or retrying the transaction.

* Added C++ implementations for the AQL arithmetic operations and the following
  AQL functions:
  - ABS
  - APPEND
  - COLLECTIONS
  - CURRENT_DATABASE
  - DOCUMENT
  - EDGES
  - FIRST
  - FIRST_DOCUMENT
  - FIRST_LIST
  - FLATTEN
  - FLOOR
  - FULLTEXT
  - LAST
  - MEDIAN
  - MERGE_RECURSIVE
  - MINUS
  - NEAR
  - NOT_NULL
  - NTH
  - PARSE_IDENTIFIER
  - PERCENTILE
  - POP
  - POSITION
  - PUSH
  - RAND
  - RANGE
  - REMOVE_NTH
  - REMOVE_VALUE
  - REMOVE_VALUES
  - ROUND
  - SHIFT
  - SQRT
  - STDDEV_POPULATION
  - STDDEV_SAMPLE
  - UNSHIFT
  - VARIANCE_POPULATION
  - VARIANCE_SAMPLE
  - WITHIN
  - ZIP

* improved performance of skipping over many documents in an AQL query when no
  indexes and no filters are used, e.g.

      FOR doc IN collection
        LIMIT 1000000, 10
        RETURN doc

* Added array indexes

  Hash indexes and skiplist indexes can now optionally be defined for array values
  so they index individual array members.

  To define an index for array values, the attribute name is extended with the
  expansion operator `[*]` in the index definition:

      arangosh> db.colName.ensureHashIndex("tags[*]");

  When given the following document

      { tags: [ "AQL", "ArangoDB", "Index" ] }

  the index will now contain the individual values `"AQL"`, `"ArangoDB"` and `"Index"`.

  Now the index can be used for finding all documents having `"ArangoDB"` somewhere in their
  tags array using the following AQL query:

      FOR doc IN colName
        FILTER "ArangoDB" IN doc.tags[*]
        RETURN doc

* rewrote AQL query optimizer rule `use-index-range` and renamed it to `use-indexes`.
  The name change affects rule names in the optimizer's output.

* rewrote AQL execution node `IndexRangeNode` and renamed it to `IndexNode`. The name
  change affects node names in the optimizer's explain output.

* added convenience function `db._explain(query)` for human-readable explanation
  of AQL queries

* module resolution as used by `require` now behaves more like in node.js

* the `org/arangodb/request` module now returns response bodies for error responses
  by default. The old behavior of not returning bodies for error responses can be
  re-enabled by explicitly setting the option `returnBodyOnError` to `false` (#1437)


v2.7.6 (2016-01-30)
-------------------

* detect more types of transaction deadlocks early


v2.7.5 (2016-01-22)
-------------------

* backported added automatic deadlock detection for transactions

  In case a deadlock is detected, a multi-collection operation may be rolled back
  automatically and fail with error 29 (`deadlock detected`). Client code for
  operations containing more than one collection should be aware of this potential
  error and handle it accordingly, either by giving up or retrying the transaction.

* improved internal datafile statistics for compaction and compaction triggering
  conditions, preventing excessive growth of collection datafiles under some
  workloads. This should also fix issue #1596.

* Foxx export cache should no longer break if a broken app is loaded in the
  web admin interface.

* Foxx: removed some incorrect deprecation warnings.

* Foxx: mocha test paths with wildcard characters (asterisks) now work on Windows


v2.7.4 (2015-12-21)
-------------------

* slightly adjusted V8 garbage collection strategy so that collection eventually
  happens in all contexts that hold V8 external references to documents and
  collections.

* added the following attributes to the result of `collection.figures()` and the
  corresponding HTTP API at `PUT /_api/collection/<name>/figures`:

  - `documentReferences`: The number of references to documents in datafiles
    that JavaScript code currently holds. This information can be used for
    debugging compaction and unload issues.
  - `waitingFor`: An optional string value that contains information about
    which object type is at the head of the collection's cleanup queue. This
    information can be used for debugging compaction and unload issues.
  - `compactionStatus.time`: The point in time the compaction for the collection
    was last executed. This information can be used for debugging compaction
    issues.
  - `compactionStatus.message`: The action that was performed when the compaction
    was last run for the collection. This information can be used for debugging
    compaction issues.

  Note: `waitingFor` and `compactionStatus` may be empty when called on a coordinator
  in a cluster.

* the compaction will now provide queryable status info that can be used to track
  its progress. The compaction status is displayed in the web interface, too.


v2.7.3 (2015-12-17)
-------------------

* fixed some replication value conversion issues when replication applier properties
  were set via ArangoShell

* fixed disappearing of documents for collections transferred via `sync` or
  `syncCollection` if the collection was dropped right before synchronization
  and drop and (re-)create collection markers were located in the same WAL file


* fixed an issue where overwriting the system sessions collection would break
  the web interface when authentication is enabled

v2.7.2 (2015-12-01)
-------------------

* replication improvements:

  - added `autoResync` configuration parameter for continuous replication.

    When set to `true`, a replication slave will automatically trigger a full data
    re-synchronization with the master when the master cannot provide the log data
    the slave had asked for. Note that `autoResync` will only work when the option
    `requireFromPresent` is also set to `true` for the continuous replication, or
    when the continuous syncer is started and detects that no start tick is present.

    Automatic re-synchronization may transfer a lot of data from the master to the
    slave and may be expensive. It is therefore turned off by default.
    When turned off, the slave will never perform an automatic re-synchronization
    with the master.

  - added `idleMinWaitTime` and `idleMaxWaitTime` configuration parameters for
    continuous replication.

    These parameters can be used to control the minimum and maximum wait time the
    slave will (intentionally) idle and not poll for master log changes in case the
    master had sent the full logs already.
    The `idleMaxWaitTime` value will only be used when `adapativePolling` is set
    to `true`. When `adaptivePolling` is disable, only `idleMinWaitTime` will be
    used as a constant time span in which the slave will not poll the master for
    further changes. The default values are 0.5 seconds for `idleMinWaitTime` and
    2.5 seconds for `idleMaxWaitTime`, which correspond to the hard-coded values
    used in previous versions of ArangoDB.

  - added `initialSyncMaxWaitTime` configuration parameter for initial and continuous
    replication

    This option controls the maximum wait time (in seconds) that the initial
    synchronization will wait for a response from the master when fetching initial
    collection data. If no response is received within this time period, the initial
    synchronization will give up and fail. This option is also relevant for
    continuous replication in case *autoResync* is set to *true*, as then the
    continuous replication may trigger a full data re-synchronization in case
    the master cannot the log data the slave had asked for.

  - HTTP requests sent from the slave to the master during initial synchronization
    will now be retried if they fail with connection problems.

  - the initial synchronization now logs its progress so it can be queried using
    the regular replication status check APIs.

* fixed non-deterministic query results in some cluster queries

* added missing lock instruction for primary index in compactor size calculation

* fixed issue #1589

* fixed issue #1583

* fixed undefined behavior when accessing the top level of a document with the `[*]`
  operator

* fixed potentially invalid pointer access in shaper when the currently accessed
  document got re-located by the WAL collector at the very same time

* Foxx: optional configuration options no longer log validation errors when assigned
  empty values (#1495)

* Foxx: constructors provided to Repository and Model sub-classes via extend are
  now correctly called (#1592)


v2.7.1 (2015-11-07)
-------------------

* switch to linenoise next generation

* exclude `_apps` collection from replication

  The slave has its own `_apps` collection which it populates on server start.
  When replicating data from the master to the slave, the data from the master may
  clash with the slave's own data in the `_apps` collection. Excluding the `_apps`
  collection from replication avoids this.

* disable replication appliers when starting in modes `--upgrade`, `--no-server`
  and `--check-upgrade`

* more detailed output in arango-dfdb

* fixed "no start tick" issue in replication applier

  This error could occur after restarting a slave server after a shutdown
  when no data was ever transferred from the master to the slave via the
  continuous replication

* fixed problem during SSL client connection abort that led to scheduler thread
  staying at 100% CPU saturation

* fixed potential segfault in AQL `NEIGHBORS` function implementation when C++ function
  variant was used and collection names were passed as strings

* removed duplicate target for some frontend JavaScript files from the Makefile

* make AQL function `MERGE()` work on a single array parameter, too.
  This allows combining the attributes of multiple objects from an array into
  a single object, e.g.

      RETURN MERGE([
        { foo: 'bar' },
        { quux: 'quetzalcoatl', ruled: true },
        { bar: 'baz', foo: 'done' }
      ])

  will now return:

      {
        "foo": "done",
        "quux": "quetzalcoatl",
        "ruled": true,
        "bar": "baz"
      }

* fixed potential deadlock in collection status changing on Windows

* fixed hard-coded `incremental` parameter in shell implementation of
  `syncCollection` function in replication module

* fix for GCC5: added check for '-stdlib' option


v2.7.0 (2015-10-09)
-------------------

* fixed request statistics aggregation
  When arangod was started in supervisor mode, the request statistics always showed
  0 requests, as the statistics aggregation thread did not run then.

* read server configuration files before dropping privileges. this ensures that
  the SSL keyfile specified in the configuration can be read with the server's start
  privileges (i.e. root when using a standard ArangoDB package).

* fixed replication with a 2.6 replication configuration and issues with a 2.6 master

* raised default value of `--server.descriptors-minimum` to 1024

* allow Foxx apps to be installed underneath URL path `/_open/`, so they can be
  (intentionally) accessed without authentication.

* added *allowImplicit* sub-attribute in collections declaration of transactions.
  The *allowImplicit* attributes allows making transactions fail should they
  read-access a collection that was not explicitly declared in the *collections*
  array of the transaction.

* added "special" password ARANGODB_DEFAULT_ROOT_PASSWORD. If you pass
  ARANGODB_DEFAULT_ROOT_PASSWORD as password, it will read the password
  from the environment variable ARANGODB_DEFAULT_ROOT_PASSWORD


v2.7.0-rc2 (2015-09-22)
-----------------------

* fix over-eager datafile compaction

  This should reduce the need to compact directly after loading a collection when a
  collection datafile contained many insertions and updates for the same documents. It
  should also prevent from re-compacting already merged datafiles in case not many
  changes were made. Compaction will also make fewer index lookups than before.

* added `syncCollection()` function in module `org/arangodb/replication`

  This allows synchronizing the data of a single collection from a master to a slave
  server. Synchronization can either restore the whole collection by transferring all
  documents from the master to the slave, or incrementally by only transferring documents
  that differ. This is done by partitioning the collection's entire key space into smaller
  chunks and comparing the data chunk-wise between master and slave. Only chunks that are
  different will be re-transferred.

  The `syncCollection()` function can be used as follows:

      require("org/arangodb/replication").syncCollection(collectionName, options);

  e.g.

      require("org/arangodb/replication").syncCollection("myCollection", {
        endpoint: "tcp://127.0.0.1:8529",  /* master */
        username: "root",                  /* username for master */
        password: "secret",                /* password for master */
        incremental: true                  /* use incremental mode */
      });


* additionally allow the following characters in document keys:

  `(` `)` `+` `,` `=` `;` `$` `!` `*` `'` `%`


v2.7.0-rc1 (2015-09-17)
-----------------------

* removed undocumented server-side-only collection functions:
  * collection.OFFSET()
  * collection.NTH()
  * collection.NTH2()
  * collection.NTH3()

* upgraded Swagger to version 2.0 for the Documentation

  This gives the user better prepared test request structures.
  More conversions will follow so finally client libraries can be auto-generated.

* added extra AQL functions for date and time calculation and manipulation.
  These functions were contributed by GitHub users @CoDEmanX and @friday.
  A big thanks for their work!

  The following extra date functions are available from 2.7 on:

  * `DATE_DAYOFYEAR(date)`: Returns the day of year number of *date*.
    The return values range from 1 to 365, or 366 in a leap year respectively.

  * `DATE_ISOWEEK(date)`: Returns the ISO week date of *date*.
    The return values range from 1 to 53. Monday is considered the first day of the week.
    There are no fractional weeks, thus the last days in December may belong to the first
    week of the next year, and the first days in January may be part of the previous year's
    last week.

  * `DATE_LEAPYEAR(date)`: Returns whether the year of *date* is a leap year.

  * `DATE_QUARTER(date)`: Returns the quarter of the given date (1-based):
    * 1: January, February, March
    * 2: April, May, June
    * 3: July, August, September
    * 4: October, November, December

  - *DATE_DAYS_IN_MONTH(date)*: Returns the number of days in *date*'s month (28..31).

  * `DATE_ADD(date, amount, unit)`: Adds *amount* given in *unit* to *date* and
    returns the calculated date.

    *unit* can be either of the following to specify the time unit to add or
    subtract (case-insensitive):
    - y, year, years
    - m, month, months
    - w, week, weeks
    - d, day, days
    - h, hour, hours
    - i, minute, minutes
    - s, second, seconds
    - f, millisecond, milliseconds

    *amount* is the number of *unit*s to add (positive value) or subtract
    (negative value).

  * `DATE_SUBTRACT(date, amount, unit)`: Subtracts *amount* given in *unit* from
    *date* and returns the calculated date.

    It works the same as `DATE_ADD()`, except that it subtracts. It is equivalent
    to calling `DATE_ADD()` with a negative amount, except that `DATE_SUBTRACT()`
    can also subtract ISO durations. Note that negative ISO durations are not
    supported (i.e. starting with `-P`, like `-P1Y`).

  * `DATE_DIFF(date1, date2, unit, asFloat)`: Calculate the difference
    between two dates in given time *unit*, optionally with decimal places.
    Returns a negative value if *date1* is greater than *date2*.

  * `DATE_COMPARE(date1, date2, unitRangeStart, unitRangeEnd)`: Compare two
    partial dates and return true if they match, false otherwise. The parts to
    compare are defined by a range of time units.

    The full range is: years, months, days, hours, minutes, seconds, milliseconds.
    Pass the unit to start from as *unitRangeStart*, and the unit to end with as
    *unitRangeEnd*. All units in between will be compared. Leave out *unitRangeEnd*
    to only compare *unitRangeStart*.

  * `DATE_FORMAT(date, format)`: Format a date according to the given format string.
    It supports the following placeholders (case-insensitive):
    - %t: timestamp, in milliseconds since midnight 1970-01-01
    - %z: ISO date (0000-00-00T00:00:00.000Z)
    - %w: day of week (0..6)
    - %y: year (0..9999)
    - %yy: year (00..99), abbreviated (last two digits)
    - %yyyy: year (0000..9999), padded to length of 4
    - %yyyyyy: year (-009999 .. +009999), with sign prefix and padded to length of 6
    - %m: month (1..12)
    - %mm: month (01..12), padded to length of 2
    - %d: day (1..31)
    - %dd: day (01..31), padded to length of 2
    - %h: hour (0..23)
    - %hh: hour (00..23), padded to length of 2
    - %i: minute (0..59)
    - %ii: minute (00..59), padded to length of 2
    - %s: second (0..59)
    - %ss: second (00..59), padded to length of 2
    - %f: millisecond (0..999)
    - %fff: millisecond (000..999), padded to length of 3
    - %x: day of year (1..366)
    - %xxx: day of year (001..366), padded to length of 3
    - %k: ISO week date (1..53)
    - %kk: ISO week date (01..53), padded to length of 2
    - %l: leap year (0 or 1)
    - %q: quarter (1..4)
    - %a: days in month (28..31)
    - %mmm: abbreviated English name of month (Jan..Dec)
    - %mmmm: English name of month (January..December)
    - %www: abbreviated English name of weekday (Sun..Sat)
    - %wwww: English name of weekday (Sunday..Saturday)
    - %&: special escape sequence for rare occasions
    - %%: literal %
    - %: ignored

* new WAL logfiles and datafiles are now created non-sparse

  This prevents SIGBUS signals being raised when memory of a sparse datafile is accessed
  and the disk is full and the accessed file part is not actually disk-backed. In
  this case the mapped memory region is not necessarily backed by physical memory, and
  accessing the memory may raise SIGBUS and crash arangod.

* the `internal.download()` function and the module `org/arangodb/request` used some
  internal library function that handled the sending of HTTP requests from inside of
  ArangoDB. This library unconditionally set an HTTP header `Accept-Encoding: gzip`
  in all outgoing HTTP requests.

  This has been fixed in 2.7, so `Accept-Encoding: gzip` is not set automatically anymore.
  Additionally, the header `User-Agent: ArangoDB` is not set automatically either. If
  client applications desire to send these headers, they are free to add it when
  constructing the requests using the `download` function or the request module.

* fixed issue #1436: org/arangodb/request advertises deflate without supporting it

* added template string generator function `aqlQuery` for generating AQL queries

  This can be used to generate safe AQL queries with JavaScript parameter
  variables or expressions easily:

      var name = 'test';
      var attributeName = '_key';
      var query = aqlQuery`FOR u IN users FILTER u.name == ${name} RETURN u.${attributeName}`;
      db._query(query);

* report memory usage for document header data (revision id, pointer to data etc.)
  in `db.collection.figures()`. The memory used for document headers will now
  show up in the already existing attribute `indexes.size`. Due to that, the index
  sizes reported by `figures()` in 2.7 will be higher than those reported by 2.6,
  but the 2.7 values are more accurate.

* IMPORTANT CHANGE: the filenames in dumps created by arangodump now contain
  not only the name of the dumped collection, but also an additional 32-digit hash
  value. This is done to prevent overwriting dump files in case-insensitive file
  systems when there exist multiple collections with the same name (but with
  different cases).

  For example, if a database has two collections: `test` and `Test`, previous
  versions of ArangoDB created the files

  * `test.structure.json` and `test.data.json` for collection `test`
  * `Test.structure.json` and `Test.data.json` for collection `Test`

  This did not work for case-insensitive filesystems, because the files for the
  second collection would have overwritten the files of the first. arangodump in
  2.7 will create the following filenames instead:

  * `test_098f6bcd4621d373cade4e832627b4f6.structure.json` and `test_098f6bcd4621d373cade4e832627b4f6.data.json`
  * `Test_0cbc6611f5540bd0809a388dc95a615b.structure.json` and `Test_0cbc6611f5540bd0809a388dc95a615b.data.json`

  These filenames will be unambiguous even in case-insensitive filesystems.

* IMPORTANT CHANGE: make arangod actually close lingering client connections
  when idle for at least the duration specified via `--server.keep-alive-timeout`.
  In previous versions of ArangoDB, connections were not closed by the server
  when the timeout was reached and the client was still connected. Now the
  connection is properly closed by the server in case of timeout. Client
  applications relying on the old behavior may now need to reconnect to the
  server when their idle connections time out and get closed (note: connections
  being idle for a long time may be closed by the OS or firewalls anyway -
  client applications should be aware of that and try to reconnect).

* IMPORTANT CHANGE: when starting arangod, the server will drop the process
  privileges to the specified values in options `--server.uid` and `--server.gid`
  instantly after parsing the startup options.

  That means when either `--server.uid` or `--server.gid` are set, the privilege
  change will happen earlier. This may prevent binding the server to an endpoint
  with a port number lower than 1024 if the arangodb user has no privileges
  for that. Previous versions of ArangoDB changed the privileges later, so some
  startup actions were still carried out under the invoking user (i.e. likely
  *root* when started via init.d or system scripts) and especially binding to
  low port numbers was still possible there.

  The default privileges for user *arangodb* will not be sufficient for binding
  to port numbers lower than 1024. To have an ArangoDB 2.7 bind to a port number
  lower than 1024, it needs to be started with either a different privileged user,
  or the privileges of the *arangodb* user have to raised manually beforehand.

* added AQL optimizer rule `patch-update-statements`

* Linux startup scripts and systemd configuration for arangod now try to
  adjust the NOFILE (number of open files) limits for the process. The limit
  value is set to 131072 (128k) when ArangoDB is started via start/stop
  commands

* When ArangoDB is started/stopped manually via the start/stop commands, the
  main process will wait for up to 10 seconds after it forks the supervisor
  and arangod child processes. If the startup fails within that period, the
  start/stop script will fail with an exit code other than zero. If the
  startup of the supervisor or arangod is still ongoing after 10 seconds,
  the main program will still return with exit code 0. The limit of 10 seconds
  is arbitrary because the time required for a startup is not known in advance.

* added startup option `--database.throw-collection-not-loaded-error`

  Accessing a not-yet loaded collection will automatically load a collection
  on first access. This flag controls what happens in case an operation
  would need to wait for another thread to finalize loading a collection. If
  set to *true*, then the first operation that accesses an unloaded collection
  will load it. Further threads that try to access the same collection while
  it is still loading immediately fail with an error (1238, *collection not loaded*).
  This is to prevent all server threads from being blocked while waiting on the
  same collection to finish loading. When the first thread has completed loading
  the collection, the collection becomes regularly available, and all operations
  from that point on can be carried out normally, and error 1238 will not be
  thrown anymore for that collection.

  If set to *false*, the first thread that accesses a not-yet loaded collection
  will still load it. Other threads that try to access the collection while
  loading will not fail with error 1238 but instead block until the collection
  is fully loaded. This configuration might lead to all server threads being
  blocked because they are all waiting for the same collection to complete
  loading. Setting the option to *true* will prevent this from happening, but
  requires clients to catch error 1238 and react on it (maybe by scheduling
  a retry for later).

  The default value is *false*.

* added better control-C support in arangosh

  When CTRL-C is pressed in arangosh, it will now print a `^C` first. Pressing
  CTRL-C again will reset the prompt if something was entered before, or quit
  arangosh if no command was entered directly before.

  This affects the arangosh version build with Readline-support only (Linux
  and MacOS).

  The MacOS version of ArangoDB for Homebrew now depends on Readline, too. The
  Homebrew formula has been changed accordingly.
  When self-compiling ArangoDB on MacOS without Homebrew, Readline now is a
  prerequisite.

* increased default value for collection-specific `indexBuckets` value from 1 to 8

  Collections created from 2.7 on will use the new default value of `8` if not
  overridden on collection creation or later using
  `collection.properties({ indexBuckets: ... })`.

  The `indexBuckets` value determines the number of buckets to use for indexes of
  type `primary`, `hash` and `edge`. Having multiple index buckets allows splitting
  an index into smaller components, which can be filled in parallel when a collection
  is loading. Additionally, resizing and reallocation of indexes are faster and
  less intrusive if the index uses multiple buckets, because resize and reallocation
  will affect only data in a single bucket instead of all index values.

  The index buckets will be filled in parallel when loading a collection if the collection
  has an `indexBuckets` value greater than 1 and the collection contains a significant
  amount of documents/edges (the current threshold is 256K documents but this value
  may change in future versions of ArangoDB).

* changed HTTP client to use poll instead of select on Linux and MacOS

  This affects the ArangoShell and user-defined JavaScript code running inside
  arangod that initiates its own HTTP calls.

  Using poll instead of select allows using arbitrary high file descriptors
  (bigger than the compiled in FD_SETSIZE). Server connections are still handled using
  epoll, which has never been affected by FD_SETSIZE.

* implemented AQL `LIKE` function using ICU regexes

* added `RETURN DISTINCT` for AQL queries to return unique results:

      FOR doc IN collection
        RETURN DISTINCT doc.status

  This change also introduces `DISTINCT` as an AQL keyword.

* removed `createNamedQueue()` and `addJob()` functions from org/arangodb/tasks

* use less locks and more atomic variables in the internal dispatcher
  and V8 context handling implementations. This leads to improved throughput in
  some ArangoDB internals and allows for higher HTTP request throughput for
  many operations.

  A short overview of the improvements can be found here:

  https://www.arangodb.com/2015/08/throughput-enhancements/

* added shorthand notation for attribute names in AQL object literals:

      LET name = "Peter"
      LET age = 42
      RETURN { name, age }

  The above is the shorthand equivalent of the generic form

      LET name = "Peter"
      LET age = 42
      RETURN { name : name, age : age }

* removed configure option `--enable-timings`

  This option did not have any effect.

* removed configure option `--enable-figures`

  This option previously controlled whether HTTP request statistics code was
  compiled into ArangoDB or not. The previous default value was `true` so
  statistics code was available in official packages. Setting the option to
  `false` led to compile errors so it is doubtful the default value was
  ever changed. By removing the option some internal statistics code was also
  simplified.

* removed run-time manipulation methods for server endpoints:

  * `db._removeEndpoint()`
  * `db._configureEndpoint()`
  * HTTP POST `/_api/endpoint`
  * HTTP DELETE `/_api/endpoint`

* AQL query result cache

  The query result cache can optionally cache the complete results of all or selected AQL queries.
  It can be operated in the following modes:

  * `off`: the cache is disabled. No query results will be stored
  * `on`: the cache will store the results of all AQL queries unless their `cache`
    attribute flag is set to `false`
  * `demand`: the cache will store the results of AQL queries that have their
    `cache` attribute set to `true`, but will ignore all others

  The mode can be set at server startup using the `--database.query-cache-mode` configuration
  option and later changed at runtime.

  The following HTTP REST APIs have been added for controlling the query cache:

  * HTTP GET `/_api/query-cache/properties`: returns the global query cache configuration
  * HTTP PUT `/_api/query-cache/properties`: modifies the global query cache configuration
  * HTTP DELETE `/_api/query-cache`: invalidates all results in the query cache

  The following JavaScript functions have been added for controlling the query cache:

  * `require("org/arangodb/aql/cache").properties()`: returns the global query cache configuration
  * `require("org/arangodb/aql/cache").properties(properties)`: modifies the global query cache configuration
  * `require("org/arangodb/aql/cache").clear()`: invalidates all results in the query cache

* do not link arangoimp against V8

* AQL function call arguments optimization

  This will lead to arguments in function calls inside AQL queries not being copied but passed
  by reference. This may speed up calls to functions with bigger argument values or queries that
  call functions a lot of times.

* upgraded V8 version to 4.3.61

* removed deprecated AQL `SKIPLIST` function.

  This function was introduced in older versions of ArangoDB with a less powerful query optimizer to
  retrieve data from a skiplist index using a `LIMIT` clause. It was marked as deprecated in ArangoDB
  2.6.

  Since ArangoDB 2.3 the behavior of the `SKIPLIST` function can be emulated using regular AQL
  constructs, e.g.

      FOR doc IN @@collection
        FILTER doc.value >= @value
        SORT doc.value DESC
        LIMIT 1
        RETURN doc

* the `skip()` function for simple queries does not accept negative input any longer.
  This feature was deprecated in 2.6.0.

* fix exception handling

  In some cases JavaScript exceptions would re-throw without information of the original problem.
  Now the original exception is logged for failure analysis.

* based REST API method PUT `/_api/simple/all` on the cursor API and make it use AQL internally.

  The change speeds up this REST API method and will lead to additional query information being
  returned by the REST API. Clients can use this extra information or ignore it.

* Foxx Queue job success/failure handlers arguments have changed from `(jobId, jobData, result, jobFailures)` to `(result, jobData, job)`.

* added Foxx Queue job options `repeatTimes`, `repeatUntil` and `repeatDelay` to automatically re-schedule jobs when they are completed.

* added Foxx manifest configuration type `password` to mask values in the web interface.

* fixed default values in Foxx manifest configurations sometimes not being used as defaults.

* fixed optional parameters in Foxx manifest configurations sometimes not being cleared correctly.

* Foxx dependencies can now be marked as optional using a slightly more verbose syntax in your manifest file.

* converted Foxx constructors to ES6 classes so you can extend them using class syntax.

* updated aqb to 2.0.

* updated chai to 3.0.

* Use more madvise calls to speed up things when memory is tight, in particular
  at load time but also for random accesses later.

* Overhauled web interface

  The web interface now has a new design.

  The API documentation for ArangoDB has been moved from "Tools" to "Links" in the web interface.

  The "Applications" tab in the web interfaces has been renamed to "Services".


v2.6.12 (2015-12-02)
--------------------

* fixed disappearing of documents for collections transferred via `sync` if the
  the collection was dropped right before synchronization and drop and (re-)create
  collection markers were located in the same WAL file

* added missing lock instruction for primary index in compactor size calculation

* fixed issue #1589

* fixed issue #1583

* Foxx: optional configuration options no longer log validation errors when assigned
  empty values (#1495)


v2.6.11 (2015-11-18)
--------------------

* fixed potentially invalid pointer access in shaper when the currently accessed
  document got re-located by the WAL collector at the very same time


v2.6.10 (2015-11-10)
--------------------

* disable replication appliers when starting in modes `--upgrade`, `--no-server`
  and `--check-upgrade`

* more detailed output in arango-dfdb

* fixed potential deadlock in collection status changing on Windows

* issue #1521: Can't dump/restore with user and password


v2.6.9 (2015-09-29)
-------------------

* added "special" password ARANGODB_DEFAULT_ROOT_PASSWORD. If you pass
  ARANGODB_DEFAULT_ROOT_PASSWORD as password, it will read the password
  from the environment variable ARANGODB_DEFAULT_ROOT_PASSWORD

* fixed failing AQL skiplist, sort and limit combination

  When using a Skiplist index on an attribute (say "a") and then using sort
  and skip on this attribute caused the result to be empty e.g.:

    require("internal").db.test.ensureSkiplist("a");
    require("internal").db._query("FOR x IN test SORT x.a LIMIT 10, 10");

  Was always empty no matter how many documents are stored in test.
  This is now fixed.

v2.6.8 (2015-09-09)
-------------------

* ARM only:

  The ArangoDB packages for ARM require the kernel to allow unaligned memory access.
  How the kernel handles unaligned memory access is configurable at runtime by
  checking and adjusting the contents `/proc/cpu/alignment`.

  In order to operate on ARM, ArangoDB requires the bit 1 to be set. This will
  make the kernel trap and adjust unaligned memory accesses. If this bit is not
  set, the kernel may send a SIGBUS signal to ArangoDB and terminate it.

  To set bit 1 in `/proc/cpu/alignment` use the following command as a privileged
  user (e.g. root):

      echo "2" > /proc/cpu/alignment

  Note that this setting affects all user processes and not just ArangoDB. Setting
  the alignment with the above command will also not make the setting permanent,
  so it will be lost after a restart of the system. In order to make the setting
  permanent, it should be executed during system startup or before starting arangod.

  The ArangoDB start/stop scripts do not adjust the alignment setting, but rely on
  the environment to have the correct alignment setting already. The reason for this
  is that the alignment settings also affect all other user processes (which ArangoDB
  is not aware of) and thus may have side-effects outside of ArangoDB. It is therefore
  more reasonable to have the system administrator carry out the change.


v2.6.7 (2015-08-25)
-------------------

* improved AssocMulti index performance when resizing.

  This makes the edge index perform less I/O when under memory pressure.


v2.6.6 (2015-08-23)
-------------------

* added startup option `--server.additional-threads` to create separate queues
  for slow requests.


v2.6.5 (2015-08-17)
-------------------

* added startup option `--database.throw-collection-not-loaded-error`

  Accessing a not-yet loaded collection will automatically load a collection
  on first access. This flag controls what happens in case an operation
  would need to wait for another thread to finalize loading a collection. If
  set to *true*, then the first operation that accesses an unloaded collection
  will load it. Further threads that try to access the same collection while
  it is still loading immediately fail with an error (1238, *collection not loaded*).
  This is to prevent all server threads from being blocked while waiting on the
  same collection to finish loading. When the first thread has completed loading
  the collection, the collection becomes regularly available, and all operations
  from that point on can be carried out normally, and error 1238 will not be
  thrown anymore for that collection.

  If set to *false*, the first thread that accesses a not-yet loaded collection
  will still load it. Other threads that try to access the collection while
  loading will not fail with error 1238 but instead block until the collection
  is fully loaded. This configuration might lead to all server threads being
  blocked because they are all waiting for the same collection to complete
  loading. Setting the option to *true* will prevent this from happening, but
  requires clients to catch error 1238 and react on it (maybe by scheduling
  a retry for later).

  The default value is *false*.

* fixed busy wait loop in scheduler threads that sometimes consumed 100% CPU while
  waiting for events on connections closed unexpectedly by the client side

* handle attribute `indexBuckets` when restoring collections via arangorestore.
  Previously the `indexBuckets` attribute value from the dump was ignored, and the
   server default value for `indexBuckets` was used when restoring a collection.

* fixed "EscapeValue already set error" crash in V8 actions that might have occurred when
  canceling V8-based operations.


v2.6.4 (2015-08-01)
-------------------

* V8: Upgrade to version 4.1.0.27 - this is intended to be the stable V8 version.

* fixed issue #1424: Arango shell should not processing arrows pushing on keyboard


v2.6.3 (2015-07-21)
-------------------

* issue #1409: Document values with null character truncated


v2.6.2 (2015-07-04)
-------------------

* fixed issue #1383: bindVars for HTTP API doesn't work with empty string

* fixed handling of default values in Foxx manifest configurations

* fixed handling of optional parameters in Foxx manifest configurations

* fixed a reference error being thrown in Foxx queues when a function-based job type is used that is not available and no options object is passed to queue.push


v2.6.1 (2015-06-24)
-------------------

* Add missing swagger files to cmake build. fixes #1368

* fixed documentation errors


v2.6.0 (2015-06-20)
-------------------

* using negative values for `SimpleQuery.skip()` is deprecated.
  This functionality will be removed in future versions of ArangoDB.

* The following simple query functions are now deprecated:

  * collection.near
  * collection.within
  * collection.geo
  * collection.fulltext
  * collection.range
  * collection.closedRange

  This also lead to the following REST API methods being deprecated from now on:

  * PUT /_api/simple/near
  * PUT /_api/simple/within
  * PUT /_api/simple/fulltext
  * PUT /_api/simple/range

  It is recommended to replace calls to these functions or APIs with equivalent AQL queries,
  which are more flexible because they can be combined with other operations:

      FOR doc IN NEAR(@@collection, @latitude, @longitude, @limit)
        RETURN doc

      FOR doc IN WITHIN(@@collection, @latitude, @longitude, @radius, @distanceAttributeName)
        RETURN doc

      FOR doc IN FULLTEXT(@@collection, @attributeName, @queryString, @limit)
        RETURN doc

      FOR doc IN @@collection
        FILTER doc.value >= @left && doc.value < @right
        LIMIT @skip, @limit
        RETURN doc`

  The above simple query functions and REST API methods may be removed in future versions
  of ArangoDB.

* deprecated now-obsolete AQL `SKIPLIST` function

  The function was introduced in older versions of ArangoDB with a less powerful query optimizer to
  retrieve data from a skiplist index using a `LIMIT` clause.

  Since 2.3 the same goal can be achieved by using regular AQL constructs, e.g.

      FOR doc IN collection FILTER doc.value >= @value SORT doc.value DESC LIMIT 1 RETURN doc

* fixed issues when switching the database inside tasks and during shutdown of database cursors

  These features were added during 2.6 alpha stage so the fixes affect devel/2.6-alpha builds only

* issue #1360: improved foxx-manager help

* added `--enable-tcmalloc` configure option.

  When this option is set, arangod and the client tools will be linked against tcmalloc, which replaces
  the system allocator. When the option is set, a tcmalloc library must be present on the system under
  one of the names `libtcmalloc`, `libtcmalloc_minimal` or `libtcmalloc_debug`.

  As this is a configure option, it is supported for manual builds on Linux-like systems only. tcmalloc
  support is currently experimental.

* issue #1353: Windows: HTTP API - incorrect path in errorMessage

* issue #1347: added option `--create-database` for arangorestore.

  Setting this option to `true` will now create the target database if it does not exist. When creating
  the target database, the username and passwords passed to arangorestore will be used to create an
  initial user for the new database.

* issue #1345: advanced debug information for User Functions

* issue #1341: Can't use bindvars in UPSERT

* fixed vulnerability in JWT implementation.

* changed default value of option `--database.ignore-datafile-errors` from `true` to `false`

  If the new default value of `false` is used, then arangod will refuse loading collections that contain
  datafiles with CRC mismatches or other errors. A collection with datafile errors will then become
  unavailable. This prevents follow up errors from happening.

  The only way to access such collection is to use the datafile debugger (arango-dfdb) and try to repair
  or truncate the datafile with it.

  If `--database.ignore-datafile-errors` is set to `true`, then collections will become available
  even if parts of their data cannot be loaded. This helps availability, but may cause (partial) data
  loss and follow up errors.

* added server startup option `--server.session-timeout` for controlling the timeout of user sessions
  in the web interface

* add sessions and cookie authentication for ArangoDB's web interface

  ArangoDB's built-in web interface now uses sessions. Session information ids are stored in cookies,
  so clients using the web interface must accept cookies in order to use it

* web interface: display query execution time in AQL editor

* web interface: renamed AQL query *submit* button to *execute*

* web interface: added query explain feature in AQL editor

* web interface: demo page added. only working if demo data is available, hidden otherwise

* web interface: added support for custom app scripts with optional arguments and results

* web interface: mounted apps that need to be configured are now indicated in the app overview

* web interface: added button for running tests to app details

* web interface: added button for configuring app dependencies to app details

* web interface: upgraded API documentation to use Swagger 2

* INCOMPATIBLE CHANGE

  removed startup option `--log.severity`

  The docs for `--log.severity` mentioned lots of severities (e.g. `exception`, `technical`, `functional`, `development`)
  but only a few severities (e.g. `all`, `human`) were actually used, with `human` being the default and `all` enabling the
  additional logging of requests. So the option pretended to control a lot of things which it actually didn't. Additionally,
  the option `--log.requests-file` was around for a long time already, also controlling request logging.

  Because the `--log.severity` option effectively did not control that much, it was removed. A side effect of removing the
  option is that 2.5 installations which used `--log.severity all` will not log requests after the upgrade to 2.6. This can
  be adjusted by setting the `--log.requests-file` option.

* add backtrace to fatal log events

* added optional `limit` parameter for AQL function `FULLTEXT`

* make fulltext index also index text values contained in direct sub-objects of the indexed
  attribute.

  Previous versions of ArangoDB only indexed the attribute value if it was a string. Sub-attributes
  of the index attribute were ignored when fulltext indexing.

  Now, if the index attribute value is an object, the object's values will each be included in the
  fulltext index if they are strings. If the index attribute value is an array, the array's values
  will each be included in the fulltext index if they are strings.

  For example, with a fulltext index present on the `translations` attribute, the following text
  values will now be indexed:

      var c = db._create("example");
      c.ensureFulltextIndex("translations");
      c.insert({ translations: { en: "fox", de: "Fuchs", fr: "renard", ru: "лиса" } });
      c.insert({ translations: "Fox is the English translation of the German word Fuchs" });
      c.insert({ translations: [ "ArangoDB", "document", "database", "Foxx" ] });

      c.fulltext("translations", "лиса").toArray();       // returns only first document
      c.fulltext("translations", "Fox").toArray();        // returns first and second documents
      c.fulltext("translations", "prefix:Fox").toArray(); // returns all three documents

* added batch document removal and lookup commands:

      collection.lookupByKeys(keys)
      collection.removeByKeys(keys)

  These commands can be used to perform multi-document lookup and removal operations efficiently
  from the ArangoShell. The argument to these operations is an array of document keys.

  Also added HTTP APIs for batch document commands:

  * PUT /_api/simple/lookup-by-keys
  * PUT /_api/simple/remove-by-keys

* properly prefix document address URLs with the current database name for calls to the REST
  API method GET `/_api/document?collection=...` (that method will return partial URLs to all
  documents in the collection).

  Previous versions of ArangoDB returned the URLs starting with `/_api/` but without the current
  database name, e.g. `/_api/document/mycollection/mykey`. Starting with 2.6, the response URLs
  will include the database name as well, e.g. `/_db/_system/_api/document/mycollection/mykey`.

* added dedicated collection export HTTP REST API

  ArangoDB now provides a dedicated collection export API, which can take snapshots of entire
  collections more efficiently than the general-purpose cursor API. The export API is useful
  to transfer the contents of an entire collection to a client application. It provides optional
  filtering on specific attributes.

  The export API is available at endpoint `POST /_api/export?collection=...`. The API has the
  same return value structure as the already established cursor API (`POST /_api/cursor`).

  An introduction to the export API is given in this blog post:
  http://jsteemann.github.io/blog/2015/04/04/more-efficient-data-exports/

* subquery optimizations for AQL queries

  This optimization avoids copying intermediate results into subqueries that are not required
  by the subquery.

  A brief description can be found here:
  http://jsteemann.github.io/blog/2015/05/04/subquery-optimizations/

* return value optimization for AQL queries

  This optimization avoids copying the final query result inside the query's main `ReturnNode`.

  A brief description can be found here:
  http://jsteemann.github.io/blog/2015/05/04/return-value-optimization-for-aql/

* speed up AQL queries containing big `IN` lists for index lookups

  `IN` lists used for index lookups had performance issues in previous versions of ArangoDB.
  These issues have been addressed in 2.6 so using bigger `IN` lists for filtering is much
  faster.

  A brief description can be found here:
  http://jsteemann.github.io/blog/2015/05/07/in-list-improvements/

* allow `@` and `.` characters in document keys, too

  This change also leads to document keys being URL-encoded when returned in HTTP `location`
  response headers.

* added alternative implementation for AQL COLLECT

  The alternative method uses a hash table for grouping and does not require its input elements
  to be sorted. It will be taken into account by the optimizer for `COLLECT` statements that do
  not use an `INTO` clause.

  In case a `COLLECT` statement can use the hash table variant, the optimizer will create an extra
  plan for it at the beginning of the planning phase. In this plan, no extra `SORT` node will be
  added in front of the `COLLECT` because the hash table variant of `COLLECT` does not require
  sorted input. Instead, a `SORT` node will be added after it to sort its output. This `SORT` node
  may be optimized away again in later stages. If the sort order of the result is irrelevant to
  the user, adding an extra `SORT null` after a hash `COLLECT` operation will allow the optimizer to
  remove the sorts altogether.

  In addition to the hash table variant of `COLLECT`, the optimizer will modify the original plan
  to use the regular `COLLECT` implementation. As this implementation requires sorted input, the
  optimizer will insert a `SORT` node in front of the `COLLECT`. This `SORT` node may be optimized
  away in later stages.

  The created plans will then be shipped through the regular optimization pipeline. In the end,
  the optimizer will pick the plan with the lowest estimated total cost as usual. The hash table
  variant does not require an up-front sort of the input, and will thus be preferred over the
  regular `COLLECT` if the optimizer estimates many input elements for the `COLLECT` node and
  cannot use an index to sort them.

  The optimizer can be explicitly told to use the regular *sorted* variant of `COLLECT` by
  suffixing a `COLLECT` statement with `OPTIONS { "method" : "sorted" }`. This will override the
  optimizer guesswork and only produce the *sorted* variant of `COLLECT`.

  A blog post on the new `COLLECT` implementation can be found here:
  http://jsteemann.github.io/blog/2015/04/22/collecting-with-a-hash-table/

* refactored HTTP REST API for cursors

  The HTTP REST API for cursors (`/_api/cursor`) has been refactored to improve its performance
  and use less memory.

  A post showing some of the performance improvements can be found here:
  http://jsteemann.github.io/blog/2015/04/01/improvements-for-the-cursor-api/

* simplified return value syntax for data-modification AQL queries

  ArangoDB 2.4 since version allows to return results from data-modification AQL queries. The
  syntax for this was quite limited and verbose:

      FOR i IN 1..10
        INSERT { value: i } IN test
        LET inserted = NEW
        RETURN inserted

  The `LET inserted = NEW RETURN inserted` was required literally to return the inserted
  documents. No calculations could be made using the inserted documents.

  This is now more flexible. After a data-modification clause (e.g. `INSERT`, `UPDATE`, `REPLACE`,
  `REMOVE`, `UPSERT`) there can follow any number of `LET` calculations. These calculations can
  refer to the pseudo-values `OLD` and `NEW` that are created by the data-modification statements.

  This allows returning projections of inserted or updated documents, e.g.:

      FOR i IN 1..10
        INSERT { value: i } IN test
        RETURN { _key: NEW._key, value: i }

  Still not every construct is allowed after a data-modification clause. For example, no functions
  can be called that may access documents.

  More information can be found here:
  http://jsteemann.github.io/blog/2015/03/27/improvements-for-data-modification-queries/

* added AQL `UPSERT` statement

  This adds an `UPSERT` statement to AQL that is a combination of both `INSERT` and `UPDATE` /
  `REPLACE`. The `UPSERT` will search for a matching document using a user-provided example.
  If no document matches the example, the *insert* part of the `UPSERT` statement will be
  executed. If there is a match, the *update* / *replace* part will be carried out:

      UPSERT { page: 'index.html' }                 /* search example */
        INSERT { page: 'index.html', pageViews: 1 } /* insert part */
        UPDATE { pageViews: OLD.pageViews + 1 }     /* update part */
        IN pageViews

  `UPSERT` can be used with an `UPDATE` or `REPLACE` clause. The `UPDATE` clause will perform
  a partial update of the found document, whereas the `REPLACE` clause will replace the found
  document entirely. The `UPDATE` or `REPLACE` parts can refer to the pseudo-value `OLD`, which
  contains all attributes of the found document.

  `UPSERT` statements can optionally return values. In the following query, the return
  attribute `found` will return the found document before the `UPDATE` was applied. If no
  document was found, `found` will contain a value of `null`. The `updated` result attribute will
  contain the inserted / updated document:

      UPSERT { page: 'index.html' }                 /* search example */
        INSERT { page: 'index.html', pageViews: 1 } /* insert part */
        UPDATE { pageViews: OLD.pageViews + 1 }     /* update part */
        IN pageViews
        RETURN { found: OLD, updated: NEW }

  A more detailed description of `UPSERT` can be found here:
  http://jsteemann.github.io/blog/2015/03/27/preview-of-the-upsert-command/

* adjusted default configuration value for `--server.backlog-size` from 10 to 64.

* issue #1231: bug xor feature in AQL: LENGTH(null) == 4

  This changes the behavior of the AQL `LENGTH` function as follows:

  - if the single argument to `LENGTH()` is `null`, then the result will now be `0`. In previous
    versions of ArangoDB, the result of `LENGTH(null)` was `4`.

  - if the single argument to `LENGTH()` is `true`, then the result will now be `1`. In previous
    versions of ArangoDB, the result of `LENGTH(true)` was `4`.

  - if the single argument to `LENGTH()` is `false`, then the result will now be `0`. In previous
    versions of ArangoDB, the result of `LENGTH(false)` was `5`.

  The results of `LENGTH()` with string, numeric, array object argument values do not change.

* issue #1298: Bulk import if data already exists (#1298)

  This change extends the HTTP REST API for bulk imports as follows:

  When documents are imported and the `_key` attribute is specified for them, the import can be
  used for inserting and updating/replacing documents. Previously, the import could be used for
  inserting new documents only, and re-inserting a document with an existing key would have failed
  with a *unique key constraint violated* error.

  The above behavior is still the default. However, the API now allows controlling the behavior
  in case of a unique key constraint error via the optional URL parameter `onDuplicate`.

  This parameter can have one of the following values:

  - `error`: when a unique key constraint error occurs, do not import or update the document but
    report an error. This is the default.

  - `update`: when a unique key constraint error occurs, try to (partially) update the existing
    document with the data specified in the import. This may still fail if the document would
    violate secondary unique indexes. Only the attributes present in the import data will be
    updated and other attributes already present will be preserved. The number of updated documents
    will be reported in the `updated` attribute of the HTTP API result.

  - `replace`: when a unique key constraint error occurs, try to fully replace the existing
    document with the data specified in the import. This may still fail if the document would
    violate secondary unique indexes. The number of replaced documents will be reported in the
    `updated` attribute of the HTTP API result.

  - `ignore`: when a unique key constraint error occurs, ignore this error. There will be no
    insert, update or replace for the particular document. Ignored documents will be reported
    separately in the `ignored` attribute of the HTTP API result.

  The result of the HTTP import API will now contain the attributes `ignored` and `updated`, which
  contain the number of ignored and updated documents respectively. These attributes will contain a
  value of zero unless the `onDuplicate` URL parameter is set to either `update` or `replace`
  (in this case the `updated` attribute may contain non-zero values) or `ignore` (in this case the
  `ignored` attribute may contain a non-zero value).

  To support the feature, arangoimp also has a new command line option `--on-duplicate` which can
  have one of the values `error`, `update`, `replace`, `ignore`. The default value is `error`.

  A few examples for using arangoimp with the `--on-duplicate` option can be found here:
  http://jsteemann.github.io/blog/2015/04/14/updating-documents-with-arangoimp/

* changed behavior of `db._query()` in the ArangoShell:

  if the command's result is printed in the shell, the first 10 results will be printed. Previously
  only a basic description of the underlying query result cursor was printed. Additionally, if the
  cursor result contains more than 10 results, the cursor is assigned to a global variable `more`,
  which can be used to iterate over the cursor result.

  Example:

      arangosh [_system]> db._query("FOR i IN 1..15 RETURN i")
      [object ArangoQueryCursor, count: 15, hasMore: true]

      [
        1,
        2,
        3,
        4,
        5,
        6,
        7,
        8,
        9,
        10
      ]

      type 'more' to show more documents


      arangosh [_system]> more
      [object ArangoQueryCursor, count: 15, hasMore: false]

      [
        11,
        12,
        13,
        14,
        15
      ]

* Disallow batchSize value 0 in HTTP `POST /_api/cursor`:

  The HTTP REST API `POST /_api/cursor` does not accept a `batchSize` parameter value of
  `0` any longer. A batch size of 0 never made much sense, but previous versions of ArangoDB
  did not check for this value. Now creating a cursor using a `batchSize` value 0 will
  result in an HTTP 400 error response

* REST Server: fix memory leaks when failing to add jobs

* 'EDGES' AQL Function

  The AQL function `EDGES` got a new fifth option parameter.
  Right now only one option is available: 'includeVertices'. This is a boolean parameter
  that allows to modify the result of the `EDGES` function.
  Default is 'includeVertices: false' which does not have any effect.
  'includeVertices: true' modifies the result, such that
  {vertex: <vertexDocument>, edge: <edgeDocument>} is returned.

* INCOMPATIBLE CHANGE:

  The result format of the AQL function `NEIGHBORS` has been changed.
  Before it has returned an array of objects containing 'vertex' and 'edge'.
  Now it will only contain the vertex directly.
  Also an additional option 'includeData' has been added.
  This is used to define if only the 'vertex._id' value should be returned (false, default),
  or if the vertex should be looked up in the collection and the complete JSON should be returned
  (true).
  Using only the id values can lead to significantly improved performance if this is the only information
  required.

  In order to get the old result format prior to ArangoDB 2.6, please use the function EDGES instead.
  Edges allows for a new option 'includeVertices' which, set to true, returns exactly the format of NEIGHBORS.
  Example:

      NEIGHBORS(<vertexCollection>, <edgeCollection>, <vertex>, <direction>, <example>)

  This can now be achieved by:

      EDGES(<edgeCollection>, <vertex>, <direction>, <example>, {includeVertices: true})

  If you are nesting several NEIGHBORS steps you can speed up their performance in the following way:

  Old Example:

  FOR va IN NEIGHBORS(Users, relations, 'Users/123', 'outbound') FOR vc IN NEIGHBORS(Products, relations, va.vertex._id, 'outbound') RETURN vc

  This can now be achieved by:

  FOR va IN NEIGHBORS(Users, relations, 'Users/123', 'outbound') FOR vc IN NEIGHBORS(Products, relations, va, 'outbound', null, {includeData: true}) RETURN vc
                                                                                                          ^^^^                  ^^^^^^^^^^^^^^^^^^^
                                                                                                  Use intermediate directly     include Data for final

* INCOMPATIBLE CHANGE:

  The AQL function `GRAPH_NEIGHBORS` now provides an additional option `includeData`.
  This option allows controlling whether the function should return the complete vertices
  or just their IDs. Returning only the IDs instead of the full vertices can lead to
  improved performance .

  If provided, `includeData` is set to `true`, all vertices in the result will be returned
  with all their attributes. The default value of `includeData` is `false`.
  This makes the default function results incompatible with previous versions of ArangoDB.

  To get the old result style in ArangoDB 2.6, please set the options as follows in calls
  to `GRAPH_NEIGHBORS`:

      GRAPH_NEIGHBORS(<graph>, <vertex>, { includeData: true })

* INCOMPATIBLE CHANGE:

  The AQL function `GRAPH_COMMON_NEIGHBORS` now provides an additional option `includeData`.
  This option allows controlling whether the function should return the complete vertices
  or just their IDs. Returning only the IDs instead of the full vertices can lead to
  improved performance .

  If provided, `includeData` is set to `true`, all vertices in the result will be returned
  with all their attributes. The default value of `includeData` is `false`.
  This makes the default function results incompatible with previous versions of ArangoDB.

  To get the old result style in ArangoDB 2.6, please set the options as follows in calls
  to `GRAPH_COMMON_NEIGHBORS`:

      GRAPH_COMMON_NEIGHBORS(<graph>, <vertexExamples1>, <vertexExamples2>, { includeData: true }, { includeData: true })

* INCOMPATIBLE CHANGE:

  The AQL function `GRAPH_SHORTEST_PATH` now provides an additional option `includeData`.
  This option allows controlling whether the function should return the complete vertices
  and edges or just their IDs. Returning only the IDs instead of full vertices and edges
  can lead to improved performance .

  If provided, `includeData` is set to `true`, all vertices and edges in the result will
  be returned with all their attributes. There is also an optional parameter `includePath` of
  type object.
  It has two optional sub-attributes `vertices` and `edges`, both of type boolean.
  Both can be set individually and the result will include all vertices on the path if
  `includePath.vertices == true` and all edges if `includePath.edges == true` respectively.

  The default value of `includeData` is `false`, and paths are now excluded by default.
  This makes the default function results incompatible with previous versions of ArangoDB.

  To get the old result style in ArangoDB 2.6, please set the options as follows in calls
  to `GRAPH_SHORTEST_PATH`:

      GRAPH_SHORTEST_PATH(<graph>, <source>, <target>, { includeData: true, includePath: { edges: true, vertices: true } })

  The attributes `startVertex` and `vertex` that were present in the results of `GRAPH_SHORTEST_PATH`
  in previous versions of ArangoDB will not be produced in 2.6. To calculate these attributes in 2.6,
  please extract the first and last elements from the `vertices` result attribute.

* INCOMPATIBLE CHANGE:

  The AQL function `GRAPH_DISTANCE_TO` will now return only the id the destination vertex
  in the `vertex` attribute, and not the full vertex data with all vertex attributes.

* INCOMPATIBLE CHANGE:

  All graph measurements functions in JavaScript module `general-graph` that calculated a
  single figure previously returned an array containing just the figure. Now these functions
  will return the figure directly and not put it inside an array.

  The affected functions are:

  * `graph._absoluteEccentricity`
  * `graph._eccentricity`
  * `graph._absoluteCloseness`
  * `graph._closeness`
  * `graph._absoluteBetweenness`
  * `graph._betweenness`
  * `graph._radius`
  * `graph._diameter`

* Create the `_graphs` collection in new databases with `waitForSync` attribute set to `false`

  The previous `waitForSync` value was `true`, so default the behavior when creating and dropping
  graphs via the HTTP REST API changes as follows if the new settings are in effect:

  * `POST /_api/graph` by default returns `HTTP 202` instead of `HTTP 201`
  * `DELETE /_api/graph/graph-name` by default returns `HTTP 202` instead of `HTTP 201`

  If the `_graphs` collection still has its `waitForSync` value set to `true`, then the HTTP status
  code will not change.

* Upgraded ICU to version 54; this increases performance in many places.
  based on https://code.google.com/p/chromium/issues/detail?id=428145

* added support for HTTP push aka chunked encoding

* issue #1051: add info whether server is running in service or user mode?

  This will add a "mode" attribute to the result of the result of HTTP GET `/_api/version?details=true`

  "mode" can have the following values:

  - `standalone`: server was started manually (e.g. on command-line)
  - `service`: service is running as Windows service, in daemon mode or under the supervisor

* improve system error messages in Windows port

* increased default value of `--server.request-timeout` from 300 to 1200 seconds for client tools
  (arangosh, arangoimp, arangodump, arangorestore)

* increased default value of `--server.connect-timeout` from 3 to 5 seconds for client tools
  (arangosh, arangoimp, arangodump, arangorestore)

* added startup option `--server.foxx-queues-poll-interval`

  This startup option controls the frequency with which the Foxx queues manager is checking
  the queue (or queues) for jobs to be executed.

  The default value is `1` second. Lowering this value will result in the queue manager waking
  up and checking the queues more frequently, which may increase CPU usage of the server.
  When not using Foxx queues, this value can be raised to save some CPU time.

* added startup option `--server.foxx-queues`

  This startup option controls whether the Foxx queue manager will check queue and job entries.
  Disabling this option can reduce server load but will prevent jobs added to Foxx queues from
  being processed at all.

  The default value is `true`, enabling the Foxx queues feature.

* make Foxx queues really database-specific.

  Foxx queues were and are stored in a database-specific collection `_queues`. However, a global
  cache variable for the queues led to the queue names being treated database-independently, which
  was wrong.

  Since 2.6, Foxx queues names are truly database-specific, so the same queue name can be used in
  two different databases for two different queues. Until then, it is advisable to think of queues
  as already being database-specific, and using the database name as a queue name prefix to be
  avoid name conflicts, e.g.:

      var queueName = "myQueue";
      var Foxx = require("org/arangodb/foxx");
      Foxx.queues.create(db._name() + ":" + queueName);

* added support for Foxx queue job types defined as app scripts.

  The old job types introduced in 2.4 are still supported but are known to cause issues in 2.5
  and later when the server is restarted or the job types are not defined in every thread.

  The new job types avoid this issue by storing an explicit mount path and script name rather
  than an assuming the job type is defined globally. It is strongly recommended to convert your
  job types to the new script-based system.

* renamed Foxx sessions option "sessionStorageApp" to "sessionStorage". The option now also accepts session storages directly.

* Added the following JavaScript methods for file access:
  * fs.copyFile() to copy single files
  * fs.copyRecursive() to copy directory trees
  * fs.chmod() to set the file permissions (non-Windows only)

* Added process.env for accessing the process environment from JavaScript code

* Cluster: kickstarter shutdown routines will more precisely follow the shutdown of its nodes.

* Cluster: don't delete agency connection objects that are currently in use.

* Cluster: improve passing along of HTTP errors

* fixed issue #1247: debian init script problems

* multi-threaded index creation on collection load

  When a collection contains more than one secondary index, they can be built in memory in
  parallel when the collection is loaded. How many threads are used for parallel index creation
  is determined by the new configuration parameter `--database.index-threads`. If this is set
  to 0, indexes are built by the opening thread only and sequentially. This is equivalent to
  the behavior in 2.5 and before.

* speed up building up primary index when loading collections

* added `count` attribute to `parameters.json` files of collections. This attribute indicates
  the number of live documents in the collection on unload. It is read when the collection is
  (re)loaded to determine the initial size for the collection's primary index

* removed remainders of MRuby integration, removed arangoirb

* simplified `controllers` property in Foxx manifests. You can now specify a filename directly
  if you only want to use a single file mounted at the base URL of your Foxx app.

* simplified `exports` property in Foxx manifests. You can now specify a filename directly if
  you only want to export variables from a single file in your Foxx app.

* added support for node.js-style exports in Foxx exports. Your Foxx exports file can now export
  arbitrary values using the `module.exports` property instead of adding properties to the
  `exports` object.

* added `scripts` property to Foxx manifests. You should now specify the `setup` and `teardown`
  files as properties of the `scripts` object in your manifests and can define custom,
  app-specific scripts that can be executed from the web interface or the CLI.

* added `tests` property to Foxx manifests. You can now define test cases using the `mocha`
  framework which can then be executed inside ArangoDB.

* updated `joi` package to 6.0.8.

* added `extendible` package.

* added Foxx model lifecycle events to repositories. See #1257.

* speed up resizing of edge index.

* allow to split an edge index into buckets which are resized individually.
  This is controlled by the `indexBuckets` attribute in the `properties`
  of the collection.

* fix a cluster deadlock bug in larger clusters by marking a thread waiting
  for a lock on a DBserver as blocked


v2.5.7 (2015-08-02)
-------------------

* V8: Upgrade to version 4.1.0.27 - this is intended to be the stable V8 version.


v2.5.6 (2015-07-21)
-------------------

* alter Windows build infrastructure so we can properly store pdb files.

* potentially fixed issue #1313: Wrong metric calculation at dashboard

  Escape whitespace in process name when scanning /proc/pid/stats

  This fixes statistics values read from that file

* Fixed variable naming in AQL `COLLECT INTO` results in case the COLLECT is placed
  in a subquery which itself is followed by other constructs that require variables


v2.5.5 (2015-05-29)
-------------------

* fixed vulnerability in JWT implementation.

* fixed format string for reading /proc/pid/stat

* take into account barriers used in different V8 contexts


v2.5.4 (2015-05-14)
-------------------

* added startup option `--log.performance`: specifying this option at startup will log
  performance-related info messages, mainly timings via the regular logging mechanisms

* cluster fixes

* fix for recursive copy under Windows


v2.5.3 (2015-04-29)
-------------------

* Fix fs.move to work across filesystem borders; Fixes Foxx app installation problems;
  issue #1292.

* Fix Foxx app install when installed on a different drive on Windows

* issue #1322: strange AQL result

* issue #1318: Inconsistent db._create() syntax

* issue #1315: queries to a collection fail with an empty response if the
  collection contains specific JSON data

* issue #1300: Make arangodump not fail if target directory exists but is empty

* allow specifying higher values than SOMAXCONN for `--server.backlog-size`

  Previously, arangod would not start when a `--server.backlog-size` value was
  specified that was higher than the platform's SOMAXCONN header value.

  Now, arangod will use the user-provided value for `--server.backlog-size` and
  pass it to the listen system call even if the value is higher than SOMAXCONN.
  If the user-provided value is higher than SOMAXCONN, arangod will log a warning
  on startup.

* Fixed a cluster deadlock bug. Mark a thread that is in a RemoteBlock as
  blocked to allow for additional dispatcher threads to be started.

* Fix locking in cluster by using another ReadWriteLock class for collections.

* Add a second DispatcherQueue for AQL in the cluster. This fixes a
  cluster-AQL thread explosion bug.


v2.5.2 (2015-04-11)
-------------------

* modules stored in _modules are automatically flushed when changed

* added missing query-id parameter in documentation of HTTP DELETE `/_api/query` endpoint

* added iterator for edge index in AQL queries

  this change may lead to less edges being read when used together with a LIMIT clause

* make graph viewer in web interface issue less expensive queries for determining
  a random vertex from the graph, and for determining vertex attributes

* issue #1285: syntax error, unexpected $undefined near '@_to RETURN obj

  this allows AQL bind parameter names to also start with underscores

* moved /_api/query to C++

* issue #1289: Foxx models created from database documents expose an internal method

* added `Foxx.Repository#exists`

* parallelize initialization of V8 context in multiple threads

* fixed a possible crash when the debug-level was TRACE

* cluster: do not initialize statistics collection on each
  coordinator, this fixes a race condition at startup

* cluster: fix a startup race w.r.t. the _configuration collection

* search for db:// JavaScript modules only after all local files have been
  considered, this speeds up the require command in a cluster considerably

* general cluster speedup in certain areas


v2.5.1 (2015-03-19)
-------------------

* fixed bug that caused undefined behavior when an AQL query was killed inside
  a calculation block

* fixed memleaks in AQL query cleanup in case out-of-memory errors are thrown

* by default, Debian and RedHat packages are built with debug symbols

* added option `--database.ignore-logfile-errors`

  This option controls how collection datafiles with a CRC mismatch are treated.

  If set to `false`, CRC mismatch errors in collection datafiles will lead
  to a collection not being loaded at all. If a collection needs to be loaded
  during WAL recovery, the WAL recovery will also abort (if not forced with
  `--wal.ignore-recovery-errors true`). Setting this flag to `false` protects
  users from unintentionally using a collection with corrupted datafiles, from
  which only a subset of the original data can be recovered.

  If set to `true`, CRC mismatch errors in collection datafiles will lead to
  the datafile being partially loaded. All data up to until the mismatch will
  be loaded. This will enable users to continue with collection datafiles
  that are corrupted, but will result in only a partial load of the data.
  The WAL recovery will still abort when encountering a collection with a
  corrupted datafile, at least if `--wal.ignore-recovery-errors` is not set to
  `true`.

  The default value is *true*, so for collections with corrupted datafiles
  there might be partial data loads once the WAL recovery has finished. If
  the WAL recovery will need to load a collection with a corrupted datafile,
  it will still stop when using the default values.

* INCOMPATIBLE CHANGE:

  make the arangod server refuse to start if during startup it finds a non-readable
  `parameter.json` file for a database or a collection.

  Stopping the startup process in this case requires manual intervention (fixing
  the unreadable files), but prevents follow-up errors due to ignored databases or
  collections from happening.

* datafiles and `parameter.json` files written by arangod are now created with read and write
  privileges for the arangod process user, and with read and write privileges for the arangod
  process group.

  Previously, these files were created with user read and write permissions only.

* INCOMPATIBLE CHANGE:

  abort WAL recovery if one of the collection's datafiles cannot be opened

* INCOMPATIBLE CHANGE:

  never try to raise the privileges after dropping them, this can lead to a race condition while
  running the recovery

  If you require to run ArangoDB on a port lower than 1024, you must run ArangoDB as root.

* fixed inefficiencies in `remove` methods of general-graph module

* added option `--database.slow-query-threshold` for controlling the default AQL slow query
  threshold value on server start

* add system error strings for Windows on many places

* rework service startup so we announce 'RUNNING' only when we're finished starting.

* use the Windows eventlog for FATAL and ERROR - log messages

* fix service handling in NSIS Windows installer, specify human readable name

* add the ICU_DATA environment variable to the fatal error messages

* fixed issue #1265: arangod crashed with SIGSEGV

* fixed issue #1241: Wildcards in examples


v2.5.0 (2015-03-09)
-------------------

* installer fixes for Windows

* fix for downloading Foxx

* fixed issue #1258: http pipelining not working?


v2.5.0-beta4 (2015-03-05)
-------------------------

* fixed issue #1247: debian init script problems


v2.5.0-beta3 (2015-02-27)
-------------------------

* fix Windows install path calculation in arango

* fix Windows logging of long strings

* fix possible undefinedness of const strings in Windows


v2.5.0-beta2 (2015-02-23)
-------------------------

* fixed issue #1256: agency binary not found #1256

* fixed issue #1230: API: document/col-name/_key and cursor return different floats

* front-end: dashboard tries not to (re)load statistics if user has no access

* V8: Upgrade to version 3.31.74.1

* etcd: Upgrade to version 2.0 - This requires go 1.3 to compile at least.

* refuse to startup if ICU wasn't initialized, this will i.e. prevent errors from being printed,
  and libraries from being loaded.

* front-end: unwanted removal of index table header after creating new index

* fixed issue #1248: chrome: applications filtering not working

* fixed issue #1198: queries remain in aql editor (front-end) if you navigate through different tabs

* Simplify usage of Foxx

  Thanks to our user feedback we learned that Foxx is a powerful, yet rather complicated concept.
  With this release we tried to make it less complicated while keeping all its strength.
  That includes a rewrite of the documentation as well as some code changes as listed below:

  * Moved Foxx applications to a different folder.

    The naming convention now is: <app-path>/_db/<dbname>/<mountpoint>/APP
    Before it was: <app-path>/databases/<dbname>/<appname>:<appversion>
    This caused some trouble as apps where cached based on name and version and updates did not apply.
    Hence the path on filesystem and the app's access URL had no relation to one another.
    Now the path on filesystem is identical to the URL (except for slashes and the appended APP)

  * Rewrite of Foxx routing

    The routing of Foxx has been exposed to major internal changes we adjusted because of user feedback.
    This allows us to set the development mode per mountpoint without having to change paths and hold
    apps at separate locations.

  * Foxx Development mode

    The development mode used until 2.4 is gone. It has been replaced by a much more mature version.
    This includes the deprecation of the javascript.dev-app-path parameter, which is useless since 2.5.
    Instead of having two separate app directories for production and development, apps now reside in
    one place, which is used for production as well as for development.
    Apps can still be put into development mode, changing their behavior compared to production mode.
    Development mode apps are still reread from disk at every request, and still they ship more debug
    output.

    This change has also made the startup options `--javascript.frontend-development-mode` and
    `--javascript.dev-app-path` obsolete. The former option will not have any effect when set, and the
    latter option is only read and used during the upgrade to 2.5 and does not have any effects later.

  * Foxx install process

    Installing Foxx apps has been a two step process: import them into ArangoDB and mount them at a
    specific mountpoint. These operations have been joined together. You can install an app at one
    mountpoint, that's it. No fetch, mount, unmount, purge cycle anymore. The commands have been
    simplified to just:

    * install: get your Foxx app up and running
    * uninstall: shut it down and erase it from disk

  * Foxx error output

    Until 2.4 the errors produced by Foxx were not optimal. Often, the error message was just
    `unable to parse manifest` and contained only an internal stack trace.
    In 2.5 we made major improvements there, including a much more fine-grained error output that
    helps you debug your Foxx apps. The error message printed is now much closer to its source and
    should help you track it down.

    Also we added the default handlers for unhandled errors in Foxx apps:

    * You will get a nice internal error page whenever your Foxx app is called but was not installed
      due to any error
    * You will get a proper error message when having an uncaught error appears in any app route

    In production mode the messages above will NOT contain any information about your Foxx internals
    and are safe to be exposed to third party users.
    In development mode the messages above will contain the stacktrace (if available), making it easier for
    your in-house devs to track down errors in the application.

* added `console` object to Foxx apps. All Foxx apps now have a console object implementing
  the familiar Console API in their global scope, which can be used to log diagnostic
  messages to the database.

* added `org/arangodb/request` module, which provides a simple API for making HTTP requests
  to external services.

* added optimizer rule `propagate-constant-attributes`

  This rule will look inside `FILTER` conditions for constant value equality comparisons,
  and insert the constant values in other places in `FILTER`s. For example, the rule will
  insert `42` instead of `i.value` in the second `FILTER` of the following query:

      FOR i IN c1 FOR j IN c2 FILTER i.value == 42 FILTER j.value == i.value RETURN 1

* added `filtered` value to AQL query execution statistics

  This value indicates how many documents were filtered by `FilterNode`s in the AQL query.
  Note that `IndexRangeNode`s can also filter documents by selecting only the required ranges
  from the index. The `filtered` value will not include the work done by `IndexRangeNode`s,
  but only the work performed by `FilterNode`s.

* added support for sparse hash and skiplist indexes

  Hash and skiplist indexes can optionally be made sparse. Sparse indexes exclude documents
  in which at least one of the index attributes is either not set or has a value of `null`.

  As such documents are excluded from sparse indexes, they may contain fewer documents than
  their non-sparse counterparts. This enables faster indexing and can lead to reduced memory
  usage in case the indexed attribute does occur only in some, but not all documents of the
  collection. Sparse indexes will also reduce the number of collisions in non-unique hash
  indexes in case non-existing or optional attributes are indexed.

  In order to create a sparse index, an object with the attribute `sparse` can be added to
  the index creation commands:

      db.collection.ensureHashIndex(attributeName, { sparse: true });
      db.collection.ensureHashIndex(attributeName1, attributeName2, { sparse: true });
      db.collection.ensureUniqueConstraint(attributeName, { sparse: true });
      db.collection.ensureUniqueConstraint(attributeName1, attributeName2, { sparse: true });

      db.collection.ensureSkiplist(attributeName, { sparse: true });
      db.collection.ensureSkiplist(attributeName1, attributeName2, { sparse: true });
      db.collection.ensureUniqueSkiplist(attributeName, { sparse: true });
      db.collection.ensureUniqueSkiplist(attributeName1, attributeName2, { sparse: true });

  Note that in place of the above specialized index creation commands, it is recommended to use
  the more general index creation command `ensureIndex`:

  ```js
  db.collection.ensureIndex({ type: "hash", sparse: true, unique: true, fields: [ attributeName ] });
  db.collection.ensureIndex({ type: "skiplist", sparse: false, unique: false, fields: [ "a", "b" ] });
  ```

  When not explicitly set, the `sparse` attribute defaults to `false` for new indexes.

  This causes a change in behavior when creating a unique hash index without specifying the
  sparse flag: in 2.4, unique hash indexes were implicitly sparse, always excluding `null` values.
  There was no option to control this behavior, and sparsity was neither supported for non-unique
  hash indexes nor skiplists in 2.4. This implicit sparsity of unique hash indexes was considered
  an inconsistency, and therefore the behavior was cleaned up in 2.5. As of 2.5, indexes will
  only be created sparse if sparsity is explicitly requested. Existing unique hash indexes from 2.4
  or before will automatically be migrated so they are still sparse after the upgrade to 2.5.

  Geo indexes are implicitly sparse, meaning documents without the indexed location attribute or
  containing invalid location coordinate values will be excluded from the index automatically. This
  is also a change when compared to pre-2.5 behavior, when documents with missing or invalid
  coordinate values may have caused errors on insertion when the geo index' `unique` flag was set
  and its `ignoreNull` flag was not.

  This was confusing and has been rectified in 2.5. The method `ensureGeoConstaint()` now does the
  same as `ensureGeoIndex()`. Furthermore, the attributes `constraint`, `unique`, `ignoreNull` and
  `sparse` flags are now completely ignored when creating geo indexes.

  The same is true for fulltext indexes. There is no need to specify non-uniqueness or sparsity for
  geo or fulltext indexes. They will always be non-unique and sparse.

  As sparse indexes may exclude some documents, they cannot be used for every type of query.
  Sparse hash indexes cannot be used to find documents for which at least one of the indexed
  attributes has a value of `null`. For example, the following AQL query cannot use a sparse
  index, even if one was created on attribute `attr`:

      FOR doc In collection
        FILTER doc.attr == null
        RETURN doc

  If the lookup value is non-constant, a sparse index may or may not be used, depending on
  the other types of conditions in the query. If the optimizer can safely determine that
  the lookup value cannot be `null`, a sparse index may be used. When uncertain, the optimizer
  will not make use of a sparse index in a query in order to produce correct results.

  For example, the following queries cannot use a sparse index on `attr` because the optimizer
  will not know beforehand whether the comparison values for `doc.attr` will include `null`:

      FOR doc In collection
        FILTER doc.attr == SOME_FUNCTION(...)
        RETURN doc

      FOR other IN otherCollection
        FOR doc In collection
          FILTER doc.attr == other.attr
          RETURN doc

  Sparse skiplist indexes can be used for sorting if the optimizer can safely detect that the
  index range does not include `null` for any of the index attributes.

* inspection of AQL data-modification queries will now detect if the data-modification part
  of the query can run in lockstep with the data retrieval part of the query, or if the data
  retrieval part must be executed before the data modification can start.

  Executing the two in lockstep allows using much smaller buffers for intermediate results
  and starts the actual data-modification operations much earlier than if the two phases
  were executed separately.

* Allow dynamic attribute names in AQL object literals

  This allows using arbitrary expressions to construct attribute names in object
  literals specified in AQL queries. To disambiguate expressions and other unquoted
  attribute names, dynamic attribute names need to be enclosed in brackets (`[` and `]`).
  Example:

      FOR i IN 1..100
        RETURN { [ CONCAT('value-of-', i) ] : i }

* make AQL optimizer rule "use-index-for-sort" remove sort also in case a non-sorted
  index (e.g. a hash index) is used for only equality lookups and all sort attributes
  are covered by the index.

  Example that does not require an extra sort (needs hash index on `value`):

      FOR doc IN collection FILTER doc.value == 1 SORT doc.value RETURN doc

  Another example that does not require an extra sort (with hash index on `value1`, `value2`):

      FOR doc IN collection FILTER doc.value1 == 1 && doc.value2 == 2 SORT doc.value1, doc.value2 RETURN doc

* make AQL optimizer rule "use-index-for-sort" remove sort also in case the sort criteria
  excludes the left-most index attributes, but the left-most index attributes are used
  by the index for equality-only lookups.

  Example that can use the index for sorting (needs skiplist index on `value1`, `value2`):

      FOR doc IN collection FILTER doc.value1 == 1 SORT doc.value2 RETURN doc

* added selectivity estimates for primary index, edge index, and hash index

  The selectivity estimates are returned by the `GET /_api/index` REST API method
  in a sub-attribute `selectivityEstimate` for each index that supports it. This
  attribute will be omitted for indexes that do not provide selectivity estimates.
  If provided, the selectivity estimate will be a numeric value between 0 and 1.

  Selectivity estimates will also be reported in the result of `collection.getIndexes()`
  for all indexes that support this. If no selectivity estimate can be determined for
  an index, the attribute `selectivityEstimate` will be omitted here, too.

  The web interface also shows selectivity estimates for each index that supports this.

  Currently the following index types can provide selectivity estimates:
  - primary index
  - edge index
  - hash index (unique and non-unique)

  No selectivity estimates will be provided when running in cluster mode.

* fixed issue #1226: arangod log issues

* added additional logger if arangod is started in foreground mode on a tty

* added AQL optimizer rule "move-calculations-down"

* use exclusive native SRWLocks on Windows instead of native mutexes

* added AQL functions `MD5`, `SHA1`, and `RANDOM_TOKEN`.

* reduced number of string allocations when parsing certain AQL queries

  parsing numbers (integers or doubles) does not require a string allocation
  per number anymore

* RequestContext#bodyParam now accepts arbitrary joi schemas and rejects invalid (but well-formed) request bodies.

* enforce that AQL user functions are wrapped inside JavaScript function () declarations

  AQL user functions were always expected to be wrapped inside a JavaScript function, but previously
  this was not enforced when registering a user function. Enforcing the AQL user functions to be contained
  inside functions prevents functions from doing some unexpected things that may have led to undefined
  behavior.

* Windows service uninstalling: only remove service if it points to the currently running binary,
  or --force was specified.

* Windows (debug only): print stacktraces on crash and run minidump

* Windows (cygwin): if you run arangosh in a cygwin shell or via ssh we will detect this and use
  the appropriate output functions.

* Windows: improve process management

* fix IPv6 reverse ip lookups - so far we only did IPv4 addresses.

* improve join documentation, add outer join example

* run jslint for unit tests too, to prevent "memory leaks" by global js objects with native code.

* fix error logging for exceptions - we wouldn't log the exception message itself so far.

* improve error reporting in the http client (Windows & *nix)

* improve error reports in cluster

* Standard errors can now contain custom messages.


v2.4.7 (XXXX-XX-XX)
-------------------

* fixed issue #1282: Geo WITHIN_RECTANGLE for nested lat/lng


v2.4.6 (2015-03-18)
-------------------

* added option `--database.ignore-logfile-errors`

  This option controls how collection datafiles with a CRC mismatch are treated.

  If set to `false`, CRC mismatch errors in collection datafiles will lead
  to a collection not being loaded at all. If a collection needs to be loaded
  during WAL recovery, the WAL recovery will also abort (if not forced with
  `--wal.ignore-recovery-errors true`). Setting this flag to `false` protects
  users from unintentionally using a collection with corrupted datafiles, from
  which only a subset of the original data can be recovered.

  If set to `true`, CRC mismatch errors in collection datafiles will lead to
  the datafile being partially loaded. All data up to until the mismatch will
  be loaded. This will enable users to continue with a collection datafiles
  that are corrupted, but will result in only a partial load of the data.
  The WAL recovery will still abort when encountering a collection with a
  corrupted datafile, at least if `--wal.ignore-recovery-errors` is not set to
  `true`.

  The default value is *true*, so for collections with corrupted datafiles
  there might be partial data loads once the WAL recovery has finished. If
  the WAL recovery will need to load a collection with a corrupted datafile,
  it will still stop when using the default values.

* INCOMPATIBLE CHANGE:

  make the arangod server refuse to start if during startup it finds a non-readable
  `parameter.json` file for a database or a collection.

  Stopping the startup process in this case requires manual intervention (fixing
  the unreadable files), but prevents follow-up errors due to ignored databases or
  collections from happening.

* datafiles and `parameter.json` files written by arangod are now created with read and write
  privileges for the arangod process user, and with read and write privileges for the arangod
  process group.

  Previously, these files were created with user read and write permissions only.

* INCOMPATIBLE CHANGE:

  abort WAL recovery if one of the collection's datafiles cannot be opened

* INCOMPATIBLE CHANGE:

  never try to raise the privileges after dropping them, this can lead to a race condition while
  running the recovery

  If you require to run ArangoDB on a port lower than 1024, you must run ArangoDB as root.

* fixed inefficiencies in `remove` methods of general-graph module

* added option `--database.slow-query-threshold` for controlling the default AQL slow query
  threshold value on server start


v2.4.5 (2015-03-16)
-------------------

* added elapsed time to HTTP request logging output (`--log.requests-file`)

* added AQL current and slow query tracking, killing of AQL queries

  This change enables retrieving the list of currently running AQL queries inside the selected database.
  AQL queries with an execution time beyond a certain threshold can be moved to a "slow query" facility
  and retrieved from there. Queries can also be killed by specifying the query id.

  This change adds the following HTTP REST APIs:

  - `GET /_api/query/current`: for retrieving the list of currently running queries
  - `GET /_api/query/slow`: for retrieving the list of slow queries
  - `DELETE /_api/query/slow`: for clearing the list of slow queries
  - `GET /_api/query/properties`: for retrieving the properties for query tracking
  - `PUT /_api/query/properties`: for adjusting the properties for query tracking
  - `DELETE /_api/query/<id>`: for killing an AQL query

  The following JavaScript APIs have been added:

  - require("org/arangodb/aql/queries").current();
  - require("org/arangodb/aql/queries").slow();
  - require("org/arangodb/aql/queries").clearSlow();
  - require("org/arangodb/aql/queries").properties();
  - require("org/arangodb/aql/queries").kill();

* fixed issue #1265: arangod crashed with SIGSEGV

* fixed issue #1241: Wildcards in examples

* fixed comment parsing in Foxx controllers


v2.4.4 (2015-02-24)
-------------------

* fixed the generation template for foxx apps. It now does not create deprecated functions anymore

* add custom visitor functionality for `GRAPH_NEIGHBORS` function, too

* increased default value of traversal option *maxIterations* to 100 times of its previous
  default value


v2.4.3 (2015-02-06)
-------------------

* fix multi-threading with openssl when running under Windows

* fix timeout on socket operations when running under Windows

* Fixed an error in Foxx routing which caused some apps that worked in 2.4.1 to fail with status 500: `undefined is not a function` errors in 2.4.2
  This error was occurring due to seldom internal rerouting introduced by the malformed application handler.


v2.4.2 (2015-01-30)
-------------------

* added custom visitor functionality for AQL traversals

  This allows more complex result processing in traversals triggered by AQL. A few examples
  are shown in [this article](http://jsteemann.github.io/blog/2015/01/28/using-custom-visitors-in-aql-graph-traversals/).

* improved number of results estimated for nodes of type EnumerateListNode and SubqueryNode
  in AQL explain output

* added AQL explain helper to explain arbitrary AQL queries

  The helper function prints the query execution plan and the indexes to be used in the
  query. It can be invoked from the ArangoShell or the web interface as follows:

      require("org/arangodb/aql/explainer").explain(query);

* enable use of indexes for certain AQL conditions with non-equality predicates, in
  case the condition(s) also refer to indexed attributes

  The following queries will now be able to use indexes:

      FILTER a.indexed == ... && a.indexed != ...
      FILTER a.indexed == ... && a.nonIndexed != ...
      FILTER a.indexed == ... && ! (a.indexed == ...)
      FILTER a.indexed == ... && ! (a.nonIndexed == ...)
      FILTER a.indexed == ... && ! (a.indexed != ...)
      FILTER a.indexed == ... && ! (a.nonIndexed != ...)
      FILTER (a.indexed == ... && a.nonIndexed == ...) || (a.indexed == ... && a.nonIndexed == ...)
      FILTER (a.indexed == ... && a.nonIndexed != ...) || (a.indexed == ... && a.nonIndexed != ...)

* Fixed spuriously occurring "collection not found" errors when running queries on local
  collections on a cluster DB server

* Fixed upload of Foxx applications to the server for apps exceeding approx. 1 MB zipped.

* Malformed Foxx applications will now return a more useful error when any route is requested.

  In Production a Foxx app mounted on /app will display an html page on /app/* stating a 503 Service temporarily not available.
  It will not state any information about your Application.
  Before it was a 404 Not Found without any information and not distinguishable from a correct not found on your route.

  In Development Mode the html page also contains information about the error occurred.

* Unhandled errors thrown in Foxx routes are now handled by the Foxx framework itself.

  In Production the route will return a status 500 with a body {error: "Error statement"}.
  In Development the route will return a status 500 with a body {error: "Error statement", stack: "..."}

  Before, it was status 500 with a plain text stack including ArangoDB internal routing information.

* The Applications tab in web interface will now request development apps more often.
  So if you have a fixed a syntax error in your app it should always be visible after reload.


v2.4.1 (2015-01-19)
-------------------

* improved WAL recovery output

* fixed certain OR optimizations in AQL optimizer

* better diagnostics for arangoimp

* fixed invalid result of HTTP REST API method `/_admin/foxx/rescan`

* fixed possible segmentation fault when passing a Buffer object into a V8 function
  as a parameter

* updated AQB module to 1.8.0.


v2.4.0 (2015-01-13)
-------------------

* updated AQB module to 1.7.0.

* fixed V8 integration-related crashes

* make `fs.move(src, dest)` also fail when both `src` and `dest` are
  existing directories. This ensures the same behavior of the move operation
  on different platforms.

* fixed AQL insert operation for multi-shard collections in cluster

* added optional return value for AQL data-modification queries.
  This allows returning the documents inserted, removed or updated with the query, e.g.

      FOR doc IN docs REMOVE doc._key IN docs LET removed = OLD RETURN removed
      FOR doc IN docs INSERT { } IN docs LET inserted = NEW RETURN inserted
      FOR doc IN docs UPDATE doc._key WITH { } IN docs LET previous = OLD RETURN previous
      FOR doc IN docs UPDATE doc._key WITH { } IN docs LET updated = NEW RETURN updated

  The variables `OLD` and `NEW` are automatically available when a `REMOVE`, `INSERT`,
  `UPDATE` or `REPLACE` statement is immediately followed by a `LET` statement.
  Note that the `LET` and `RETURN` statements in data-modification queries are not as
  flexible as the general versions of `LET` and `RETURN`. When returning documents from
  data-modification operations, only a single variable can be assigned using `LET`, and
  the assignment can only be either `OLD` or `NEW`, but not an arbitrary expression. The
  `RETURN` statement also allows using the just-created variable only, and no arbitrary
  expressions.


v2.4.0-beta1 (2014-12-26)
--------------------------

* fixed superstates in FoxxGenerator

* fixed issue #1065: Aardvark: added creation of documents and edges with _key property

* fixed issue #1198: Aardvark: current AQL editor query is now cached

* Upgraded V8 version from 3.16.14 to 3.29.59

  The built-in version of V8 has been upgraded from 3.16.14 to 3.29.59.
  This activates several ES6 (also dubbed *Harmony* or *ES.next*) features in
  ArangoDB, both in the ArangoShell and the ArangoDB server. They can be
  used for scripting and in server-side actions such as Foxx routes, traversals
  etc.

  The following ES6 features are available in ArangoDB 2.4 by default:

  * iterators
  * the `of` operator
  * symbols
  * predefined collections types (Map, Set etc.)
  * typed arrays

  Many other ES6 features are disabled by default, but can be made available by
  starting arangod or arangosh with the appropriate options:

  * arrow functions
  * proxies
  * generators
  * String, Array, and Number enhancements
  * constants
  * enhanced object and numeric literals

  To activate all these ES6 features in arangod or arangosh, start it with
  the following options:

      arangosh --javascript.v8-options="--harmony --harmony_generators"

  More details on the available ES6 features can be found in
  [this blog](https://jsteemann.github.io/blog/2014/12/19/using-es6-features-in-arangodb/).

* Added Foxx generator for building Hypermedia APIs

  A more detailed description is [here](https://www.arangodb.com/2014/12/08/building-hypermedia-apis-foxxgenerator)

* New `Applications` tab in web interface:

  The `applications` tab got a complete redesign.
  It will now only show applications that are currently running on ArangoDB.
  For a selected application, a new detailed view has been created.
  This view provides a better overview of the app:
  * author
  * license
  * version
  * contributors
  * download links
  * API documentation

  To install a new application, a new dialog is now available.
  It provides the features already available in the console application `foxx-manager` plus some more:
  * install an application from Github
  * install an application from a zip file
  * install an application from ArangoDB's application store
  * create a new application from scratch: this feature uses a generator to
    create a Foxx application with pre-defined CRUD methods for a given list
    of collections. The generated Foxx app can either be downloaded as a zip file or
    be installed on the server. Starting with a new Foxx app has never been easier.

* fixed issue #1102: Aardvark: Layout bug in documents overview

  The documents overview was entirely destroyed in some situations on Firefox.
  We replaced the plugin we used there.

* fixed issue #1168: Aardvark: pagination buttons jumping

* fixed issue #1161: Aardvark: Click on Import JSON imports previously uploaded file

* removed configure options `--enable-all-in-one-v8`, `--enable-all-in-one-icu`,
  and `--enable-all-in-one-libev`.

* global internal rename to fix naming incompatibilities with JSON:

  Internal functions with names containing `array` have been renamed to `object`,
  internal functions with names containing `list` have been renamed to `array`.
  The renaming was mainly done in the C++ parts. The documentation has also been
  adjusted so that the correct JSON type names are used in most places.

  The change also led to the addition of a few function aliases in AQL:

  * `TO_LIST` now is an alias of the new `TO_ARRAY`
  * `IS_LIST` now is an alias of the new `IS_ARRAY`
  * `IS_DOCUMENT` now is an alias of the new `IS_OBJECT`

  The changed also renamed the option `mergeArrays` to `mergeObjects` for AQL
  data-modification query options and HTTP document modification API

* AQL: added optimizer rule "remove-filter-covered-by-index"

  This rule removes FilterNodes and CalculationNodes from an execution plan if the
  filter is already covered by a previous IndexRangeNode. Removing the CalculationNode
  and the FilterNode will speed up query execution because the query requires less
  computation.

* AQL: added optimizer rule "remove-sort-rand"

  This rule removes a `SORT RAND()` expression from a query and moves the random
  iteration into the appropriate `EnumerateCollectionNode`. This is more efficient
  than individually enumerating and then sorting randomly.

* AQL: range optimizations for IN and OR

  This change enables usage of indexes for several additional cases. Filters containing
  the `IN` operator can now make use of indexes, and multiple OR- or AND-combined filter
  conditions can now also use indexes if the filters are accessing the same indexed
  attribute.

  Here are a few examples of queries that can now use indexes but couldn't before:

    FOR doc IN collection
      FILTER doc.indexedAttribute == 1 || doc.indexedAttribute > 99
      RETURN doc

    FOR doc IN collection
      FILTER doc.indexedAttribute IN [ 3, 42 ] || doc.indexedAttribute > 99
      RETURN doc

    FOR doc IN collection
      FILTER (doc.indexedAttribute > 2 && doc.indexedAttribute < 10) ||
             (doc.indexedAttribute > 23 && doc.indexedAttribute < 42)
      RETURN doc

* fixed issue #500: AQL parentheses issue

  This change allows passing subqueries as AQL function parameters without using
  duplicate brackets (e.g. `FUNC(query)` instead of `FUNC((query))`

* added optional `COUNT` clause to AQL `COLLECT`

  This allows more efficient group count calculation queries, e.g.

      FOR doc IN collection
        COLLECT age = doc.age WITH COUNT INTO length
        RETURN { age: age, count: length }

  A count-only query is also possible:

      FOR doc IN collection
        COLLECT WITH COUNT INTO length
        RETURN length

* fixed missing makeDirectory when fetching a Foxx application from a zip file

* fixed issue #1134: Change the default endpoint to localhost

  This change will modify the IP address ArangoDB listens on to 127.0.0.1 by default.
  This will make new ArangoDB installations unaccessible from clients other than
  localhost unless changed. This is a security feature.

  To make ArangoDB accessible from any client, change the server's configuration
  (`--server.endpoint`) to either `tcp://0.0.0.0:8529` or the server's publicly
  visible IP address.

* deprecated `Repository#modelPrototype`. Use `Repository#model` instead.

* IMPORTANT CHANGE: by default, system collections are included in replication and all
  replication API return values. This will lead to user accounts and credentials
  data being replicated from master to slave servers. This may overwrite
  slave-specific database users.

  If this is undesired, the `_users` collection can be excluded from replication
  easily by setting the `includeSystem` attribute to `false` in the following commands:

  * replication.sync({ includeSystem: false });
  * replication.applier.properties({ includeSystem: false });

  This will exclude all system collections (including `_aqlfunctions`, `_graphs` etc.)
  from the initial synchronization and the continuous replication.

  If this is also undesired, it is also possible to specify a list of collections to
  exclude from the initial synchronization and the continuous replication using the
  `restrictCollections` attribute, e.g.:

      replication.applier.properties({
        includeSystem: true,
        restrictType: "exclude",
        restrictCollections: [ "_users", "_graphs", "foo" ]
      });

  The HTTP API methods for fetching the replication inventory and for dumping collections
  also support the `includeSystem` control flag via a URL parameter.

* removed DEPRECATED replication methods:
  * `replication.logger.start()`
  * `replication.logger.stop()`
  * `replication.logger.properties()`
  * HTTP PUT `/_api/replication/logger-start`
  * HTTP PUT `/_api/replication/logger-stop`
  * HTTP GET `/_api/replication/logger-config`
  * HTTP PUT `/_api/replication/logger-config`

* fixed issue #1174, which was due to locking problems in distributed
  AQL execution

* improved cluster locking for AQL avoiding deadlocks

* use DistributeNode for modifying queries with REPLACE and UPDATE, if
  possible


v2.3.6 (2015-XX-XX)
-------------------

* fixed AQL subquery optimization that produced wrong result when multiple subqueries
  directly followed each other and and a directly following `LET` statement did refer
  to any but the first subquery.


v2.3.5 (2015-01-16)
-------------------

* fixed intermittent 404 errors in Foxx apps after mounting or unmounting apps

* fixed issue #1200: Expansion operator results in "Cannot call method 'forEach' of null"

* fixed issue #1199: Cannot unlink root node of plan


v2.3.4 (2014-12-23)
-------------------

* fixed cerberus path for MyArangoDB


v2.3.3 (2014-12-17)
-------------------

* fixed error handling in instantiation of distributed AQL queries, this
  also fixes a bug in cluster startup with many servers

* issue #1185: parse non-fractional JSON numbers with exponent (e.g. `4e-261`)

* issue #1159: allow --server.request-timeout and --server.connect-timeout of 0


v2.3.2 (2014-12-09)
-------------------

* fixed issue #1177: Fix bug in the user app's storage

* fixed issue #1173: AQL Editor "Save current query" resets user password

* fixed missing makeDirectory when fetching a Foxx application from a zip file

* put in warning about default changed: fixed issue #1134: Change the default endpoint to localhost

* fixed issue #1163: invalid fullCount value returned from AQL

* fixed range operator precedence

* limit default maximum number of plans created by AQL optimizer to 256 (from 1024)

* make AQL optimizer not generate an extra plan if an index can be used, but modify
  existing plans in place

* fixed AQL cursor ttl (time-to-live) issue

  Any user-specified cursor ttl value was not honored since 2.3.0.

* fixed segfault in AQL query hash index setup with unknown shapes

* fixed memleaks

* added AQL optimizer rule for removing `INTO` from a `COLLECT` statement if not needed

* fixed issue #1131

  This change provides the `KEEP` clause for `COLLECT ... INTO`. The `KEEP` clause
  allows controlling which variables will be kept in the variable created by `INTO`.

* fixed issue #1147, must protect dispatcher ID for etcd

v2.3.1 (2014-11-28)
-------------------

* recreate password if missing during upgrade

* fixed issue #1126

* fixed non-working subquery index optimizations

* do not restrict summary of Foxx applications to 60 characters

* fixed display of "required" path parameters in Foxx application documentation

* added more optimizations of constants values in AQL FILTER conditions

* fixed invalid or-to-in optimization for FILTERs containing comparisons
  with boolean values

* fixed replication of `_graphs` collection

* added AQL list functions `PUSH`, `POP`, `UNSHIFT`, `SHIFT`, `REMOVE_VALUES`,
  `REMOVE_VALUE`, `REMOVE_NTH` and `APPEND`

* added AQL functions `CALL` and `APPLY` to dynamically call other functions

* fixed AQL optimizer cost estimation for LIMIT node

* prevent Foxx queues from permanently writing to the journal even when
  server is idle

* fixed AQL COLLECT statement with INTO clause, which copied more variables
  than v2.2 and thus lead to too much memory consumption.
  This deals with #1107.

* fixed AQL COLLECT statement, this concerned every COLLECT statement,
  only the first group had access to the values of the variables before
  the COLLECT statement. This deals with #1127.

* fixed some AQL internals, where sometimes too many items were
  fetched from upstream in the presence of a LIMIT clause. This should
  generally improve performance.


v2.3.0 (2014-11-18)
-------------------

* fixed syslog flags. `--log.syslog` is deprecated and setting it has no effect,
  `--log.facility` now works as described. Application name has been changed from
  `triagens` to `arangod`. It can be changed using `--log.application`. The syslog
  will only contain the actual log message. The datetime prefix is omitted.

* fixed deflate in SimpleHttpClient

* fixed issue #1104: edgeExamples broken or changed

* fixed issue #1103: Error while importing user queries

* fixed issue #1100: AQL: HAS() fails on doc[attribute_name]

* fixed issue #1098: runtime error when creating graph vertex

* hide system applications in **Applications** tab by default

  Display of system applications can be toggled by using the *system applications*
  toggle in the UI.

* added HTTP REST API for managing tasks (`/_api/tasks`)

* allow passing character lists as optional parameter to AQL functions `TRIM`,
  `LTRIM` and `RTRIM`

  These functions now support trimming using custom character lists. If no character
  lists are specified, all whitespace characters will be removed as previously:

      TRIM("  foobar\t \r\n ")         // "foobar"
      TRIM(";foo;bar;baz, ", "; ")     // "foo;bar;baz"

* added AQL string functions `LTRIM`, `RTRIM`, `FIND_FIRST`, `FIND_LAST`, `SPLIT`,
  `SUBSTITUTE`

* added AQL functions `ZIP`, `VALUES` and `PERCENTILE`

* made AQL functions `CONCAT` and `CONCAT_SEPARATOR` work with list arguments

* dynamically create extra dispatcher threads if required

* fixed issue #1097: schemas in the API docs no longer show required properties as optional


v2.3.0-beta2 (2014-11-08)
-------------------------

* front-end: new icons for uploading and downloading JSON documents into a collection

* front-end: fixed documents pagination css display error

* front-end: fixed flickering of the progress view

* front-end: fixed missing event for documents filter function

* front-end: jsoneditor: added CMD+Return (Mac) CTRL+Return (Linux/Win) shortkey for
  saving a document

* front-end: added information tooltip for uploading json documents.

* front-end: added database management view to the collapsed navigation menu

* front-end: added collection truncation feature

* fixed issue #1086: arangoimp: Odd errors if arguments are not given properly

* performance improvements for AQL queries that use JavaScript-based expressions
  internally

* added AQL geo functions `WITHIN_RECTANGLE` and `IS_IN_POLYGON`

* fixed non-working query results download in AQL editor of web interface

* removed debug print message in AQL editor query export routine

* fixed issue #1075: Aardvark: user name required even if auth is off #1075

  The fix for this prefills the username input field with the current user's
  account name if any and `root` (the default username) otherwise. Additionally,
  the tooltip text has been slightly adjusted.

* fixed issue #1069: Add 'raw' link to swagger ui so that the raw swagger
  json can easily be retrieved

  This adds a link to the Swagger API docs to an application's detail view in
  the **Applications** tab of the web interface. The link produces the Swagger
  JSON directly. If authentication is turned on, the link requires authentication,
  too.

* documentation updates


v2.3.0-beta1 (2014-11-01)
-------------------------

* added dedicated `NOT IN` operator for AQL

  Previously, a `NOT IN` was only achievable by writing a negated `IN` condition:

      FOR i IN ... FILTER ! (i IN [ 23, 42 ]) ...

  This can now alternatively be expressed more intuitively as follows:

      FOR i IN ... FILTER i NOT IN [ 23, 42 ] ...

* added alternative logical operator syntax for AQL

  Previously, the logical operators in AQL could only be written as:
  - `&&`: logical and
  - `||`: logical or
  - `!`: negation

  ArangoDB 2.3 introduces the alternative variants for these operators:
  - `AND`: logical and
  - `OR`: logical or
  - `NOT`: negation

  The new syntax is just an alternative to the old syntax, allowing easier
  migration from SQL. The old syntax is still fully supported and will be.

* improved output of `ArangoStatement.parse()` and POST `/_api/query`

  If an AQL query can be parsed without problems, The return value of
  `ArangoStatement.parse()` now contains an attribute `ast` with the abstract
  syntax tree of the query (before optimizations). Though this is an internal
  representation of the query and is subject to change, it can be used to inspect
  how ArangoDB interprets a given query.

* improved `ArangoStatement.explain()` and POST `/_api/explain`

  The commands for explaining AQL queries have been improved.

* added command-line option `--javascript.v8-contexts` to control the number of
  V8 contexts created in arangod.

  Previously, the number of V8 contexts was equal to the number of server threads
  (as specified by option `--server.threads`).

  However, it may be sensible to create different amounts of threads and V8
  contexts. If the option is not specified, the number of V8 contexts created
  will be equal to the number of server threads. Thus no change in configuration
  is required to keep the old behavior.

  If you are using the default config files or merge them with your local config
  files, please review if the default number of server threads is okay in your
  environment. Additionally you should verify that the number of V8 contexts
  created (as specified in option `--javascript.v8-contexts`) is okay.

* the number of server.threads specified is now the minimum of threads
  started. There are situation in which threads are waiting for results of
  distributed database servers. In this case the number of threads is
  dynamically increased.

* removed index type "bitarray"

  Bitarray indexes were only half-way documented and integrated in previous versions
  of ArangoDB so their benefit was limited. The support for bitarray indexes has
  thus been removed in ArangoDB 2.3. It is not possible to create indexes of type
  "bitarray" with ArangoDB 2.3.

  When a collection is opened that contains a bitarray index definition created
  with a previous version of ArangoDB, ArangoDB will ignore it and log the following
  warning:

      index type 'bitarray' is not supported in this version of ArangoDB and is ignored

  Future versions of ArangoDB may automatically remove such index definitions so the
  warnings will eventually disappear.

* removed internal "_admin/modules/flush" in order to fix requireApp

* added basic support for handling binary data in Foxx

  Requests with binary payload can be processed in Foxx applications by
  using the new method `res.rawBodyBuffer()`. This will return the unparsed request
  body as a Buffer object.

  There is now also the method `req.requestParts()` available in Foxx to retrieve
  the individual components of a multipart HTTP request.

  Buffer objects can now be used when setting the response body of any Foxx action.
  Additionally, `res.send()` has been added as a convenience method for returning
  strings, JSON objects or buffers from a Foxx action:

      res.send("<p>some HTML</p>");
      res.send({ success: true });
      res.send(new Buffer("some binary data"));

  The convenience method `res.sendFile()` can now be used to easily return the
  contents of a file from a Foxx action:

      res.sendFile(applicationContext.foxxFilename("image.png"));

  `fs.write` now accepts not only strings but also Buffer objects as second parameter:

      fs.write(filename, "some data");
      fs.write(filename, new Buffer("some binary data"));

  `fs.readBuffer` can be used to return the contents of a file in a Buffer object.

* improved performance of insertion into non-unique hash indexes significantly in case
  many duplicate keys are used in the index

* issue #1042: set time zone in log output

  the command-line option `--log.use-local-time` was added to print dates and times in
  the server-local timezone instead of UTC

* command-line options that require a boolean value now validate the
  value given on the command-line

  This prevents issues if no value is specified for an option that
  requires a boolean value. For example, the following command-line would
  have caused trouble in 2.2, because `--server.endpoint` would have been
  used as the value for the `--server.disable-authentication` options
  (which requires a boolean value):

      arangod --server.disable-authentication --server.endpoint tcp://127.0.0.1:8529 data

  In 2.3, running this command will fail with an error and requires to
  be modified to:

      arangod --server.disable-authentication true --server.endpoint tcp://127.0.0.1:8529 data

* improved performance of CSV import in arangoimp

* fixed issue #1027: Stack traces are off-by-one

* fixed issue #1026: Modules loaded in different files within the same app
  should refer to the same module

* fixed issue #1025: Traversal not as expected in undirected graph

* added a _relation function in the general-graph module.

  This deprecated _directedRelation and _undirectedRelation.
  ArangoDB does not offer any constraints for undirected edges
  which caused some confusion of users how undirected relations
  have to be handled. Relation now only supports directed relations
  and the user can actively simulate undirected relations.

* changed return value of Foxx.applicationContext#collectionName:

  Previously, the function could return invalid collection names because
  invalid characters were not replaced in the application name prefix, only
  in the collection name passed.

  Now, the function replaces invalid characters also in the application name
  prefix, which might to slightly different results for application names that
  contained any characters outside the ranges [a-z], [A-Z] and [0-9].

* prevent XSS in AQL editor and logs view

* integrated tutorial into ArangoShell and web interface

* added option `--backslash-escape` for arangoimp when running CSV file imports

* front-end: added download feature for (filtered) documents

* front-end: added download feature for the results of a user query

* front-end: added function to move documents to another collection

* front-end: added sort-by attribute to the documents filter

* front-end: added sorting feature to database, graph management and user management view.

* issue #989: front-end: Databases view not refreshing after deleting a database

* issue #991: front-end: Database search broken

* front-end: added infobox which shows more information about a document (_id, _rev, _key) or
  an edge (_id, _rev, _key, _from, _to). The from and to attributes are clickable and redirect
  to their document location.

* front-end: added edit-mode for deleting multiple documents at the same time.

* front-end: added delete button to the detailed document/edge view.

* front-end: added visual feedback for saving documents/edges inside the editor (error/success).

* front-end: added auto-focusing for the first input field in a modal.

* front-end: added validation for user input in a modal.

* front-end: user defined queries are now stored inside the database and are bound to the current
  user, instead of using the local storage functionality of the browsers. The outcome of this is
  that user defined queries are now independently usable from any device. Also queries can now be
  edited through the standard document editor of the front-end through the _users collection.

* front-end: added import and export functionality for user defined queries.

* front-end: added new keywords and functions to the aql-editor theme

* front-end: applied tile-style to the graph view

* front-end: now using the new graph api including multi-collection support

* front-end: foxx apps are now deletable

* front-end: foxx apps are now installable and updateable through github, if github is their
  origin.

* front-end: added foxx app version control. Multiple versions of a single foxx app are now
  installable and easy to manage and are also arranged in groups.

* front-end: the user-set filter of a collection is now stored until the user navigates to
  another collection.

* front-end: fetching and filtering of documents, statistics, and query operations are now
  handled with asynchronous ajax calls.

* front-end: added progress indicator if the front-end is waiting for a server operation.

* front-end: fixed wrong count of documents in the documents view of a collection.

* front-end: fixed unexpected styling of the manage db view and navigation.

* front-end: fixed wrong handling of select fields in a modal view.

* front-end: fixed wrong positioning of some tooltips.

* automatically call `toJSON` function of JavaScript objects (if present)
  when serializing them into database documents. This change allows
  storing JavaScript date objects in the database in a sensible manner.


v2.2.7 (2014-11-19)
-------------------

* fixed issue #998: Incorrect application URL for non-system Foxx apps

* fixed issue #1079: AQL editor: keyword WITH in UPDATE query is not highlighted

* fix memory leak in cluster nodes

* fixed registration of AQL user-defined functions in Web UI (JS shell)

* fixed error display in Web UI for certain errors
  (now error message is printed instead of 'undefined')

* fixed issue #1059: bug in js module console

* fixed issue #1056: "fs": zip functions fail with passwords

* fixed issue #1063: Docs: measuring unit of --wal.logfile-size?

* fixed issue #1062: Docs: typo in 14.2 Example data


v2.2.6 (2014-10-20)
-------------------

* fixed issue #972: Compilation Issue

* fixed issue #743: temporary directories are now unique and one can read
  off the tool that created them, if empty, they are removed atexit

* Highly improved performance of all AQL GRAPH_* functions.

* Orphan collections in general graphs can now be found via GRAPH_VERTICES
  if either "any" or no direction is defined

* Fixed documentation for AQL function GRAPH_NEIGHBORS.
  The option "vertexCollectionRestriction" is meant to filter the target
  vertices only, and should not filter the path.

* Fixed a bug in GRAPH_NEIGHBORS which enforced only empty results
  under certain conditions


v2.2.5 (2014-10-09)
-------------------

* fixed issue #961: allow non-JSON values in undocument request bodies

* fixed issue 1028: libicu is now statically linked

* fixed cached lookups of collections on the server, which may have caused spurious
  problems after collection rename operations


v2.2.4 (2014-10-01)
-------------------

* fixed accessing `_from` and `_to` attributes in `collection.byExample` and
  `collection.firstExample`

  These internal attributes were not handled properly in the mentioned functions, so
  searching for them did not always produce documents

* fixed issue #1030: arangoimp 2.2.3 crashing, not logging on large Windows CSV file

* fixed issue #1025: Traversal not as expected in undirected graph

* fixed issue #1020

  This requires re-introducing the startup option `--database.force-sync-properties`.

  This option can again be used to force fsyncs of collection, index and database properties
  stored as JSON strings on disk in files named `parameter.json`. Syncing these files after
  a write may be necessary if the underlying storage does not sync file contents by itself
  in a "sensible" amount of time after a file has been written and closed.

  The default value is `true` so collection, index and database properties will always be
  synced to disk immediately. This affects creating, renaming and dropping collections as
  well as creating and dropping databases and indexes. Each of these operations will perform
  an additional fsync on the `parameter.json` file if the option is set to `true`.

  It might be sensible to set this option to `false` for workloads that create and drop a
  lot of collections (e.g. test runs).

  Document operations such as creating, updating and dropping documents are not affected
  by this option.

* fixed issue #1016: AQL editor bug

* fixed issue #1014: WITHIN function returns wrong distance

* fixed AQL shortest path calculation in function `GRAPH_SHORTEST_PATH` to return
  complete vertex objects instead of just vertex ids

* allow changing of attributes of documents stored in server-side JavaScript variables

  Previously, the following did not work:

      var doc = db.collection.document(key);
      doc._key = "abc"; // overwriting internal attributes not supported
      doc.value = 123;  // overwriting existing attributes not supported

  Now, modifying documents stored in server-side variables (e.g. `doc` in the above case)
  is supported. Modifying the variables will not update the documents in the database,
  but will modify the JavaScript object (which can be written back to the database using
  `db.collection.update` or `db.collection.replace`)

* fixed issue #997: arangoimp apparently doesn't support files >2gig on Windows

  large file support (requires using `_stat64` instead of `stat`) is now supported on
  Windows


v2.2.3 (2014-09-02)
-------------------

* added `around` for Foxx controller

* added `type` option for HTTP API `GET /_api/document?collection=...`

  This allows controlling the type of results to be returned. By default, paths to
  documents will be returned, e.g.

      [
        `/_api/document/test/mykey1`,
        `/_api/document/test/mykey2`,
        ...
      ]

  To return a list of document ids instead of paths, the `type` URL parameter can be
  set to `id`:

      [
        `test/mykey1`,
        `test/mykey2`,
        ...
      ]

  To return a list of document keys only, the `type` URL parameter can be set to `key`:

      [
        `mykey1`,
        `mykey2`,
        ...
      ]


* properly capitalize HTTP response header field names in case the `x-arango-async`
  HTTP header was used in a request.

* fixed several documentation issues

* speedup for several general-graph functions, AQL functions starting with `GRAPH_`
  and traversals


v2.2.2 (2014-08-08)
-------------------

* allow storing non-reserved attribute names starting with an underscore

  Previous versions of ArangoDB parsed away all attribute names that started with an
  underscore (e.g. `_test', '_foo', `_bar`) on all levels of a document (root level
  and sub-attribute levels). While this behavior was documented, it was unintuitive and
  prevented storing documents inside other documents, e.g.:

      {
        "_key" : "foo",
        "_type" : "mydoc",
        "references" : [
          {
            "_key" : "something",
            "_rev" : "...",
            "value" : 1
          },
          {
            "_key" : "something else",
            "_rev" : "...",
            "value" : 2
          }
        ]
      }

  In the above example, previous versions of ArangoDB removed all attributes and
  sub-attributes that started with underscores, meaning the embedded documents would lose
  some of their attributes. 2.2.2 should preserve such attributes, and will also allow
  storing user-defined attribute names on the top-level even if they start with underscores
  (such as `_type` in the above example).

* fix conversion of JavaScript String, Number and Boolean objects to JSON.

  Objects created in JavaScript using `new Number(...)`, `new String(...)`, or
  `new Boolean(...)` were not converted to JSON correctly.

* fixed a race condition on task registration (i.e. `require("org/arangodb/tasks").register()`)

  this race condition led to undefined behavior when a just-created task with no offset and
  no period was instantly executed and deleted by the task scheduler, before the `register`
  function returned to the caller.

* changed run-tests.sh to execute all suitable tests.

* switch to new version of gyp

* fixed upgrade button


v2.2.1 (2014-07-24)
-------------------

* fixed hanging write-ahead log recovery for certain cases that involved dropping
  databases

* fixed issue with --check-version: when creating a new database the check failed

* issue #947 Foxx applicationContext missing some properties

* fixed issue with --check-version: when creating a new database the check failed

* added startup option `--wal.suppress-shape-information`

  Setting this option to `true` will reduce memory and disk space usage and require
  less CPU time when modifying documents or edges. It should therefore be turned on
  for standalone ArangoDB servers. However, for servers that are used as replication
  masters, setting this option to `true` will effectively disable the usage of the
  write-ahead log for replication, so it should be set to `false` for any replication
  master servers.

  The default value for this option is `false`.

* added optional `ttl` attribute to specify result cursor expiration for HTTP API method
  `POST /_api/cursor`

  The `ttl` attribute can be used to prevent cursor results from timing out too early.

* issue #947: Foxx applicationContext missing some properties

* (reported by Christian Neubauer):

  The problem was that in Google's V8, signed and unsigned chars are not always declared cleanly.
  so we need to force v8 to compile with forced signed chars which is done by the Flag:
    -fsigned-char
  at least it is enough to follow the instructions of compiling arango on rasperry
  and add "CFLAGS='-fsigned-char'" to the make command of V8 and remove the armv7=0

* Fixed a bug with the replication client. In the case of single document
  transactions the collection was not write locked.


v2.2.0 (2014-07-10)
-------------------

* The replication methods `logger.start`, `logger.stop` and `logger.properties` are
  no-ops in ArangoDB 2.2 as there is no separate replication logger anymore. Data changes
  are logged into the write-ahead log in ArangoDB 2.2, and not separately by the
  replication logger. The replication logger object is still there in ArangoDB 2.2 to
  ensure backwards-compatibility, however, logging cannot be started, stopped or
  configured anymore. Using any of these methods will do nothing.

  This also affects the following HTTP API methods:
  - `PUT /_api/replication/logger-start`
  - `PUT /_api/replication/logger-stop`
  - `GET /_api/replication/logger-config`
  - `PUT /_api/replication/logger-config`

  Using any of these methods is discouraged from now on as they will be removed in
  future versions of ArangoDB.

* INCOMPATIBLE CHANGE: replication of transactions has changed. Previously, transactions
  were logged on a master in one big block and shipped to a slave in one block, too.
  Now transactions will be logged and replicated as separate entries, allowing transactions
  to be bigger and also ensure replication progress.

  This change also affects the behavior of the `stop` method of the replication applier.
  If the replication applier is now stopped manually using the `stop` method and later
  restarted using the `start` method, any transactions that were unfinished at the
  point of stopping will be aborted on a slave, even if they later commit on the master.

  In ArangoDB 2.2, stopping the replication applier manually should be avoided unless the
  goal is to stop replication permanently or to do a full resync with the master anyway.
  If the replication applier still must be stopped, it should be made sure that the
  slave has fetched and applied all pending operations from a master, and that no
  extra transactions are started on the master before the `stop` command on the slave
  is executed.

  Replication of transactions in ArangoDB 2.2 might also lock the involved collections on
  the slave while a transaction is either committed or aborted on the master and the
  change has been replicated to the slave. This change in behavior may be important for
  slave servers that are used for read-scaling. In order to avoid long lasting collection
  locks on the slave, transactions should be kept small.

  The `_replication` system collection is not used anymore in ArangoDB 2.2 and its usage is
  discouraged.

* INCOMPATIBLE CHANGE: the figures reported by the `collection.figures` method
  now only reflect documents and data contained in the journals and datafiles of
  collections. Documents or deletions contained only in the write-ahead log will
  not influence collection figures until the write-ahead log garbage collection
  kicks in. The figures for a collection might therefore underreport the total
  resource usage of a collection.

  Additionally, the attributes `lastTick` and `uncollectedLogfileEntries` have been
  added to the result of the `figures` operation and the HTTP API method
  `PUT /_api/collection/figures`

* added `insert` method as an alias for `save`. Documents can now be inserted into
  a collection using either method:

      db.test.save({ foo: "bar" });
      db.test.insert({ foo: "bar" });

* added support for data-modification AQL queries

* added AQL keywords `INSERT`, `UPDATE`, `REPLACE` and `REMOVE` (and `WITH`) to
  support data-modification AQL queries.

  Unquoted usage of these keywords for attribute names in AQL queries will likely
  fail in ArangoDB 2.2. If any such attribute name needs to be used in a query, it
  should be enclosed in backticks to indicate the usage of a literal attribute
  name.

  For example, the following query will fail in ArangoDB 2.2 with a parse error:

      FOR i IN foo RETURN i.remove

  and needs to be rewritten like this:

      FOR i IN foo RETURN i.`remove`

* disallow storing of JavaScript objects that contain JavaScript native objects
  of type `Date`, `Function`, `RegExp` or `External`, e.g.

      db.test.save({ foo: /bar/ });
      db.test.save({ foo: new Date() });

  will now print

      Error: <data> cannot be converted into JSON shape: could not shape document

  Previously, objects of these types were silently converted into an empty object
  (i.e. `{ }`).

  To store such objects in a collection, explicitly convert them into strings
  like this:

      db.test.save({ foo: String(/bar/) });
      db.test.save({ foo: String(new Date()) });

* The replication methods `logger.start`, `logger.stop` and `logger.properties` are
  no-ops in ArangoDB 2.2 as there is no separate replication logger anymore. Data changes
  are logged into the write-ahead log in ArangoDB 2.2, and not separately by the
  replication logger. The replication logger object is still there in ArangoDB 2.2 to
  ensure backwards-compatibility, however, logging cannot be started, stopped or
  configured anymore. Using any of these methods will do nothing.

  This also affects the following HTTP API methods:
  - `PUT /_api/replication/logger-start`
  - `PUT /_api/replication/logger-stop`
  - `GET /_api/replication/logger-config`
  - `PUT /_api/replication/logger-config`

  Using any of these methods is discouraged from now on as they will be removed in
  future versions of ArangoDB.

* INCOMPATIBLE CHANGE: replication of transactions has changed. Previously, transactions
  were logged on a master in one big block and shipped to a slave in one block, too.
  Now transactions will be logged and replicated as separate entries, allowing transactions
  to be bigger and also ensure replication progress.

  This change also affects the behavior of the `stop` method of the replication applier.
  If the replication applier is now stopped manually using the `stop` method and later
  restarted using the `start` method, any transactions that were unfinished at the
  point of stopping will be aborted on a slave, even if they later commit on the master.

  In ArangoDB 2.2, stopping the replication applier manually should be avoided unless the
  goal is to stop replication permanently or to do a full resync with the master anyway.
  If the replication applier still must be stopped, it should be made sure that the
  slave has fetched and applied all pending operations from a master, and that no
  extra transactions are started on the master before the `stop` command on the slave
  is executed.

  Replication of transactions in ArangoDB 2.2 might also lock the involved collections on
  the slave while a transaction is either committed or aborted on the master and the
  change has been replicated to the slave. This change in behavior may be important for
  slave servers that are used for read-scaling. In order to avoid long lasting collection
  locks on the slave, transactions should be kept small.

  The `_replication` system collection is not used anymore in ArangoDB 2.2 and its usage is
  discouraged.

* INCOMPATIBLE CHANGE: the figures reported by the `collection.figures` method
  now only reflect documents and data contained in the journals and datafiles of
  collections. Documents or deletions contained only in the write-ahead log will
  not influence collection figures until the write-ahead log garbage collection
  kicks in. The figures for a collection might therefore underreport the total
  resource usage of a collection.

  Additionally, the attributes `lastTick` and `uncollectedLogfileEntries` have been
  added to the result of the `figures` operation and the HTTP API method
  `PUT /_api/collection/figures`

* added `insert` method as an alias for `save`. Documents can now be inserted into
  a collection using either method:

      db.test.save({ foo: "bar" });
      db.test.insert({ foo: "bar" });

* added support for data-modification AQL queries

* added AQL keywords `INSERT`, `UPDATE`, `REPLACE` and `REMOVE` (and `WITH`) to
  support data-modification AQL queries.

  Unquoted usage of these keywords for attribute names in AQL queries will likely
  fail in ArangoDB 2.2. If any such attribute name needs to be used in a query, it
  should be enclosed in backticks to indicate the usage of a literal attribute
  name.

  For example, the following query will fail in ArangoDB 2.2 with a parse error:

      FOR i IN foo RETURN i.remove

  and needs to be rewritten like this:

      FOR i IN foo RETURN i.`remove`

* disallow storing of JavaScript objects that contain JavaScript native objects
  of type `Date`, `Function`, `RegExp` or `External`, e.g.

      db.test.save({ foo: /bar/ });
      db.test.save({ foo: new Date() });

  will now print

      Error: <data> cannot be converted into JSON shape: could not shape document

  Previously, objects of these types were silently converted into an empty object
  (i.e. `{ }`).

  To store such objects in a collection, explicitly convert them into strings
  like this:

      db.test.save({ foo: String(/bar/) });
      db.test.save({ foo: String(new Date()) });

* honor startup option `--server.disable-statistics` when deciding whether or not
  to start periodic statistics collection jobs

  Previously, the statistics collection jobs were started even if the server was
  started with the `--server.disable-statistics` flag being set to `true`

* removed startup option `--random.no-seed`

  This option had no effect in previous versions of ArangoDB and was thus removed.

* removed startup option `--database.remove-on-drop`

  This option was used for debugging only.

* removed startup option `--database.force-sync-properties`

  This option is now superfluous as collection properties are now stored in the
  write-ahead log.

* introduced write-ahead log

  All write operations in an ArangoDB server instance are automatically logged
  to the server's write-ahead log. The write-ahead log is a set of append-only
  logfiles, and it is used in case of a crash recovery and for replication.
  Data from the write-ahead log will eventually be moved into the journals or
  datafiles of collections, allowing the server to remove older write-ahead log
  logfiles. Figures of collections will be updated when data are moved from the
  write-ahead log into the journals or datafiles of collections.

  Cross-collection transactions in ArangoDB should benefit considerably by this
  change, as less writes than in previous versions are required to ensure the data
  of multiple collections are atomically and durably committed. All data-modifying
  operations inside transactions (insert, update, remove) will write their
  operations into the write-ahead log directly, making transactions with multiple
  operations also require less physical memory than in previous versions of ArangoDB,
  that required all transaction data to fit into RAM.

  The `_trx` system collection is not used anymore in ArangoDB 2.2 and its usage is
  discouraged.

  The data in the write-ahead log can also be used in the replication context.
  The `_replication` collection that was used in previous versions of ArangoDB to
  store all changes on the server is not used anymore in ArangoDB 2.2. Instead,
  slaves can read from a master's write-ahead log to get informed about most
  recent changes. This removes the need to store data-modifying operations in
  both the actual place and the `_replication` collection.

* removed startup option `--server.disable-replication-logger`

  This option is superfluous in ArangoDB 2.2. There is no dedicated replication
  logger in ArangoDB 2.2. There is now always the write-ahead log, and it is also
  used as the server's replication log. Specifying the startup option
  `--server.disable-replication-logger` will do nothing in ArangoDB 2.2, but the
  option should not be used anymore as it might be removed in a future version.

* changed behavior of replication logger

  There is no dedicated replication logger in ArangoDB 2.2 as there is the
  write-ahead log now. The existing APIs for starting and stopping the replication
  logger still exist in ArangoDB 2.2 for downwards-compatibility, but calling
  the start or stop operations are no-ops in ArangoDB 2.2. When querying the
  replication logger status via the API, the server will always report that the
  replication logger is running. Configuring the replication logger is a no-op
  in ArangoDB 2.2, too. Changing the replication logger configuration has no
  effect. Instead, the write-ahead log configuration can be changed.

* removed MRuby integration for arangod

  ArangoDB had an experimental MRuby integration in some of the publish builds.
  This wasn't continuously developed, and so it has been removed in ArangoDB 2.2.

  This change has led to the following startup options being superfluous:

  - `--ruby.gc-interval`
  - `--ruby.action-directory`
  - `--ruby.modules-path`
  - `--ruby.startup-directory`

  Specifying these startup options will do nothing in ArangoDB 2.2, but the
  options should be avoided from now on as they might be removed in future versions.

* reclaim index memory when last document in collection is deleted

  Previously, deleting documents from a collection did not lead to index sizes being
  reduced. Instead, the already allocated index memory was re-used when a collection
  was refilled.

  Now, index memory for primary indexes and hash indexes is reclaimed instantly when
  the last document from a collection is removed.

* inlined and optimized functions in hash indexes

* added AQL TRANSLATE function

  This function can be used to perform lookups from static lists, e.g.

      LET countryNames = { US: "United States", UK: "United Kingdom", FR: "France" }
      RETURN TRANSLATE("FR", countryNames)

* fixed datafile debugger

* fixed check-version for empty directory

* moved try/catch block to the top of routing chain

* added mountedApp function for foxx-manager

* fixed issue #883: arango 2.1 - when starting multi-machine cluster, UI web
  does not change to cluster overview

* fixed dfdb: should not start any other V8 threads

* cleanup of version-check, added module org/arangodb/database-version,
  added --check-version option

* fixed issue #881: [2.1.0] Bombarded (every 10 sec or so) with
  "WARNING format string is corrupt" when in non-system DB Dashboard

* specialized primary index implementation to allow faster hash table
  rebuilding and reduce lookups in datafiles for the actual value of `_key`.

* issue #862: added `--overwrite` option to arangoimp

* removed number of property lookups for documents during AQL queries that
  access documents

* prevent buffering of long print results in arangosh's and arangod's print
  command

  this change will emit buffered intermediate print results and discard the
  output buffer to quickly deliver print results to the user, and to prevent
  constructing very large buffers for large results

* removed sorting of attribute names for use in a collection's shaper

  sorting attribute names was done on document insert to keep attributes
  of a collection in sorted order for faster comparisons. The sort order
  of attributes was only used in one particular and unlikely case, so it
  was removed. Collections with many different attribute names should
  benefit from this change by faster inserts and slightly less memory usage.

* fixed a bug in arangodump which got the collection name in _from and _to
  attributes of edges wrong (all were "_unknown")

* fixed a bug in arangorestore which did not recognize wrong _from and _to
  attributes of edges

* improved error detection and reporting in arangorestore


v2.1.1 (2014-06-06)
-------------------

* fixed dfdb: should not start any other V8 threads

* signature for collection functions was modified

  The basic change was the substitution of the input parameter of the
  function by an generic options object which can contain multiple
  option parameter of the function.
  Following functions were modified
  remove
  removeBySample
  replace
  replaceBySample
  update
  updateBySample

  Old signature is yet supported but it will be removed in future versions

v2.1.0 (2014-05-29)
-------------------

* implemented upgrade procedure for clusters

* fixed communication issue with agency which prevented reconnect
  after an agent failure

* fixed cluster dashboard in the case that one but not all servers
  in the cluster are down

* fixed a bug with coordinators creating local database objects
  in the wrong order (_system needs to be done first)

* improved cluster dashboard


v2.1.0-rc2 (2014-05-25)
-----------------------

* fixed issue #864: Inconsistent behavior of AQL REVERSE(list) function


v2.1.0-rc1 (XXXX-XX-XX)
-----------------------

* added server-side periodic task management functions:

  - require("org/arangodb/tasks").register(): registers a periodic task
  - require("org/arangodb/tasks").unregister(): unregisters and removes a
    periodic task
  - require("org/arangodb/tasks").get(): retrieves a specific tasks or all
    existing tasks

  the previous undocumented function `internal.definePeriodic` is now
  deprecated and will be removed in a future release.

* decrease the size of some seldom used system collections on creation.

  This will make these collections use less disk space and mapped memory.

* added AQL date functions

* added AQL FLATTEN() list function

* added index memory statistics to `db.<collection>.figures()` function

  The `figures` function will now return a sub-document `indexes`, which lists
  the number of indexes in the `count` sub-attribute, and the total memory
  usage of the indexes in bytes in the `size` sub-attribute.

* added AQL CURRENT_DATABASE() function

  This function returns the current database's name.

* added AQL CURRENT_USER() function

  This function returns the current user from an AQL query. The current user is the
  username that was specified in the `Authorization` HTTP header of the request. If
  authentication is turned off or the query was executed outside a request context,
  the function will return `null`.

* fixed issue #796: Searching with newline chars broken?

  fixed slightly different handling of backslash escape characters in a few
  AQL functions. Now handling of escape sequences should be consistent, and
  searching for newline characters should work the same everywhere

* added OpenSSL version check for configure

  It will report all OpenSSL versions < 1.0.1g as being too old.
  `configure` will only complain about an outdated OpenSSL version but not stop.

* require C++ compiler support (requires g++ 4.8, clang++ 3.4 or Visual Studio 13)

* less string copying returning JSONified documents from ArangoDB, e.g. via
  HTTP GET `/_api/document/<collection>/<document>`

* issue #798: Lower case http headers from arango

  This change allows returning capitalized HTTP headers, e.g.
  `Content-Length` instead of `content-length`.
  The HTTP spec says that headers are case-insensitive, but
  in fact several clients rely on a specific case in response
  headers.
  This change will capitalize HTTP headers if the `X-Arango-Version`
  request header is sent by the client and contains a value of at
  least `20100` (for version 2.1). The default value for the
  compatibility can also be set at server start, using the
  `--server.default-api-compatibility` option.

* simplified usage of `db._createStatement()`

  Previously, the function could not be called with a query string parameter as
  follows:

      db._createStatement(queryString);

  Calling it as above resulted in an error because the function expected an
  object as its parameter. From now on, it's possible to call the function with
  just the query string.

* make ArangoDB not send back a `WWW-Authenticate` header to a client in case the
  client sends the `X-Omit-WWW-Authenticate` HTTP header.

  This is done to prevent browsers from showing their built-in HTTP authentication
  dialog for AJAX requests that require authentication.
  ArangoDB will still return an HTTP 401 (Unauthorized) if the request doesn't
  contain valid credentials, but it will omit the `WWW-Authenticate` header,
  allowing clients to bypass the browser's authentication dialog.

* added REST API method HTTP GET `/_api/job/job-id` to query the status of an
  async job without potentially fetching it from the list of done jobs

* fixed non-intuitive behavior in jobs API: previously, querying the status
  of an async job via the API HTTP PUT `/_api/job/job-id` removed a currently
  executing async job from the list of queryable jobs on the server.
  Now, when querying the result of an async job that is still executing,
  the job is kept in the list of queryable jobs so its result can be fetched
  by a subsequent request.

* use a new data structure for the edge index of an edge collection. This
  improves the performance for the creation of the edge index and in
  particular speeds up removal of edges in graphs. Note however that
  this change might change the order in which edges starting at
  or ending in a vertex are returned. However, this order was never
  guaranteed anyway and it is not sensible to guarantee any particular
  order.

* provide a size hint to edge and hash indexes when initially filling them
  this will lead to less re-allocations when populating these indexes

  this may speed up building indexes when opening an existing collection

* don't requeue identical context methods in V8 threads in case a method is
  already registered

* removed arangod command line option `--database.remove-on-compacted`

* export the sort attribute for graph traversals to the HTTP interface

* add support for arangodump/arangorestore for clusters


v2.0.8 (XXXX-XX-XX)
-------------------

* fixed too-busy iteration over skiplists

  Even when a skiplist query was restricted by a limit clause, the skiplist
  index was queried without the limit. this led to slower-than-necessary
  execution times.

* fixed timeout overflows on 32 bit systems

  this bug has led to problems when select was called with a high timeout
  value (2000+ seconds) on 32bit systems that don't have a forgiving select
  implementation. when the call was made on these systems, select failed
  so no data would be read or sent over the connection

  this might have affected some cluster-internal operations.

* fixed ETCD issues on 32 bit systems

  ETCD was non-functional on 32 bit systems at all. The first call to the
  watch API crashed it. This was because atomic operations worked on data
  structures that were not properly aligned on 32 bit systems.

* fixed issue #848: db.someEdgeCollection.inEdge does not return correct
  value when called the 2nd time after a .save to the edge collection


v2.0.7 (2014-05-05)
-------------------

* issue #839: Foxx Manager missing "unfetch"

* fixed a race condition at startup

  this fixes undefined behavior in case the logger was involved directly at
  startup, before the logger initialization code was called. This should have
  occurred only for code that was executed before the invocation of main(),
  e.g. during ctor calls of statically defined objects.


v2.0.6 (2014-04-22)
-------------------

* fixed issue #835: arangosh doesn't show correct database name



v2.0.5 (2014-04-21)
-------------------

* Fixed a caching problem in IE JS Shell

* added cancelation for async jobs

* upgraded to new gyp for V8

* new Windows installer


v2.0.4 (2014-04-14)
-------------------

* fixed cluster authentication front-end issues for Firefox and IE, there are
  still problems with Chrome


v2.0.3 (2014-04-14)
-------------------

* fixed AQL optimizer bug

* fixed front-end issues

* added password change dialog


v2.0.2 (2014-04-06)
-------------------

* during cluster startup, do not log (somewhat expected) connection errors with
  log level error, but with log level info

* fixed dashboard modals

* fixed connection check for cluster planning front end: firefox does
  not support async:false

* document how to persist a cluster plan in order to relaunch an existing
  cluster later


v2.0.1 (2014-03-31)
-------------------

* make ArangoDB not send back a `WWW-Authenticate` header to a client in case the
  client sends the `X-Omit-WWW-Authenticate` HTTP header.

  This is done to prevent browsers from showing their built-in HTTP authentication
  dialog for AJAX requests that require authentication.
  ArangoDB will still return an HTTP 401 (Unauthorized) if the request doesn't
  contain valid credentials, but it will omit the `WWW-Authenticate` header,
  allowing clients to bypass the browser's authentication dialog.

* fixed isses in arango-dfdb:

  the dfdb was not able to unload certain system collections, so these couldn't be
  inspected with the dfdb sometimes. Additionally, it did not truncate corrupt
  markers from datafiles under some circumstances

* added `changePassword` attribute for users

* fixed non-working "save" button in collection edit view of web interface
  clicking the save button did nothing. one had to press enter in one of the input
  fields to send modified form data

* fixed V8 compile error on MacOS X

* prevent `body length: -9223372036854775808` being logged in development mode for
  some Foxx HTTP responses

* fixed several bugs in web interface dashboard

* fixed issue #783: coffee script not working in manifest file

* fixed issue #783: coffee script not working in manifest file

* fixed issue #781: Cant save current query from AQL editor ui

* bumped version in `X-Arango-Version` compatibility header sent by arangosh and other
  client tools from `1.5` to `2.0`.

* fixed startup options for arango-dfdb, added details option for arango-dfdb

* fixed display of missing error messages and codes in arangosh

* when creating a collection via the web interface, the collection type was always
  "document", regardless of the user's choice


v2.0.0 (2014-03-10)
-------------------

* first 2.0 release


v2.0.0-rc2 (2014-03-07)
-----------------------

* fixed cluster authorization


v2.0.0-rc1 (2014-02-28)
-----------------------

* added sharding :-)

* added collection._dbName attribute to query the name of the database from a collection

  more detailed documentation on the sharding and cluster features can be found in the user
  manual, section **Sharding**

* INCOMPATIBLE CHANGE: using complex values in AQL filter conditions with operators other
  than equality (e.g. >=, >, <=, <) will disable usage of skiplist indexes for filter
  evaluation.

  For example, the following queries will be affected by change:

      FOR doc IN docs FILTER doc.value < { foo: "bar" } RETURN doc
      FOR doc IN docs FILTER doc.value >= [ 1, 2, 3 ] RETURN doc

  The following queries will not be affected by the change:

      FOR doc IN docs FILTER doc.value == 1 RETURN doc
      FOR doc IN docs FILTER doc.value == "foo" RETURN doc
      FOR doc IN docs FILTER doc.value == [ 1, 2, 3 ] RETURN doc
      FOR doc IN docs FILTER doc.value == { foo: "bar" } RETURN doc

* INCOMPATIBLE CHANGE: removed undocumented method `collection.saveOrReplace`

  this feature was never advertised nor documented nor tested.

* INCOMPATIBLE CHANGE: removed undocumented REST API method `/_api/simple/BY-EXAMPLE-HASH`

  this feature was never advertised nor documented nor tested.

* added explicit startup parameter `--server.reuse-address`

  This flag can be used to control whether sockets should be acquired with the SO_REUSEADDR
  flag.

  Regardless of this setting, sockets on Windows are always acquired using the
  SO_EXCLUSIVEADDRUSE flag.

* removed undocumented REST API method GET `/_admin/database-name`

* added user validation API at POST `/_api/user/<username>`

* slightly improved users management API in `/_api/user`:

  Previously, when creating a new user via HTTP POST, the username needed to be
  passed in an attribute `username`. When users were returned via this API,
  the usernames were returned in an attribute named `user`. This was slightly
  confusing and was changed in 2.0 as follows:

  - when adding a user via HTTP POST, the username can be specified in an attribute
  `user`. If this attribute is not used, the API will look into the attribute `username`
  as before and use that value.
  - when users are returned via HTTP GET, the usernames are still returned in an
    attribute `user`.

  This change should be fully downwards-compatible with the previous version of the API.

* added AQL SLICE function to extract slices from lists

* made module loader more node compatible

* the startup option `--javascript.package-path` for arangosh is now deprecated and does
  nothing. Using it will not cause an error, but the option is ignored.

* added coffee script support

* Several UI improvements.

* Exchanged icons in the graphviewer toolbar

* always start networking and HTTP listeners when starting the server (even in
  console mode)

* allow vertex and edge filtering with user-defined functions in TRAVERSAL,
  TRAVERSAL_TREE and SHORTEST_PATH AQL functions:

      // using user-defined AQL functions for edge and vertex filtering
      RETURN TRAVERSAL(friends, friendrelations, "friends/john", "outbound", {
        followEdges: "myfunctions::checkedge",
        filterVertices: "myfunctions::checkvertex"
      })

      // using the following custom filter functions
      var aqlfunctions = require("org/arangodb/aql/functions");
      aqlfunctions.register("myfunctions::checkedge", function (config, vertex, edge, path) {
        return (edge.type !== 'dislikes'); // don't follow these edges
      }, false);

      aqlfunctions.register("myfunctions::checkvertex", function (config, vertex, path) {
        if (vertex.isDeleted || ! vertex.isActive) {
          return [ "prune", "exclude" ]; // exclude these and don't follow them
        }
        return [ ]; // include everything else
      }, false);

* fail if invalid `strategy`, `order` or `itemOrder` attribute values
  are passed to the AQL TRAVERSAL function. Omitting these attributes
  is not considered an error, but specifying an invalid value for any
  of these attributes will make an AQL query fail.

* issue #751: Create database through API should return HTTP status code 201

  By default, the server now returns HTTP 201 (created) when creating a new
  database successfully. To keep compatibility with older ArangoDB versions, the
  startup parameter `--server.default-api-compatibility` can be set to a value
  of `10400` to indicate API compatibility with ArangoDB 1.4. The compatibility
  can also be enforced by setting the `X-Arango-Version` HTTP header in a
  client request to this API on a per-request basis.

* allow direct access from the `db` object to collections whose names start
  with an underscore (e.g. db._users).

  Previously, access to such collections via the `db` object was possible from
  arangosh, but not from arangod (and thus Foxx and actions). The only way
  to access such collections from these places was via the `db._collection(<name>)`
  workaround.

* allow `\n` (as well as `\r\n`) as line terminator in batch requests sent to
  `/_api/batch` HTTP API.

* use `--data-binary` instead of `--data` parameter in generated cURL examples

* issue #703: Also show path of logfile for fm.config()

* issue #675: Dropping a collection used in "graph" module breaks the graph

* added "static" Graph.drop() method for graphs API

* fixed issue #695: arangosh server.password error

* use pretty-printing in `--console` mode by default

* simplified ArangoDB startup options

  Some startup options are now superfluous or their usage is simplified. The
  following options have been changed:

  * `--javascript.modules-path`: this option has been removed. The modules paths
    are determined by arangod and arangosh automatically based on the value of
    `--javascript.startup-directory`.

    If the option is set on startup, it is ignored so startup will not abort with
    an error `unrecognized option`.

  * `--javascript.action-directory`: this option has been removed. The actions
    directory is determined by arangod automatically based on the value of
    `--javascript.startup-directory`.

    If the option is set on startup, it is ignored so startup will not abort with
    an error `unrecognized option`.

  * `--javascript.package-path`: this option is still available but it is not
    required anymore to set the standard package paths (e.g. `js/npm`). arangod
    will automatically use this standard package path regardless of whether it
    was specified via the options.

    It is possible to use this option to add additional package paths to the
    standard value.

  Configuration files included with arangod are adjusted accordingly.

* layout of the graphs tab adapted to better fit with the other tabs

* database selection is moved to the bottom right corner of the web interface

* removed priority queue index type

  this feature was never advertised nor documented nor tested.

* display internal attributes in document source view of web interface

* removed separate shape collections

  When upgrading to ArangoDB 2.0, existing collections will be converted to include
  shapes and attribute markers in the datafiles instead of using separate files for
  shapes.

  When a collection is converted, existing shapes from the SHAPES directory will
  be written to a new datafile in the collection directory, and the SHAPES directory
  will be removed afterwards.

  This saves up to 2 MB of memory and disk space for each collection
  (savings are higher, the less different shapes there are in a collection).
  Additionally, one less file descriptor per opened collection will be used.

  When creating a new collection, the amount of sync calls may be reduced. The same
  may be true for documents with yet-unknown shapes. This may help performance
  in these cases.

* added AQL functions `NTH` and `POSITION`

* added signal handler for arangosh to save last command in more cases

* added extra prompt placeholders for arangosh:
  - `%e`: current endpoint
  - `%u`: current user

* added arangosh option `--javascript.gc-interval` to control amount of
  garbage collection performed by arangosh

* fixed issue #651: Allow addEdge() to take vertex ids in the JS library

* removed command-line option `--log.format`

  In previous versions, this option did not have an effect for most log messages, so
  it got removed.

* removed C++ logger implementation

  Logging inside ArangoDB is now done using the LOG_XXX() macros. The LOGGER_XXX()
  macros are gone.

* added collection status "loading"


v1.4.16 (XXXX-XX-XX)
--------------------

* fixed too eager datafile deletion

  this issue could have caused a crash when the compaction had marked datafiles as obsolete
  and they were removed while "old" temporary query results still pointed to the old datafile
  positions

* fixed issue #826: Replication fails when a collection's configuration changes


v1.4.15 (2014-04-19)
--------------------

* bugfix for AQL query optimizer

  the following type of query was too eagerly optimized, leading to errors in code-generation:

      LET a = (FOR i IN [] RETURN i) LET b = (FOR i IN [] RETURN i) RETURN 1

  the problem occurred when both lists in the subqueries were empty. In this case invalid code
  was generated and the query couldn't be executed.


v1.4.14 (2014-04-05)
--------------------

* fixed race conditions during shape / attribute insertion

  A race condition could have led to spurious `cannot find attribute #xx` or
  `cannot find shape #xx` (where xx is a number) warning messages being logged
  by the server. This happened when a new attribute was inserted and at the same
  time was queried by another thread.

  Also fixed a race condition that may have occurred when a thread tried to
  access the shapes / attributes hash tables while they were resized. In this
  cases, the shape / attribute may have been hashed to a wrong slot.

* fixed a memory barrier / cpu synchronization problem with libev, affecting
  Windows with Visual Studio 2013 (probably earlier versions are affected, too)

  The issue is described in detail here:
  http://lists.schmorp.de/pipermail/libev/2014q1/002318.html


v1.4.13 (2014-03-14)
--------------------

* added diagnostic output for Foxx application upload

* allow dump & restore from ArangoDB 1.4 with an ArangoDB 2.0 server

* allow startup options `temp-path` and `default-language` to be specified from the arangod
  configuration file and not only from the command line

* fixed too eager compaction

  The compaction will now wait for several seconds before trying to re-compact the same
  collection. Additionally, some other limits have been introduced for the compaction.


v1.4.12 (2014-03-05)
--------------------

* fixed display bug in web interface which caused the following problems:
  - documents were displayed in web interface as being empty
  - document attributes view displayed many attributes with content "undefined"
  - document source view displayed many attributes with name "TYPEOF" and value "undefined"
  - an alert popping up in the browser with message "Datatables warning..."

* re-introduced old-style read-write locks to supports Windows versions older than
  Windows 2008R2 and Windows 7. This should re-enable support for Windows Vista and
  Windows 2008.


v1.4.11 (2014-02-27)
--------------------

* added SHORTEST_PATH AQL function

  this calculates the shortest paths between two vertices, using the Dijkstra
  algorithm, employing a min-heap

  By default, ArangoDB does not know the distance between any two vertices and
  will use a default distance of 1. A custom distance function can be registered
  as an AQL user function to make the distance calculation use any document
  attributes or custom logic:

      RETURN SHORTEST_PATH(cities, motorways, "cities/CGN", "cities/MUC", "outbound", {
        paths: true,
        distance: "myfunctions::citydistance"
      })

      // using the following custom distance function
      var aqlfunctions = require("org/arangodb/aql/functions");
      aqlfunctions.register("myfunctions::distance", function (config, vertex1, vertex2, edge) {
        return Math.sqrt(Math.pow(vertex1.x - vertex2.x) + Math.pow(vertex1.y - vertex2.y));
      }, false);

* fixed bug in Graph.pathTo function

* fixed small memleak in AQL optimizer

* fixed access to potentially uninitialized variable when collection had a cap constraint


v1.4.10 (2014-02-21)
--------------------

* fixed graph constructor to allow graph with some parameter to be used

* added node.js "events" and "stream"

* updated npm packages

* added loading of .json file

* Fixed http return code in graph api with waitForSync parameter.

* Fixed documentation in graph, simple and index api.

* removed 2 tests due to change in ruby library.

* issue #756: set access-control-expose-headers on CORS response

  the following headers are now whitelisted by ArangoDB in CORS responses:
  - etag
  - content-encoding
  - content-length
  - location
  - server
  - x-arango-errors
  - x-arango-async-id


v1.4.9 (2014-02-07)
-------------------

* return a document's current etag in response header for HTTP HEAD requests on
  documents that return an HTTP 412 (precondition failed) error. This allows
  retrieving the document's current revision easily.

* added AQL function `SKIPLIST` to directly access skiplist indexes from AQL

  This is a shortcut method to use a skiplist index for retrieving specific documents in
  indexed order. The function capability is rather limited, but it may be used
  for several cases to speed up queries. The documents are returned in index order if
  only one condition is used.

      /* return all documents with mycollection.created > 12345678 */
      FOR doc IN SKIPLIST(mycollection, { created: [[ '>', 12345678 ]] })
        RETURN doc

      /* return first document with mycollection.created > 12345678 */
      FOR doc IN SKIPLIST(mycollection, { created: [[ '>', 12345678 ]] }, 0, 1)
        RETURN doc

      /* return all documents with mycollection.created between 12345678 and 123456790 */
      FOR doc IN SKIPLIST(mycollection, { created: [[ '>', 12345678 ], [ '<=', 123456790 ]] })
        RETURN doc

      /* return all documents with mycollection.a equal 1 and .b equal 2 */
      FOR doc IN SKIPLIST(mycollection, { a: [[ '==', 1 ]], b: [[ '==', 2 ]] })
        RETURN doc

  The function requires a skiplist index with the exact same attributes to
  be present on the specified collection. All attributes present in the skiplist
  index must be specified in the conditions specified for the `SKIPLIST` function.
  Attribute declaration order is important, too: attributes must be specified in the
  same order in the condition as they have been declared in the skiplist index.

* added command-line option `--server.disable-authentication-unix-sockets`

  with this option, authentication can be disabled for all requests coming
  in via UNIX domain sockets, enabling clients located on the same host as
  the ArangoDB server to connect without authentication.
  Other connections (e.g. TCP/IP) are not affected by this option.

  The default value for this option is `false`.
  Note: this option is only supported on platforms that support Unix domain
  sockets.

* call global arangod instance destructor on shutdown

* issue #755: TRAVERSAL does not use strategy, order and itemOrder options

  these options were not honored when configuring a traversal via the AQL
  TRAVERSAL function. Now, these options are used if specified.

* allow vertex and edge filtering with user-defined functions in TRAVERSAL,
  TRAVERSAL_TREE and SHORTEST_PATH AQL functions:

      // using user-defined AQL functions for edge and vertex filtering
      RETURN TRAVERSAL(friends, friendrelations, "friends/john", "outbound", {
        followEdges: "myfunctions::checkedge",
        filterVertices: "myfunctions::checkvertex"
      })

      // using the following custom filter functions
      var aqlfunctions = require("org/arangodb/aql/functions");
      aqlfunctions.register("myfunctions::checkedge", function (config, vertex, edge, path) {
        return (edge.type !== 'dislikes'); // don't follow these edges
      }, false);

      aqlfunctions.register("myfunctions::checkvertex", function (config, vertex, path) {
        if (vertex.isDeleted || ! vertex.isActive) {
          return [ "prune", "exclude" ]; // exclude these and don't follow them
        }
        return [ ]; // include everything else
      }, false);

* issue #748: add vertex filtering to AQL's TRAVERSAL[_TREE]() function


v1.4.8 (2014-01-31)
-------------------

* install foxx apps in the web interface

* fixed a segfault in the import API


v1.4.7 (2014-01-23)
-------------------

* issue #744: Add usage example arangoimp from Command line

* issue #738: added __dirname, __filename pseudo-globals. Fixes #733. (@by pluma)

* mount all Foxx applications in system apps directory on startup


v1.4.6 (2014-01-20)
-------------------

* issue #736: AQL function to parse collection and key from document handle

* added fm.rescan() method for Foxx-Manager

* fixed issue #734: foxx cookie and route problem

* added method `fm.configJson` for arangosh

* include `startupPath` in result of API `/_api/foxx/config`


v1.4.5 (2014-01-15)
-------------------

* fixed issue #726: Alternate Windows Install Method

* fixed issue #716: dpkg -P doesn't remove everything

* fixed bugs in description of HTTP API `_api/index`

* fixed issue #732: Rest API GET revision number

* added missing documentation for several methods in HTTP API `/_api/edge/...`

* fixed typos in description of HTTP API `_api/document`

* defer evaluation of AQL subqueries and logical operators (lazy evaluation)

* Updated font in WebFrontend, it now contains a version that renders properly on Windows

* generally allow function return values as call parameters to AQL functions

* fixed potential deadlock in global context method execution

* added override file "arangod.conf.local" (and co)


v1.4.4 (2013-12-24)
-------------------

* uid and gid are now set in the scripts, there is no longer a separate config file for
  arangod when started from a script

* foxx-manager is now an alias for arangosh

* arango-dfdb is now an alias for arangod, moved from bin to sbin

* changed from readline to linenoise for Windows

* added --install-service and --uninstall-service for Windows

* removed --daemon and --supervisor for Windows

* arangosh and arangod now uses the config-file which maps the binary name, i. e. if you
  rename arangosh to foxx-manager it will use the config file foxx-manager.conf

* fixed lock file for Windows

* fixed issue #711, #687: foxx-manager throws internal errors

* added `--server.ssl-protocol` option for client tools
  this allows connecting from arangosh, arangoimp, arangoimp etc. to an ArangoDB
  server that uses a non-default value for `--server.ssl-protocol`. The default
  value for the SSL protocol is 4 (TLSv1). If the server is configured to use a
  different protocol, it was not possible to connect to it with the client tools.

* added more detailed request statistics

  This adds the number of async-executed HTTP requests plus the number of HTTP
  requests per individual HTTP method type.

* added `--force` option for arangorestore
  this option allows continuing a restore operation even if the server reports errors
  in the middle of the restore operation

* better error reporting for arangorestore
  in case the server returned an HTTP error, arangorestore previously reported this
  error as `internal error` without any details only. Now server-side errors are
  reported by arangorestore with the server's error message

* include more system collections in dumps produced by arangodump
  previously some system collections were intentionally excluded from dumps, even if the
  dump was run with `--include-system-collections`. for example, the collections `_aal`,
  `_modules`, `_routing`, and `_users` were excluded. This makes sense in a replication
  context but not always in a dump context.
  When specifying `--include-system-collections`, arangodump will now include the above-
  mentioned collections in the dump, too. Some other system collections are still excluded
  even when the dump is run with `--include-system-collections`, for example `_replication`
  and `_trx`.

* fixed issue #701: ArangoStatement undefined in arangosh

* fixed typos in configuration files


v1.4.3 (2013-11-25)
-------------------

* fixed a segfault in the AQL optimizer, occurring when a constant non-list value was
  used on the right-hand side of an IN operator that had a collection attribute on the
  left-hand side

* issue #662:

  Fixed access violation errors (crashes) in the Windows version, occurring under some
  circumstances when accessing databases with multiple clients in parallel

* fixed issue #681: Problem with ArchLinux PKGBUILD configuration


v1.4.2 (2013-11-20)
-------------------

* fixed issue #669: Tiny documentation update

* ported Windows version to use native Windows API SRWLocks (slim read-write locks)
  and condition variables instead of homemade versions

  MSDN states the following about the compatibility of SRWLocks and Condition Variables:

      Minimum supported client:
      Windows Server 2008 [desktop apps | Windows Store apps]

      Minimum supported server:
      Windows Vista [desktop apps | Windows Store apps]

* fixed issue #662: ArangoDB on Windows hanging

  This fixes a deadlock issue that occurred on Windows when documents were written to
  a collection at the same time when some other thread tried to drop the collection.

* fixed file-based logging in Windows

  the logger complained on startup if the specified log file already existed

* fixed startup of server in daemon mode (`--daemon` startup option)

* fixed a segfault in the AQL optimizer

* issue #671: Method graph.measurement does not exist

* changed Windows condition variable implementation to use Windows native
  condition variables

  This is an attempt to fix spurious Windows hangs as described in issue #662.

* added documentation for JavaScript traversals

* added --code-page command-line option for Windows version of arangosh

* fixed a problem when creating edges via the web interface.

  The problem only occurred if a collection was created with type "document
  collection" via the web interface, and afterwards was dropped and re-created
  with type "edge collection". If the web interface page was not reloaded,
  the old collection type (document) was cached, making the subsequent creation
  of edges into the (seeming-to-be-document) collection fail.

  The fix is to not cache the collection type in the web interface. Users of
  an older version of the web interface can reload the collections page if they
  are affected.

* fixed a caching problem in arangosh: if a collection was created using the web
  interface, and then removed via arangosh, arangosh did not actually drop the
  collection due to caching.

  Because the `drop` operation was not carried out, this caused misleading error
  messages when trying to re-create the collection (e.g. `cannot create collection:
  duplicate name`).

* fixed ALT-introduced characters for arangosh console input on Windows

  The Windows readline port was not able to handle characters that are built
  using CTRL or ALT keys. Regular characters entered using the CTRL or ALT keys
  were silently swallowed and not passed to the terminal input handler.

  This did not seem to cause problems for the US keyboard layout, but was a
  severe issue for keyboard layouts that require the ALT (or ALT-GR) key to
  construct characters. For example, entering the character `{` with a German
  keyboard layout requires pressing ALT-GR + 9.

* fixed issue #665: Hash/skiplist combo madness bit my ass

  this fixes a problem with missing/non-deterministic rollbacks of inserts in
  case of a unique constraint violation into a collection with multiple secondary
  indexes (with at least one of them unique)

* fixed issue #664: ArangoDB installer on Windows requires drive c:

* partly fixed issue #662: ArangoDB on Windows hanging

  This fixes dropping databases on Windows. In previous 1.4 versions on Windows,
  one shape collection file was not unloaded and removed when dropping a database,
  leaving one directory and one shape collection file in the otherwise-dropped
  database directory.

* fixed issue #660: updated documentation on indexes


v1.4.1 (2013-11-08)
-------------------

* performance improvements for skip-list deletes


v1.4.1-rc1 (2013-11-07)
-----------------------

* fixed issue #635: Web-Interface should have a "Databases" Menu for Management

* fixed issue #624: Web-Interface is missing a Database selector

* fixed segfault in bitarray query

* fixed issue #656: Cannot create unique index through web interface

* fixed issue #654: bitarray index makes server down

* fixed issue #653: Slow query

* fixed issue #650: Randomness of any() should be improved

* made AQL `DOCUMENT()` function polymorphic and work with just one parameter.

  This allows using the `DOCUMENT` function like this:

      DOCUMENT('users/john')
      DOCUMENT([ 'users/john', 'users/amy' ])

  in addition to the existing use cases:

      DOCUMENT(users, 'users/john')
      DOCUMENT(users, 'john')
      DOCUMENT(users, [ 'users/john' ])
      DOCUMENT(users, [ 'users/john', 'users/amy' ])
      DOCUMENT(users, [ 'john', 'amy' ])

* simplified usage of ArangoDB batch API

  It is not necessary anymore to send the batch boundary in the HTTP `Content-Type`
  header. Previously, the batch API expected the client to send a Content-Type header
  of`multipart/form-data; boundary=<some boundary value>`. This is still supported in
  ArangoDB 2.0, but clients can now also omit this header. If the header is not
  present in a client request, ArangoDB will ignore the request content type and
  read the MIME boundary from the beginning of the request body.

  This also allows using the batch API with the Swagger "Try it out" feature (which is
  not too good at sending a different or even dynamic content-type request header).

* added API method GET `/_api/database/user`

  This returns the list of databases a specific user can see without changing the
  username/passwd.

* issue #424: Documentation about IDs needs to be upgraded


v1.4.0 (2013-10-29)
-------------------

* fixed issue #648: /batch API is missing from Web Interface API Documentation (Swagger)

* fixed issue #647: Icon tooltips missing

* fixed issue #646: index creation in web interface

* fixed issue #645: Allow jumping from edge to linked vertices

* merged PR for issue #643: Some minor corrections and a link to "Downloads"

* fixed issue #642: Completion of error handling

* fixed issue #639: compiling v1.4 on maverick produces warnings on -Wstrict-null-sentinel

* fixed issue #634: Web interface bug: Escape does not always propagate

* fixed issue #620: added startup option `--server.default-api-compatibility`

  This adds the following changes to the ArangoDB server and clients:
  - the server provides a new startup option `--server.default-api-compatibility`.
    This option can be used to determine the compatibility of (some) server API
    return values. The value for this parameter is a server version number,
    calculated as follows: `10000 * major + 100 * minor` (e.g. `10400` for ArangoDB
    1.3). The default value is `10400` (1.4), the minimum allowed value is `10300`
    (1.3).

    When setting this option to a value lower than the current server version,
    the server might respond with old-style results to "old" clients, increasing
    compatibility with "old" (non-up-to-date) clients.

  - the server will on each incoming request check for an HTTP header
    `x-arango-version`. Clients can optionally set this header to the API
    version number they support. For example, if a client sends the HTTP header
    `x-arango-version: 10300`, the server will pick this up and might send ArangoDB
    1.3-style responses in some situations.

    Setting either the startup parameter or using the HTTP header (or both) allows
    running "old" clients with newer versions of ArangoDB, without having to adjust
    the clients too much.

  - the `location` headers returned by the server for the APIs `/_api/document/...`
    and `/_api/collection/...` will have different values depending on the used API
    version. If the API compatibility is `10300`, the `location` headers returned
    will look like this:

        location: /_api/document/....

    whereas when an API compatibility of `10400` or higher is used, the `location`
    headers will look like this:

        location: /_db/<database name>/_api/document/...

  Please note that even in the presence of this, old API versions still may not
  be supported forever by the server.

* fixed issue #643: Some minor corrections and a link to "Downloads" by @frankmayer

* started issue #642: Completion of error handling

* fixed issue #639: compiling v1.4 on maverick produces warnings on
  -Wstrict-null-sentinel

* fixed issue #621: Standard Config needs to be fixed

* added function to manage indexes (web interface)

* improved server shutdown time by signaling shutdown to applicationserver,
  logging, cleanup and compactor threads

* added foxx-manager `replace` command

* added foxx-manager `installed` command (a more intuitive alias for `list`)

* fixed issue #617: Swagger API is missing '/_api/version'

* fixed issue #615: Swagger API: Some commands have no parameter entry forms

* fixed issue #614: API : Typo in : Request URL /_api/database/current

* fixed issue #609: Graph viz tool - different background color

* fixed issue #608: arangosh config files - eventually missing in the manual

* fixed issue #607: Admin interface: no core documentation

* fixed issue #603: Aardvark Foxx App Manager

* fixed a bug in type-mapping between AQL user functions and the AQL layer

  The bug caused errors like the following when working with collection documents
  in an AQL user function:

      TypeError: Cannot assign to read only property '_id' of #<ShapedJson>

* create less system collections when creating a new database

  This is achieved by deferring collection creation until the collections are actually
  needed by ArangoDB. The following collections are affected by the change:
  - `_fishbowl`
  - `_structures`


v1.4.0-beta2 (2013-10-14)
-------------------------

* fixed compaction on Windows

  The compaction on Windows did not ftruncate the cleaned datafiles to a smaller size.
  This has been fixed so not only the content of the files is cleaned but also files
  are re-created with potentially smaller sizes.

* only the following system collections will be excluded from replication from now on:
  - `_replication`
  - `_trx`
  - `_users`
  - `_aal`
  - `_fishbowl`
  - `_modules`
  - `_routing`

  Especially the following system collections will now be included in replication:
  - `_aqlfunctions`
  - `_graphs`

  In previous versions of ArangoDB, all system collections were excluded from the
  replication.

  The change also caused a change in the replication logger and applier:
  in previous versions of ArangoDB, only a collection's id was logged for an operation.
  This has not caused problems for non-system collections but for system collections
  there ids might differ. In addition to a collection id ArangoDB will now also log the
  name of a collection for each replication event.

  The replication applier will now look for the collection name attribute in logged
  events preferably.

* added database selection to arango-dfdb

* provide foxx-manager, arangodump, and arangorestore in Windows build

* ArangoDB 1.4 will refuse to start if option `--javascript.app-path` is not set.

* added startup option `--server.allow-method-override`

  This option can be set to allow overriding the HTTP request method in a request using
  one of the following custom headers:

  - x-http-method-override
  - x-http-method
  - x-method-override

  This allows bypassing proxies and tools that would otherwise just let certain types of
  requests pass. Enabling this option may impose a security risk, so it should only be
  used in very controlled environments.

  The default value for this option is `false` (no method overriding allowed).

* added "details" URL parameter for bulk import API

  Setting the `details` URL parameter to `true` in a call to POST `/_api/import` will make
  the import return details about non-imported documents in the `details` attribute. If
  `details` is `false` or omitted, no `details` attribute will be present in the response.
  This is the same behavior that previous ArangoDB versions exposed.

* added "complete" option for bulk import API

  Setting the `complete` URL parameter to `true` in a call to POST `/_api/import` will make
  the import completely fail if at least one of documents cannot be imported successfully.

  It defaults to `false`, which will make ArangoDB continue importing the other documents
  from the import even if some documents cannot be imported. This is the same behavior that
  previous ArangoDB versions exposed.

* added missing swagger documentation for `/_api/log`

* calling `/_api/logs` (or `/_admin/logs`) is only permitted from the `_system` database now.

  Calling this API method for/from other database will result in an HTTP 400.

' ported fix from https://github.com/novus/nvd3/commit/0894152def263b8dee60192f75f66700cea532cc

  This prevents JavaScript errors from occurring in Chrome when in the admin interface,
  section "Dashboard".

* show current database name in web interface (bottom right corner)

* added missing documentation for /_api/import in swagger API docs

* allow specification of database name for replication sync command replication applier

  This allows syncing from a master database with a different name than the slave database.

* issue #601: Show DB in prompt

  arangosh now displays the database name as part of the prompt by default.

  Can change the prompt by using the `--prompt` option, e.g.

      > arangosh --prompt "my db is named \"%d\"> "


v1.4.0-beta1 (2013-10-01)
-------------------------

* make the Foxx manager use per-database app directories

  Each database now has its own subdirectory for Foxx applications. Each database
  can thus use different Foxx applications if required. A Foxx app for a specific
  database resides in `<app-path>/databases/<database-name>/<app-name>`.

  System apps are shared between all databases. They reside in `<app-path>/system/<app-name>`.

* only trigger an engine reset in development mode for URLs starting with `/dev/`

  This prevents ArangoDB from reloading all Foxx applications when it is not
  actually necessary.

* changed error code from 10 (bad parameter) to 1232 (invalid key generator) for
  errors that are due to an invalid key generator specification when creating a new
  collection

* automatic detection of content-type / mime-type for Foxx assets based on filenames,
  added possibility to override auto detection

* added endpoint management API at `/_api/endpoint`

* changed HTTP return code of PUT `/_api/cursor` from 400 to 404 in case a
  non-existing cursor is referred to

* issue #360: added support for asynchronous requests

  Incoming HTTP requests with the headers `x-arango-async: true` or
  `x-arango-async: store` will be answered by the server instantly with a generic
  HTTP 202 (Accepted) response.

  The actual requests will be queued and processed by the server asynchronously,
  allowing the client to continue sending other requests without waiting for the
  server to process the actually requested operation.

  The exact point in time when a queued request is executed is undefined. If an
  error occurs during execution of an asynchronous request, the client will not
  be notified by the server.

  The maximum size of the asynchronous task queue can be controlled using the new
  option `--scheduler.maximal-queue-size`. If the queue contains this many number of
  tasks and a new asynchronous request comes in, the server will reject it with an
  HTTP 500 (internal server error) response.

  Results of incoming requests marked with header `x-arango-async: true` will be
  discarded by the server immediately. Clients have no way of accessing the result
  of such asynchronously executed request. This is just _fire and forget_.

  To later retrieve the result of an asynchronously executed request, clients can
  mark a request with the header `x-arango-async: keep`. This makes the server
  store the result of the request in memory until explicitly fetched by a client
  via the `/_api/job` API. The `/_api/job` API also provides methods for basic
  inspection of which pending or already finished requests there are on the server,
  plus ways for garbage collecting unneeded results.

* Added new option `--scheduler.maximal-queue-size`.

* issue #590: Manifest Lint

* added data dump and restore tools, arangodump and arangorestore.

  arangodump can be used to create a logical dump of an ArangoDB database, or
  just dedicated collections. It can be used to dump both a collection's structure
  (properties and indexes) and data (documents).

  arangorestore can be used to restore data from a dump created with arangodump.
  arangorestore currently does not re-create any indexes, and doesn't yet handle
  referenced documents in edges properly when doing just partial restores.
  This will be fixed until 1.4 stable.

* introduced `--server.database` option for arangosh, arangoimp, and arangob.

  The option allows these client tools to use a certain database for their actions.
  In arangosh, the current database can be switched at any time using the command

      db._useDatabase(<name>);

  When no database is specified, all client tools will assume they should use the
  default database `_system`. This is done for downwards-compatibility reasons.

* added basic multi database support (alpha)

  New databases can be created using the REST API POST `/_api/database` and the
  shell command `db._createDatabase(<name>)`.

  The default database in ArangoDB is called `_system`. This database is always
  present and cannot be deleted by the user. When an older version of ArangoDB is
  upgraded to 1.4, the previously only database will automatically become the
  `_system` database.

  New databases can be created with the above commands, and can be deleted with the
  REST API DELETE `/_api/database/<name>` or the shell command `db._dropDatabase(<name>);`.

  Deleting databases is still unstable in ArangoDB 1.4 alpha and might crash the
  server. This will be fixed until 1.4 stable.

  To access a specific database via the HTTP REST API, the `/_db/<name>/` prefix
  can be used in all URLs. ArangoDB will check if an incoming request starts with
  this prefix, and will automatically pick the database name from it. If the prefix
  is not there, ArangoDB will assume the request is made for the default database
  (`_system`). This is done for downwards-compatibility reasons.

  That means, the following URL pathnames are logically identical:

      /_api/document/mycollection/1234
      /_db/_system/document/mycollection/1234

  To access a different database (e.g. `test`), the URL pathname would look like this:

      /_db/test/document/mycollection/1234

  New databases can also be created and existing databases can only be dropped from
  within the default database (`_system`). It is not possible to drop the `_system`
  database itself.

  Cross-database operations are unintended and unsupported. The intention of the
  multi-database feature is to have the possibility to have a few databases managed
  by ArangoDB in parallel, but to only access one database at a time from a connection
  or a request.

  When accessing the web interface via the URL pathname `/_admin/html/` or `/_admin/aardvark`,
  the web interface for the default database (`_system`) will be displayed.
  To access the web interface for a different database, the database name can be
  put into the URLs as a prefix, e.g. `/_db/test/_admin/html` or
  `/_db/test/_admin/aardvark`.

  All internal request handlers and also all user-defined request handlers and actions
  (including Foxx) will only get to see the unprefixed URL pathnames (i.e. excluding
  any database name prefix). This is to ensure downwards-compatibility.

  To access the name of the requested database from any action (including Foxx), use
  use `req.database`.

  For example, when calling the URL `/myapp/myaction`, the content of `req.database`
  will be `_system` (the default database because no database got specified) and the
  content of `req.url` will be `/myapp/myaction`.

  When calling the URL `/_db/test/myapp/myaction`, the content of `req.database` will be
  `test`, and the content of `req.url` will still be `/myapp/myaction`.

* Foxx now excludes files starting with . (dot) when bundling assets

  This mitigates problems with editor swap files etc.

* made the web interface a Foxx application

  This change caused the files for the web interface to be moved from `html/admin` to
  `js/apps/aardvark` in the file system.

  The base URL for the admin interface changed from `_admin/html/index.html` to
  `_admin/aardvark/index.html`.

  The "old" redirection to `_admin/html/index.html` will now produce a 404 error.

  When starting ArangoDB with the `--upgrade` option, this will automatically be remedied
  by putting in a redirection from `/` to `/_admin/aardvark/index.html`, and from
  `/_admin/html/index.html` to `/_admin/aardvark/index.html`.

  This also obsoletes the following configuration (command-line) options:
  - `--server.admin-directory`
  - `--server.disable-admin-interface`

  when using these now obsolete options when the server is started, no error is produced
  for downwards-compatibility.

* changed User-Agent value sent by arangoimp, arangosh, and arangod from "VOC-Agent" to
  "ArangoDB"

* changed journal file creation behavior as follows:

  Previously, a journal file for a collection was always created when a collection was
  created. When a journal filled up and became full, the current journal was made a
  datafile, and a new (empty) journal was created automatically. There weren't many
  intended situations when a collection did not have at least one journal.

  This is changed now as follows:
  - when a collection is created, no journal file will be created automatically
  - when there is a write into a collection without a journal, the journal will be
    created lazily
  - when there is a write into a collection with a full journal, a new journal will
    be created automatically

  From the end user perspective, nothing should have changed, except that there is now
  less disk usage for empty collections. Disk usage of infrequently updated collections
  might also be reduced significantly by running the `rotate()` method of a collection,
  and not writing into a collection subsequently.

* added method `collection.rotate()`

  This allows premature rotation of a collection's current journal file into a (read-only)
  datafile. The purpose of using `rotate()` is to prematurely allow compaction (which is
  performed on datafiles only) on data, even if the journal was not filled up completely.

  Using `rotate()` may make sense in the following scenario:

      c = db._create("test");
      for (i = 0; i < 1000; ++i) {
        c.save(...); // insert lots of data here
      }

      ...
      c.truncate(); // collection is now empty
      // only data in datafiles will be compacted by following compaction runs
      // all data in the current journal would not be compacted

      // calling rotate will make the current journal a datafile, and thus make it
      // eligible for compaction
      c.rotate();

  Using `rotate()` may also be useful when data in a collection is known to not change
  in the immediate future. After having completed all write operations on a collection,
  performing a `rotate()` will reduce the size of the current journal to the actually
  required size (remember that journals are pre-allocated with a specific size) before
  making the journal a datafile. Thus `rotate()` may cause disk space savings, even if
  the datafiles does not qualify for compaction after rotation.

  Note: rotating the journal is asynchronous, so that the actual rotation may be executed
  after `rotate()` returns to the caller.

* changed compaction to merge small datafiles together (up to 3 datafiles are merged in
  a compaction run)

  In the regular case, this should leave less small datafiles stay around on disk and allow
  using less file descriptors in total.

* added AQL MINUS function

* added AQL UNION_DISTINCT function (more efficient than combination of `UNIQUE(UNION())`)

* updated mruby to 2013-08-22

* issue #587: Add db._create() in help for startup arangosh

* issue #586: Share a link on installation instructions in the User Manual

* issue #585: Bison 2.4 missing on Mac for custom build

* issue #584: Web interface images broken in devel

* issue #583: Small documentation update

* issue #581: Parameter binding for attributes

* issue #580: Small improvements (by @guidoreina)

* issue #577: Missing documentation for collection figures in implementor manual

* issue #576: Get disk usage for collections and graphs

  This extends the result of the REST API for /_api/collection/figures with
  the attributes `compactors.count`, `compactors.fileSize`, `shapefiles.count`,
  and `shapefiles.fileSize`.

* issue #575: installing devel version on mac (low prio)

* issue #574: Documentation (POST /_admin/routing/reload)

* issue #558: HTTP cursors, allow count to ignore LIMIT


v1.4.0-alpha1 (2013-08-02)
--------------------------

* added replication. check online manual for details.

* added server startup options `--server.disable-replication-logger` and
  `--server.disable-replication-applier`

* removed action deployment tool, this now handled with Foxx and its manager or
  by kaerus node utility

* fixed a server crash when using byExample / firstExample inside a transaction
  and the collection contained a usable hash/skiplist index for the example

* defineHttp now only expects a single context

* added collection detail dialog (web interface)

  Shows collection properties, figures (datafiles, journals, attributes, etc.)
  and indexes.

* added documents filter (web interface)

  Allows searching for documents based on attribute values. One or many filter
  conditions can be defined, using comparison operators such as '==', '<=', etc.

* improved AQL editor (web interface)

  Editor supports keyboard shortcuts (Submit, Undo, Redo, Select).
  Editor allows saving and reusing of user-defined queries.
  Added example queries to AQL editor.
  Added comment button.

* added document import (web interface)

  Allows upload of JSON-data from files. Files must have an extension of .json.

* added dashboard (web interface)

  Shows the status of replication and multiple system charts, e.g.
  Virtual Memory Size, Request Time, HTTP Connections etc.

* added API method `/_api/graph` to query all graphs with all properties.

* added example queries in web interface AQL editor

* added arango.reconnect(<host>) method for arangosh to dynamically switch server or
  user name

* added AQL range operator `..`

  The `..` operator can be used to easily iterate over a sequence of numeric
  values. It will produce a list of values in the defined range, with both bounding
  values included.

  Example:

      2010..2013

  will produce the following result:

      [ 2010, 2011, 2012, 2013 ]

* added AQL RANGE function

* added collection.first(count) and collection.last(count) document access functions

  These functions allow accessing the first or last n documents in a collection. The order
  is determined by document insertion/update time.

* added AQL INTERSECTION function

* INCOMPATIBLE CHANGE: changed AQL user function namespace resolution operator from `:` to `::`

  AQL user-defined functions were introduced in ArangoDB 1.3, and the namespace resolution
  operator for them was the single colon (`:`). A function call looked like this:

      RETURN mygroup:myfunc()

  The single colon caused an ambiguity in the AQL grammar, making it indistinguishable from
  named attributes or the ternary operator in some cases, e.g.

      { mygroup:myfunc ? mygroup:myfunc }

  The change of the namespace resolution operator from `:` to `::` fixes this ambiguity.

  Existing user functions in the database will be automatically fixed when starting ArangoDB
  1.4 with the `--upgrade` option. However, queries using user-defined functions need to be
  adjusted on the client side to use the new operator.

* allow multiple AQL LET declarations separated by comma, e.g.
  LET a = 1, b = 2, c = 3

* more useful AQL error messages

  The error position (line/column) is more clearly indicated for parse errors.
  Additionally, if a query references a collection that cannot be found, the error
  message will give a hint on the collection name

* changed return value for AQL `DOCUMENT` function in case document is not found

  Previously, when the AQL `DOCUMENT` function was called with the id of a document and
  the document could not be found, it returned `undefined`. This value is not part of the
  JSON type system and this has caused some problems.
  Starting with ArangoDB 1.4, the `DOCUMENT` function will return `null` if the document
  looked for cannot be found.

  In case the function is called with a list of documents, it will continue to return all
  found documents, and will not return `null` for non-found documents. This has not changed.

* added single line comments for AQL

  Single line comments can be started with a double forward slash: `//`.
  They end at the end of the line, or the end of the query string, whichever is first.

* fixed documentation issues #567, #568, #571.

* added collection.checksum(<withData>) method to calculate CRC checksums for
  collections

  This can be used to
  - check if data in a collection has changed
  - compare the contents of two collections on different ArangoDB instances

* issue #565: add description line to aal.listAvailable()

* fixed several out-of-memory situations when double freeing or invalid memory
  accesses could happen

* less msyncing during the creation of collections

  This is achieved by not syncing the initial (standard) markers in shapes collections.
  After all standard markers are written, the shapes collection will get synced.

* renamed command-line option `--log.filter` to `--log.source-filter` to avoid
  misunderstandings

* introduced new command-line option `--log.content-filter` to optionally restrict
  logging to just specific log messages (containing the filter string, case-sensitive).

  For example, to filter on just log entries which contain `ArangoDB`, use:

      --log.content-filter "ArangoDB"

* added optional command-line option `--log.requests-file` to log incoming HTTP
  requests to a file.

  When used, all HTTP requests will be logged to the specified file, containing the
  client IP address, HTTP method, requests URL, HTTP response code, and size of the
  response body.

* added a signal handler for SIGUSR1 signal:

  when ArangoDB receives this signal, it will respond all further incoming requests
  with an HTTP 503 (Service Unavailable) error. This will be the case until another
  SIGUSR1 signal is caught. This will make ArangoDB start serving requests regularly
  again. Note: this is not implemented on Windows.

* limited maximum request URI length to 16384 bytes:

  Incoming requests with longer request URIs will be responded to with an HTTP
  414 (Request-URI Too Long) error.

* require version 1.0 or 1.1 in HTTP version signature of requests sent by clients:

  Clients sending requests with a non-HTTP 1.0 or non-HTTP 1.1 version number will
  be served with an HTTP 505 (HTTP Version Not Supported) error.

* updated manual on indexes:

  using system attributes such as `_id`, `_key`, `_from`, `_to`, `_rev` in indexes is
  disallowed and will be rejected by the server. This was the case since ArangoDB 1.3,
  but was not properly documented.

* issue #563: can aal become a default object?

  aal is now a prefab object in arangosh

* prevent certain system collections from being renamed, dropped, or even unloaded.

  Which restrictions there are for which system collections may vary from release to
  release, but users should in general not try to modify system collections directly
  anyway.

  Note: there are no such restrictions for user-created collections.

* issue #559: added Foxx documentation to user manual

* added server startup option `--server.authenticate-system-only`. This option can be
  used to restrict the need for HTTP authentication to internal functionality and APIs,
  such as `/_api/*` and `/_admin/*`.
  Setting this option to `true` will thus force authentication for the ArangoDB APIs
  and the web interface, but allow unauthenticated requests for other URLs (including
  user defined actions and Foxx applications).
  The default value of this option is `false`, meaning that if authentication is turned
  on, authentication is still required for *all* incoming requests. Only by setting the
  option to `true` this restriction is lifted and authentication becomes required for
  URLs starting with `/_` only.

  Please note that authentication still needs to be enabled regularly by setting the
  `--server.disable-authentication` parameter to `false`. Otherwise no authentication
  will be required for any URLs as before.

* protect collections against unloading when there are still document barriers around.

* extended cap constraints to optionally limit the active data size in a collection to
  a specific number of bytes.

  The arguments for creating a cap constraint are now:
  `collection.ensureCapConstraint(<count>, <byteSize>);`

  It is supported to specify just a count as in ArangoDB 1.3 and before, to specify
  just a fileSize, or both. The first met constraint will trigger the automated
  document removal.

* added `db._exists(doc)` and `collection.exists(doc)` for easy document existence checks

* added API `/_api/current-database` to retrieve information about the database the
  client is currently connected to (note: the API `/_api/current-database` has been
  removed in the meantime. The functionality is accessible via `/_api/database/current`
  now).

* ensure a proper order of tick values in datafiles/journals/compactors.
  any new files written will have the _tick values of their markers in order. for
  older files, there are edge cases at the beginning and end of the datafiles when
  _tick values are not properly in order.

* prevent caching of static pages in PathHandler.
  whenever a static page is requested that is served by the general PathHandler, the
  server will respond to HTTP GET requests with a "Cache-Control: max-age=86400" header.

* added "doCompact" attribute when creating collections and to collection.properties().
  The attribute controls whether collection datafiles are compacted.

* changed the HTTP return code from 400 to 404 for some cases when there is a referral
  to a non-existing collection or document.

* introduced error code 1909 `too many iterations` that is thrown when graph traversals
  hit the `maxIterations` threshold.

* optionally limit traversals to a certain number of iterations
  the limitation can be achieved via the traversal API by setting the `maxIterations`
  attribute, and also via the AQL `TRAVERSAL` and `TRAVERSAL_TREE` functions by setting
  the same attribute. If traversals are not limited by the end user, a server-defined
  limit for `maxIterations` may be used to prevent server-side traversals from running
  endlessly.

* added graph traversal API at `/_api/traversal`

* added "API" link in web interface, pointing to REST API generated with Swagger

* moved "About" link in web interface into "links" menu

* allow incremental access to the documents in a collection from out of AQL
  this allows reading documents from a collection chunks when a full collection scan
  is required. memory usage might be must lower in this case and queries might finish
  earlier if there is an additional LIMIT statement

* changed AQL COLLECT to use a stable sort, so any previous SORT order is preserved

* issue #547: Javascript error in the web interface

* issue #550: Make AQL graph functions support key in addition to id

* issue #526: Unable to escape when an errorneous command is entered into the js shell

* issue #523: Graph and vertex methods for the javascript api

* issue #517: Foxx: Route parameters with capital letters fail

* issue #512: Binded Parameters for LIMIT


v1.3.3 (2013-08-01)
-------------------

* issue #570: updateFishbowl() fails once

* updated and fixed generated examples

* issue #559: added Foxx documentation to user manual

* added missing error reporting for errors that happened during import of edges


v1.3.2 (2013-06-21)
-------------------

* fixed memleak in internal.download()

* made the shape-collection journal size adaptive:
  if too big shapes come in, a shape journal will be created with a big-enough size
  automatically. the maximum size of a shape journal is still restricted, but to a
  very big value that should never be reached in practice.

* fixed a segfault that occurred when inserting documents with a shape size bigger
  than the default shape journal size (2MB)

* fixed a locking issue in collection.truncate()

* fixed value overflow in accumulated filesizes reported by collection.figures()

* issue #545: AQL FILTER unnecessary (?) loop

* issue #549: wrong return code with --daemon


v1.3.1 (2013-05-24)
-------------------

* removed currently unused _ids collection

* fixed usage of --temp-path in aranogd and arangosh

* issue #540: suppress return of temporary internal variables in AQL

* issue #530: ReferenceError: ArangoError is not a constructor

* issue #535: Problem with AQL user functions javascript API

* set --javascript.app-path for test execution to prevent startup error

* issue #532: Graph _edgesCache returns invalid data?

* issue #531: Arangod errors

* issue #529: Really weird transaction issue

* fixed usage of --temp-path in aranogd and arangosh


v1.3.0 (2013-05-10)
-------------------

* fixed problem on restart ("datafile-xxx is not sealed") when server was killed
  during a compaction run

* fixed leak when using cursors with very small batchSize

* issue #508: `unregistergroup` function not mentioned in http interface docs

* issue #507: GET /_api/aqlfunction returns code inside parentheses

* fixed issue #489: Bug in aal.install

* fixed issue 505: statistics not populated on MacOS


v1.3.0-rc1 (2013-04-24)
-----------------------

* updated documentation for 1.3.0

* added node modules and npm packages

* changed compaction to only compact datafiles with more at least 10% of dead
  documents (byte size-wise)

* issue #498: fixed reload of authentication info when using
  `require("org/arangodb/users").reload()`

* issue #495: Passing an empty array to create a document results in a
  "phantom" document

* added more precision for requests statistics figures

* added "sum" attribute for individual statistics results in statistics API
  at /_admin/statistics

* made "limit" an optional parameter in AQL function NEAR().
  limit can now be either omitted completely, or set to 0. If so, an internal
  default value (currently 100) will be applied for the limit.

* issue #481

* added "attributes.count" to output of `collection.figures()`
  this also affects the REST API /_api/collection/<name>/figures

* added IndexedPropertyGetter for ShapedJson objects

* added API for user-defined AQL functions

* issue #475: A better error message for deleting a non-existent graph

* issue #474: Web interface problems with the JS Shell

* added missing documentation for AQL UNION function

* added transaction support.
  This provides ACID transactions for ArangoDB. Transactions can be invoked
  using the `db._executeTransaction()` function, or the `/_api/transaction`
  REST API.

* switched to semantic versioning (at least for alpha & alpha naming)

* added saveOrReplace() for server-side JS

v1.3.alpha1 (2013-04-05)
------------------------

* cleanup of Module, Package, ArangoApp and modules "internal", "fs", "console"

* use Error instead of string in throw to allow stack-trace

* issue #454: error while creation of Collection

* make `collection.count()` not recalculate the number of documents on the fly, but
  use some internal document counters.

* issue #457: invalid string value in web interface

* make datafile id (datafile->_fid) identical to the numeric part of the filename.
  E.g. the datafile `journal-123456.db` will now have a datafile marker with the same
  fid (i.e. `123456`) instead of a different value. This change will only affect
  datafiles that are created with 1.3 and not any older files.
  The intention behind this change is to make datafile debugging easier.

* consistently discard document attributes with reserved names (system attributes)
  but without any known meaning, for example `_test`, `_foo`, ...

  Previously, these attributes were saved with the document regularly in some cases,
  but were discarded in other cases.
  Now these attributes are discarded consistently. "Real" system attributes such as
  `_key`, `_from`, `_to` are not affected and will work as before.

  Additionally, attributes with an empty name (``) are discarded when documents are
  saved.

  Though using reserved or empty attribute names in documents was not really and
  consistently supported in previous versions of ArangoDB, this change might cause
  an incompatibility for clients that rely on this feature.

* added server startup flag `--database.force-sync-properties` to force syncing of
  collection properties on collection creation, deletion and on property update.
  The default value is true to mimic the behavior of previous versions of ArangoDB.
  If set to false, collection properties are written to disk but no call to sync()
  is made.

* added detailed output of server version and components for REST APIs
  `/_admin/version` and `/_api/version`. To retrieve this extended information,
  call the REST APIs with URL parameter `details=true`.

* issue #443: For git-based builds include commit hash in version

* adjust startup log output to be more compact, less verbose

* set the required minimum number of file descriptors to 256.
  On server start, this number is enforced on systems that have rlimit. If the limit
  cannot be enforced, starting the server will fail.
  Note: 256 is considered to be the absolute minimum value. Depending on the use case
  for ArangoDB, a much higher number of file descriptors should be used.

  To avoid checking & potentially changing the number of maximum open files, use the
  startup option `--server.descriptors-minimum 0`

* fixed shapedjson to json conversion for special numeric values (NaN, +inf, -inf).
  Before, "NaN", "inf", or "-inf" were written into the JSONified output, but these
  values are not allowed in JSON. Now, "null" is written to the JSONified output as
  required.

* added AQL functions VARIANCE_POPULATION(), VARIANCE_SAMPLE(), STDDEV_POPULATION(),
  STDDEV_SAMPLE(), AVERAGE(), MEDIAN() to calculate statistical values for lists

* added AQL SQRT() function

* added AQL TRIM(), LEFT() and RIGHT() string functions

* fixed issue #436: GET /_api/document on edge

* make AQL REVERSE() and LENGTH() functions work on strings, too

* disabled DOT generation in `make doxygen`. this speeds up docs generation

* renamed startup option `--dispatcher.report-intervall` to `--dispatcher.report-interval`

* renamed startup option `--scheduler.report-intervall` to `--scheduler.report-interval`

* slightly changed output of REST API method /_admin/log.
  Previously, the log messages returned also contained the date and log level, now
  they will only contain the log message, and no date and log level information.
  This information can be re-created by API users from the `timestamp` and `level`
  attributes of the result.

* removed configure option `--enable-zone-debug`
  memory zone debugging is now automatically turned on when compiling with ArangoDB
  `--enable-maintainer-mode`

* removed configure option `--enable-arangob`
  arangob is now always included in the build


v1.2.3 (XXXX-XX-XX)
-------------------

* added optional parameter `edgexamples` for AQL function EDGES() and NEIGHBORS()

* added AQL function NEIGHBORS()

* added freebsd support

* fixed firstExample() query with `_id` and `_key` attributes

* issue triAGENS/ArangoDB-PHP#55: AQL optimizer may have mis-optimized duplicate
  filter statements with limit


v1.2.2 (2013-03-26)
-------------------

* fixed save of objects with common sub-objects

* issue #459: fulltext internal memory allocation didn't scale well
  This fix improves loading times for collections with fulltext indexes that have
  lots of equal words indexed.

* issue #212: auto-increment support

  The feature can be used by creating a collection with the extra `keyOptions`
  attribute as follows:

      db._create("mycollection", { keyOptions: { type: "autoincrement", offset: 1, increment: 10, allowUserKeys: true } });

  The `type` attribute will make sure the keys will be auto-generated if no
  `_key` attribute is specified for a document.

  The `allowUserKeys` attribute determines whether users might still supply own
  `_key` values with documents or if this is considered an error.

  The `increment` value determines the actual increment value, whereas the `offset`
  value can be used to seed to value sequence with a specific starting value.
  This will be useful later in a multi-master setup, when multiple servers can use
  different auto-increment seed values and thus generate non-conflicting auto-increment values.

  The default values currently are:

  - `allowUserKeys`: `true`
  - `offset`: `0`
  - `increment`: `1`

  The only other available key generator type currently is `traditional`.
  The `traditional` key generator will auto-generate keys in a fashion as ArangoDB
  always did (some increasing integer value, with a more or less unpredictable
  increment value).

  Note that for the `traditional` key generator there is only the option to disallow
  user-supplied keys and give the server the sole responsibility for key generation.
  This can be achieved by setting the `allowUserKeys` property to `false`.

  This change also introduces the following errors that API implementors may want to check
  the return values for:

  - 1222: `document key unexpected`: will be raised when a document is created with
    a `_key` attribute, but the underlying collection was set up with the `keyOptions`
    attribute `allowUserKeys: false`.

  - 1225: `out of keys`: will be raised when the auto-increment key generator runs
    out of keys. This may happen when the next key to be generated is 2^64 or higher.
    In practice, this will only happen if the values for `increment` or `offset` are
    not set appropriately, or if users are allowed to supply own keys, those keys
    are near the 2^64 threshold, and later the auto-increment feature kicks in and
    generates keys that cross that threshold.

    In practice it should not occur with proper configuration and proper usage of the
    collections.

  This change may also affect the following REST APIs:
  - POST `/_api/collection`: the server does now accept the optional `keyOptions`
    attribute in the second parameter
  - GET `/_api/collection/properties`: will return the `keyOptions` attribute as part
    of the collection's properties. The previous optional attribute `createOptions`
    is now gone.

* fixed `ArangoStatement.explain()` method with bind variables

* fixed misleading "cursor not found" error message in arangosh that occurred when
  `count()` was called for client-side cursors

* fixed handling of empty attribute names, which may have crashed the server under
  certain circumstances before

* fixed usage of invalid pointer in error message output when index description could
  not be opened


v1.2.1 (2013-03-14)
-------------------

* issue #444: please darken light color in arangosh

* issue #442: pls update post install info on osx

* fixed conversion of special double values (NaN, -inf, +inf) when converting from
  shapedjson to JSON

* fixed compaction of markers (location of _key was not updated correctly in memory,
  leading to _keys pointing to undefined memory after datafile rotation)

* fixed edge index key pointers to use document master pointer plus offset instead
  of direct _key address

* fixed case when server could not create any more journal or compactor files.
  Previously a wrong status code may have been returned, and not being able to create
  a new compactor file may have led to an infinite loop with error message
  "could not create compactor".

* fixed value truncation for numeric filename parts when renaming datafiles/journals


v1.2.0 (2013-03-01)
-------------------

* by default statistics are now switch off; in order to enable comment out
  the "disable-statistics = yes" line in "arangod.conf"

* fixed issue #435: csv parser skips data at buffer border

* added server startup option `--server.disable-statistics` to turn off statistics
  gathering without recompilation of ArangoDB.
  This partly addresses issue #432.

* fixed dropping of indexes without collection name, e.g.
  `db.xxx.dropIndex("123456");`
  Dropping an index like this failed with an assertion error.

* fixed issue #426: arangoimp should be able to import edges into edge collections

* fixed issue #425: In case of conflict ArangoDB returns HTTP 400 Bad request
  (with 1207 Error) instead of HTTP 409 Conflict

* fixed too greedy token consumption in AQL for negative values:
  e.g. in the statement `RETURN { a: 1 -2 }` the minus token was consumed as part
  of the value `-2`, and not interpreted as the binary arithmetic operator


v1.2.beta3 (2013-02-22)
-----------------------

* issue #427: ArangoDB Importer Manual has no navigation links (previous|home|next)

* issue #319: Documentation missing for Emergency console and incomplete for datafile debugger.

* issue #370: add documentation for reloadRouting and flushServerModules

* issue #393: added REST API for user management at /_api/user

* issue #393, #128: added simple cryptographic functions for user actions in module "crypto":
  * require("org/arangodb/crypto").md5()
  * require("org/arangodb/crypto").sha256()
  * require("org/arangodb/crypto").rand()

* added replaceByExample() Javascript and REST API method

* added updateByExample() Javascript and REST API method

* added optional "limit" parameter for removeByExample() Javascript and REST API method

* fixed issue #413

* updated bundled V8 version from 3.9.4 to 3.16.14.1
  Note: the Windows version used a more recent version (3.14.0.1) and was not updated.

* fixed issue #404: keep original request url in request object


v1.2.beta2 (2013-02-15)
-----------------------

* fixed issue #405: 1.2 compile warnings

* fixed issue #333: [debian] Group "arangodb" is not used when starting vie init.d script

* added optional parameter 'excludeSystem' to GET /_api/collection
  This parameter can be used to disable returning system collections in the list
  of all collections.

* added AQL functions KEEP() and UNSET()

* fixed issue #348: "HTTP Interface for Administration and Monitoring"
  documentation errors.

* fix stringification of specific positive int64 values. Stringification of int64
  values with the upper 32 bits cleared and the 33rd bit set were broken.

* issue #395:  Collection properties() function should return 'isSystem' for
  Javascript and REST API

* make server stop after upgrade procedure when invoked with `--upgrade option`.
  When started with the `--upgrade` option, the server will perfom
  the upgrade, and then exit with a status code indicating the result of the
  upgrade (0 = success, 1 = failure). To start the server regularly in either
  daemon or console mode, the `--upgrade` option must not be specified.
  This change was introduced to allow init.d scripts check the result of
  the upgrade procedure, even in case an upgrade was successful.
  this was introduced as part of issue #391.

* added AQL function EDGES()

* added more crash-protection when reading corrupted collections at startup

* added documentation for AQL function CONTAINS()

* added AQL function LIKE()

* replaced redundant error return code 1520 (Unable to open collection) with error code
  1203 (Collection not found). These error codes have the same meanings, but one of
  them was returned from AQL queries only, the other got thrown by other parts of
  ArangoDB. Now, error 1203 (Collection not found) is used in AQL too in case a
  non-existing collection is used.

v1.2.beta1 (2013-02-01)
-----------------------

* fixed issue #382: [Documentation error] Maschine... should be Machine...

* unified history file locations for arangod, arangosh, and arangoirb.
  - The readline history for arangod (emergency console) is now stored in file
    $HOME/.arangod. It was stored in $HOME/.arango before.
  - The readline history for arangosh is still stored in $HOME/.arangosh.
  - The readline history for arangoirb is now stored in $HOME/.arangoirb. It was
    stored in $HOME/.arango-mrb before.

* fixed issue #381: _users user should have a unique constraint

* allow negative list indexes in AQL to access elements from the end of a list,
  e.g. ```RETURN values[-1]``` will return the last element of the `values` list.

* collection ids, index ids, cursor ids, and document revision ids created and
  returned by ArangoDB are now returned as strings with numeric content inside.
  This is done to prevent some value overrun/truncation in any part of the
  complete client/server workflow.
  In ArangoDB 1.1 and before, these values were previously returned as
  (potentially very big) integer values. This may cause problems (clipping, overrun,
  precision loss) for clients that do not support big integers natively and store
  such values in IEEE754 doubles internally. This type loses precision after about
  52 bits and is thus not safe to hold an id.
  Javascript and 32 bit-PHP are examples for clients that may cause such problems.
  Therefore, ids are now returned by ArangoDB as strings, with the string
  content being the integer value as before.

  Example for documents ("_rev" attribute):
  - Document returned by ArangoDB 1.1: { "_rev": 1234, ... }
  - Document returned by ArangoDB 1.2: { "_rev": "1234", ... }

  Example for collections ("id" attribute / "_id" property):
  - Collection returned by ArangoDB 1.1: { "id": 9327643, "name": "test", ... }
  - Collection returned by ArangoDB 1.2: { "id": "9327643", "name": "test", ... }

  Example for cursors ("id" attribute):
  - Collection returned by ArangoDB 1.1: { "id": 11734292, "hasMore": true, ... }
  - Collection returned by ArangoDB 1.2: { "id": "11734292", "hasMore": true, ... }

* global variables are not automatically available anymore when starting the
  arangod Javascript emergency console (i.e. ```arangod --console```).

  Especially, the variables `db`, `edges`, and `internal` are not available
  anymore. `db` and `internal` can be made available in 1.2 by
  ```var db = require("org/arangodb").db;``` and
  ```var internal = require("internal");```, respectively.
  The reason for this change is to get rid of global variables in the server
  because this will allow more specific inclusion of functionality.

  For convenience, the global variable `db` is still available by default in
  arangosh. The global variable `edges`, which since ArangoDB 1.1 was kind of
  a redundant wrapper of `db`, has been removed in 1.2 completely.
  Please use `db` instead, and if creating an edge collection, use the explicit
  ```db._createEdgeCollection()``` command.

* issue #374: prevent endless redirects when calling admin interface with
  unexpected URLs

* issue #373: TRAVERSAL() `trackPaths` option does not work. Instead `paths` does work

* issue #358: added support for CORS

* honor optional waitForSync property for document removal, replace, update, and
  save operations in arangosh. The waitForSync parameter for these operations
  was previously honored by the REST API and on the server-side, but not when
  the waitForSync parameter was specified for a document operation in arangosh.

* calls to db.collection.figures() and /_api/collection/<collection>/figures now
  additionally return the number of shapes used in the collection in the
  extra attribute "shapes.count"

* added AQL TRAVERSAL_TREE() function to return a hierarchical result from a traversal

* added AQL TRAVERSAL() function to return the results from a traversal

* added AQL function ATTRIBUTES() to return the attribute names of a document

* removed internal server-side AQL functions from global scope.

  Now the AQL internal functions can only be accessed via the exports of the
  ahuacatl module, which can be included via ```require("org/arangodb/ahuacatl")```.
  It shouldn't be necessary for clients to access this module at all, but
  internal code may use this module.

  The previously global AQL-related server-side functions were moved to the
  internal namespace. This produced the following function name changes on
  the server:

     old name              new name
     ------------------------------------------------------
     AHUACATL_RUN       => require("internal").AQL_QUERY
     AHUACATL_EXPLAIN   => require("internal").AQL_EXPLAIN
     AHUACATL_PARSE     => require("internal").AQL_PARSE

  Again, clients shouldn't have used these functions at all as there is the
  ArangoStatement object to execute AQL queries.

* fixed issue #366: Edges index returns strange description

* added AQL function MATCHES() to check a document against a list of examples

* added documentation and tests for db.collection.removeByExample

* added --progress option for arangoimp. This will show the percentage of the input
  file that has been processed by arangoimp while the import is still running. It can
  be used as a rough indicator of progress for the entire import.

* make the server log documents that cannot be imported via /_api/import into the
  logfile using the warning log level. This may help finding illegal documents in big
  import runs.

* check on server startup whether the database directory and all collection directories
  are writable. if not, the server startup will be aborted. this prevents serious
  problems with collections being non-writable and this being detected at some pointer
  after the server has been started

* allow the following AQL constructs: FUNC(...)[...], FUNC(...).attribute

* fixed issue #361: Bug in Admin Interface. Header disappears when clicking new collection

* Added in-memory only collections

  Added collection creation parameter "isVolatile":
  if set to true, the collection is created as an in-memory only collection,
  meaning that all document data of that collection will reside in memory only,
  and will not be stored permanently to disk.
  This means that all collection data will be lost when the collection is unloaded
  or the server is shut down.
  As this collection type does not have datafile disk overhead for the regular
  document operations, it may be faster than normal disk-backed collections. The
  actual performance gains strongly depend on the underlying OS, filesystem, and
  settings though.
  This collection type should be used for caches only and not for any sensible data
  that cannot be re-created otherwise.
  Some platforms, namely Windows, currently do not support this collection type.
  When creating an in-memory collection on such platform, an error message will be
  returned by ArangoDB telling the user the platform does not support it.

  Note: in-memory collections are an experimental feature. The feature might
  change drastically or even be removed altogether in a future version of ArangoDB.

* fixed issue #353: Please include "pretty print" in Emergency Console

* fixed issue #352: "pretty print" console.log
  This was achieved by adding the dump() function for the "internal" object

* reduced insertion time for edges index
  Inserting into the edges index now avoids costly comparisons in case of a hash
  collision, reducing the prefilling/loading timer for bigger edge collections

* added fulltext queries to AQL via FULLTEXT() function. This allows search
  fulltext indexes from an AQL query to find matching documents

* added fulltext index type. This index type allows indexing words and prefixes of
  words from a specific document attribute. The index can be queries using a
  SimpleQueryFull object, the HTTP REST API at /_api/simple/fulltext, or via AQL

* added collection.revision() method to determine whether a collection has changed.
  The revision method returns a revision string that can be used by client programs
  for equality/inequality comparisons. The value returned by the revision method
  should be treated by clients as an opaque string and clients should not try to
  figure out the sense of the revision id. This is still useful enough to check
  whether data in a collection has changed.

* issue #346: adaptively determine NUMBER_HEADERS_PER_BLOCK

* issue #338: arangosh cursor positioning problems

* issue #326: use limit optimization with filters

* issue #325: use index to avoid sorting

* issue #324: add limit optimization to AQL

* removed arango-password script and added Javascript functionality to add/delete
  users instead. The functionality is contained in module `users` and can be invoked
  as follows from arangosh and arangod:
  * require("users").save("name", "passwd");
  * require("users").replace("name", "newPasswd");
  * require("users").remove("name");
  * require("users").reload();
  These functions are intentionally not offered via the web interface.
  This also addresses issue #313

* changed print output in arangosh and the web interface for JSON objects.
  Previously, printing a JSON object in arangosh resulted in the attribute values
  being printed as proper JSON, but attribute names were printed unquoted and
  unescaped. This was fine for the purpose of arangosh, but lead to invalid
  JSON being produced. Now, arangosh will produce valid JSON that can be used
  to send it back to ArangoDB or use it with arangoimp etc.

* fixed issue #300: allow importing documents via the REST /_api/import API
  from a JSON list, too.
  So far, the API only supported importing from a format that had one JSON object
  on each line. This is sometimes inconvenient, e.g. when the result of an AQL
  query or any other list is to be imported. This list is a JSON list and does not
  necessary have a document per line if pretty-printed.
  arangoimp now supports the JSON list format, too. However, the format requires
  arangoimp and the server to read the entire dataset at once. If the dataset is
  too big (bigger than --max-upload-size) then the import will be rejected. Even if
  increased, the entire list must fit in memory on both the client and the server,
  and this may be more resource-intensive than importing individual lines in chunks.

* removed unused parameter --reuse-ids for arangoimp. This parameter did not have
  any effect in 1.2, was never publicly announced and did evil (TM) things.

* fixed issue #297 (partly): added whitespace between command line and
  command result in arangosh, added shell colors for better usability

* fixed issue #296: system collections not usable from AQL

* fixed issue #295: deadlock on shutdown

* fixed issue #293: AQL queries should exploit edges index

* fixed issue #292: use index when filtering on _key in AQL

* allow user-definable document keys
  users can now define their own document keys by using the _key attribute
  when creating new documents or edges. Once specified, the value of _key is
  immutable.
  The restrictions for user-defined key values are:
  * the key must be at most 254 bytes long
  * it must consist of the letters a-z (lower or upper case), the digits 0-9,
    the underscore (_) or dash (-) characters only
  * any other characters, especially multi-byte sequences, whitespace or
    punctuation characters cannot be used inside key values

  Specifying a document key is optional when creating new documents. If no
  document key is specified, ArangoDB will create a document key itself.
  There are no guarantees about the format and pattern of auto-generated document
  keys other than the above restrictions.
  Clients should therefore treat auto-generated document keys as opaque values.
  Keys can be used to look up and reference documents, e.g.:
  * saving a document: `db.users.save({ "_key": "fred", ... })`
  * looking up a document: `db.users.document("fred")`
  * referencing other documents: `edges.relations.save("users/fred", "users/john", ...)`

  This change is downwards-compatible to ArangoDB 1.1 because in ArangoDB 1.1
  users were not able to define their own keys. If the user does not supply a _key
  attribute when creating a document, ArangoDB 1.2 will still generate a key of
  its own as ArangoDB 1.1 did. However, all documents returned by ArangoDB 1.2 will
  include a _key attribute and clients should be able to handle that (e.g. by
  ignoring it if not needed). Documents returned will still include the _id attribute
  as in ArangoDB 1.1.

* require collection names everywhere where a collection id was allowed in
  ArangoDB 1.1 & 1.0
  This change requires clients to use a collection name in place of a collection id
  at all places the client deals with collections.
  Examples:
  * creating edges: the _from and _to attributes must now contain collection names instead
    of collection ids: `edges.relations.save("test/my-key1", "test/my-key2", ...)`
  * retrieving edges: the returned _from and _to attributes now will contain collection
    names instead of ids, too: _from: `test/fred` instead of `1234/3455`
  * looking up documents: db.users.document("fred") or db._document("users/fred")

  Collection names must be used in REST API calls instead of collection ids, too.
  This change is thus not completely downwards-compatible to ArangoDB 1.1. ArangoDB 1.1
  required users to use collection ids in many places instead of collection names.
  This was unintuitive and caused overhead in cases when just the collection name was
  known on client-side but not its id. This overhead can now be avoided so clients can
  work with the collection names directly. There is no need to work with collection ids
  on the client side anymore.
  This change will likely require adjustments to API calls issued by clients, and also
  requires a change in how clients handle the _id value of returned documents. Previously,
  the _id value of returned documents contained the collection id, a slash separator and
  the document number. Since 1.2, _id will contain the collection name, a slash separator
  and the document key. The same applies to the _from and _to attribute values of edges
  that are returned by ArangoDB.

  Also removed (now unnecessary) location header in responses of the collections REST API.
  The location header was previously returned because it was necessary for clients.
  When clients created a collection, they specified the collection name. The collection
  id was generated on the server, but the client needed to use the server-generated
  collection id for further API calls, e.g. when creating edges etc. Therefore, the
  full collection URL, also containing the collection id, was returned by the server in
  responses to the collection API, in the HTTP location header.
  Returning the location header has become unnecessary in ArangoDB 1.2 because users
  can access collections by name and do not need to care about collection ids.


v1.1.3 (2013-XX-XX)
-------------------

* fix case when an error message was looked up for an error code but no error
  message was found. In this case a NULL ptr was returned and not checked everywhere.
  The place this error popped up was when inserting into a non-unique hash index
  failed with a specific, invalid error code.

* fixed issue #381:  db._collection("_users").getIndexes();

* fixed issue #379: arango-password fatal issue javscript.startup-directory

* fixed issue #372: Command-Line Options for the Authentication and Authorization


v1.1.2 (2013-01-20)
-------------------

* upgraded to mruby 2013-01-20 583983385b81c21f82704b116eab52d606a609f4

* fixed issue #357: Some spelling and grammar errors

* fixed issue #355: fix quotes in pdf manual

* fixed issue #351: Strange arangosh error message for long running query

* fixed randomly hanging connections in arangosh on MacOS

* added "any" query method: this returns a random document from a collection. It
  is also available via REST HTTP at /_api/simple/any.

* added deployment tool

* added getPeerVertex

* small fix for logging of long messages: the last character of log messages longer
  than 256 bytes was not logged.

* fixed truncation of human-readable log messages for web interface: the trailing \0
  byte was not appended for messages longer than 256 bytes

* fixed issue #341: ArangoDB crashes when stressed with Batch jobs
  Contrary to the issue title, this did not have anything to do with batch jobs but
  with too high memory usage. The memory usage of ArangoDB is now reduced for cases
   when there are lots of small collections with few documents each

* started with issue #317: Feature Request (from Google Groups): DATE handling

* backported issue #300: Extend arangoImp to Allow importing resultset-like
  (list of documents) formatted files

* fixed issue #337: "WaitForSync" on new collection does not work on Win/X64

* fixed issue #336: Collections REST API docs

* fixed issue #335: mmap errors due to wrong memory address calculation

* fixed issue #332: arangoimp --use-ids parameter seems to have no impact

* added option '--server.disable-authentication' for arangosh as well. No more passwd
  prompts if not needed

* fixed issue #330: session logging for arangosh

* fixed issue #329: Allow passing script file(s) as parameters for arangosh to run

* fixed issue #328: 1.1 compile warnings

* fixed issue #327: Javascript parse errors in front end


v1.1.1 (2012-12-18)
-------------------

* fixed issue #339: DELETE /_api/cursor/cursor-identifier return incollect errorNum

  The fix for this has led to a signature change of the function actions.resultNotFound().
  The meaning of parameter #3 for This function has changed from the error message string
  to the error code. The error message string is now parameter #4.
  Any client code that uses this function in custom actions must be adjusted.

* fixed issue #321: Problem upgrading arangodb 1.0.4 to 1.1.0 with Homebrew (OSX 10.8.2)

* fixed issue #230: add navigation and search for online documentation

* fixed issue #315: Strange result in PATH

* fixed issue #323: Wrong function returned in error message of AQL CHAR_LENGTH()

* fixed some log errors on startup / shutdown due to pid file handling and changing
  of directories


v1.1.0 (2012-12-05)
-------------------

* WARNING:
  arangod now performs a database version check at startup. It will look for a file
  named "VERSION" in its database directory. If the file is not present, arangod will
  perform an automatic upgrade of the database directory. This should be the normal
  case when upgrading from ArangoDB 1.0 to ArangoDB 1.1.

  If the VERSION file is present but is from an older version of ArangoDB, arangod
  will refuse to start and ask the user to run a manual upgrade first. A manual upgrade
  can be performed by starting arangod with the option `--upgrade`.

  This upgrade procedure shall ensure that users have full control over when they
  perform any updates/upgrades of their data, and can plan backups accordingly. The
  procedure also guarantees that the server is not run without any required system
  collections or with in incompatible data state.

* added AQL function DOCUMENT() to retrieve a document by its _id value

* fixed issue #311: fixed segfault on unload

* fixed issue #309: renamed stub "import" button from web interface

* fixed issue #307: added WaitForSync column in collections list in in web interface

* fixed issue #306: naming in web interface

* fixed issue #304: do not clear AQL query text input when switching tabs in
  web interface

* fixed issue #303: added documentation about usage of var keyword in web interface

* fixed issue #301: PATCH does not work in web interface

# fixed issue #269: fix make distclean & clean

* fixed issue #296: system collections not usable from AQL

* fixed issue #295: deadlock on shutdown

* added collection type label to web interface

* fixed issue #290: the web interface now disallows creating non-edges in edge collections
  when creating collections via the web interface, the collection type must also be
  specified (default is document collection)

* fixed issue #289: tab-completion does not insert any spaces

* fixed issue #282: fix escaping in web interface

* made AQL function NOT_NULL take any number of arguments. Will now return its
  first argument that is not null, or null if all arguments are null. This is downwards
  compatible.

* changed misleading AQL function name NOT_LIST() to FIRST_LIST() and slightly changed
  the behavior. The function will now return its first argument that is a list, or null
  if none of the arguments are lists.
  This is mostly downwards-compatible. The only change to the previous implementation in
  1.1-beta will happen if two arguments were passed and the 1st and 2nd arguments were
  both no lists. In previous 1.1, the 2nd argument was returned as is, but now null
  will be returned.

* add AQL function FIRST_DOCUMENT(), with same behavior as FIRST_LIST(), but working
  with documents instead of lists.

* added UPGRADING help text

* fixed issue #284: fixed Javascript errors when adding edges/vertices without own
  attributes

* fixed issue #283: AQL LENGTH() now works on documents, too

* fixed issue #281: documentation for skip lists shows wrong example

* fixed AQL optimizer bug, related to OR-combined conditions that filtered on the
  same attribute but with different conditions

* fixed issue #277: allow usage of collection names when creating edges
  the fix of this issue also implies validation of collection names / ids passed to
  the REST edge create method. edges with invalid collection ids or names in the
  "from" or "to" values will be rejected and not saved


v1.1.beta2 (2012-11-13)
-----------------------

* fixed arangoirb compilation

* fixed doxygen


v1.1.beta1 (2012-10-24)
-----------------------

* fixed AQL optimizer bug

* WARNING:
  - the user has changed from "arango" to "arangodb", the start script has changed from
    "arangod" to "arangodb", the database directory has changed from "/var/arangodb" to
    "/var/lib/arangodb" to be compliant with various Linux policies

  - In 1.1, we have introduced types for collections: regular documents go into document
    collections, and edges go into edge collections. The prefixing (db.xxx vs. edges.xxx)
    works slightly different in 1.1: edges.xxx can still be used to access collections,
    however, it will not determine the type of existing collections anymore. To create an
    edge collection 1.1, you can use db._createEdgeCollection() or edges._create().
    And there's of course also db._createDocumentCollection().
    db._create() is also still there and will create a document collection by default,
    whereas edges._create() will create an edge collection.

  - the admin web interface that was previously available via the simple URL suffix /
    is now available via a dedicated URL suffix only: /_admin/html
    The reason for this is that routing and URLs are now subject to changes by the end user,
    and only URLs parts prefixed with underscores (e.g. /_admin or /_api) are reserved
    for ArangoDB's internal usage.

* the server now handles requests with invalid Content-Length header values as follows:
  - if Content-Length is negative, the server will respond instantly with HTTP 411
    (length required)

  - if Content-Length is positive but shorter than the supplied body, the server will
    respond with HTTP 400 (bad request)

  - if Content-Length is positive but longer than the supplied body, the server will
    wait for the client to send the missing bytes. The server allows 90 seconds for this
    and will close the connection if the client does not send the remaining data

  - if Content-Length is bigger than the maximum allowed size (512 MB), the server will
    fail with HTTP 413 (request entity too large).

  - if the length of the HTTP headers is greater than the maximum allowed size (1 MB),
    the server will fail with HTTP 431 (request header fields too large)

* issue #265: allow optional base64 encoding/decoding of action response data

* issue #252: create _modules collection using arango-upgrade (note: arango-upgrade was
  finally replaced by the `--upgrade` option for arangod)

* issue #251: allow passing arbitrary options to V8 engine using new command line option:
  --javascript.v8-options. Using this option, the Harmony features or other settings in
  v8 can be enabled if the end user requires them

* issue #248: allow AQL optimizer to pull out completely uncorrelated subqueries to the
  top level, resulting in less repeated evaluation of the subquery

* upgraded to Doxygen 1.8.0

* issue #247: added AQL function MERGE_RECURSIVE

* issue #246: added clear() function in arangosh

* issue #245: Documentation: Central place for naming rules/limits inside ArangoDB

* reduced size of hash index elements by 50 %, allowing more index elements to fit in
  memory

* issue #235: GUI Shell throws Error:ReferenceError: db is not defined

* issue #229: methods marked as "under construction"

* issue #228: remove unfinished APIs (/_admin/config/*)

* having the OpenSSL library installed is now a prerequisite to compiling ArangoDB
  Also removed the --enable-ssl configure option because ssl is always required.

* added AQL functions TO_LIST, NOT_LIST

* issue #224: add optional Content-Id for batch requests

* issue #221: more documentation on AQL explain functionality. Also added
  ArangoStatement.explain() client method

* added db._createStatement() method on server as well (was previously available
  on the client only)

* issue #219: continue in case of "document not found" error in PATHS() function

* issue #213: make waitForSync overridable on specific actions

* changed AQL optimizer to use indexes in more cases. Previously, indexes might
  not have been used when in a reference expression the inner collection was
  specified last. Example: FOR u1 IN users FOR u2 IN users FILTER u1._id == u2._id
  Previously, this only checked whether an index could be used for u2._id (not
  possible). It was not checked whether an index on u1._id could be used (possible).
  Now, for expressions that have references/attribute names on both sides of the
  above as above, indexes are checked for both sides.

* issue #204: extend the CSV import by TSV and by user configurable
  separator character(s)

* issue #180: added support for batch operations

* added startup option --server.backlog-size
  this allows setting the value of the backlog for the listen() system call.
  the default value is 10, the maximum value is platform-dependent

* introduced new configure option "--enable-maintainer-mode" for
  ArangoDB maintainers. this option replaces the previous compile switches
  --with-boost-test, --enable-bison, --enable-flex and --enable-errors-dependency
  the individual configure options have been removed. --enable-maintainer-mode
  turns them all on.

* removed potentially unused configure option --enable-memfail

* fixed issue #197: HTML web interface calls /_admin/user-manager/session

* fixed issue #195: VERSION file in database directory

* fixed issue #193: REST API HEAD request returns a message body on 404

* fixed issue #188: intermittent issues with 1.0.0
  (server-side cursors not cleaned up in all cases, pthreads deadlock issue)

* issue #189: key store should use ISO datetime format bug

* issue #187: run arango-upgrade on server start (note: arango-upgrade was finally
  replaced by the `--upgrade` option for arangod)n

* fixed issue #183: strange unittest error

* fixed issue #182: manual pages

* fixed issue #181: use getaddrinfo

* moved default database directory to "/var/lib/arangodb" in accordance with
  http://www.pathname.com/fhs/pub/fhs-2.3.html

* fixed issue #179: strange text in import manual

* fixed issue #178: test for aragoimp is missing

* fixed issue #177: a misleading error message was returned if unknown variables
  were used in certain positions in an AQL query.

* fixed issue #176: explain how to use AQL from the arangosh

* issue #175: re-added hidden (and deprecated) option --server.http-port. This
  option is only there to be downwards-compatible to Arango 1.0.

* fixed issue #174: missing Documentation for `within`

* fixed issue #170: add db.<coll_name>.all().toArray() to arangosh help screen

* fixed issue #169: missing argument in Simple Queries

* added program arango-upgrade. This program must be run after installing ArangoDB
  and after upgrading from a previous version of ArangoDB. The arango-upgrade script
  will ensure all system collections are created and present in the correct state.
  It will also perform any necessary data updates.
  Note: arango-upgrade was finally replaced by the `--upgrade` option for arangod.

* issue #153: edge collection should be a flag for a collection
  collections now have a type so that the distinction between document and edge
  collections can now be done at runtime using a collection's type value.
  A collection's type can be queried in Javascript using the <collection>.type() method.

  When new collections are created using db._create(), they will be document
  collections by default. When edge._create() is called, an edge collection will be created.
  To explicitly create a collection of a specific/different type, use the methods
  _createDocumentCollection() or _createEdgeCollection(), which are available for
  both the db and the edges object.
  The Javascript objects ArangoEdges and ArangoEdgesCollection have been removed
  completely.
  All internal and test code has been adjusted for this, and client code
  that uses edges.* should also still work because edges is still there and creates
  edge collections when _create() is called.

  INCOMPATIBLE CHANGE: Client code might still need to be changed in the following aspect:
  Previously, collections did not have a type so documents and edges could be inserted
  in the same collection. This is now disallowed. Edges can only be inserted into
  edge collections now. As there were no collection types in 1.0, ArangoDB will perform
  an automatic upgrade when migrating from 1.0 to 1.1.
  The automatic upgrade will check every collection and determine its type as follows:
  - if among the first 50 documents in the collection there are documents with
    attributes "_from" and "_to", the collection is typed as an edge collection
  - if among the first 50 documents in the collection there are no documents with
    attributes "_from" and "_to", the collection is made as a document collection

* issue #150: call V8 garbage collection on server periodically

* issue #110: added support for partial updates

  The REST API for documents now offers an HTTP PATCH method to partially update
  documents. Overwriting/replacing documents is still available via the HTTP PUT method
  as before. The Javascript API in the shell also offers a new update() method in extension to
  the previously existing replace() method.


v1.0.4 (2012-11-12)
-------------------

* issue #275: strange error message in arangosh 1.0.3 at startup


v1.0.3 (2012-11-08)
-------------------

* fixed AQL optimizer bug

* issue #273: fixed segfault in arangosh on HTTP 40x

* issue #265: allow optional base64 encoding/decoding of action response data

* issue #252: _modules collection not created automatically


v1.0.2 (2012-10-22)
-------------------

* repository CentOS-X.Y moved to CentOS-X, same for Debian

* bugfix for rollback from edges

* bugfix for hash indexes

* bugfix for StringBuffer::erase_front

* added autoload for modules

* added AQL function TO_LIST


v1.0.1 (2012-09-30)
-------------------

* draft for issue #165: front-end application howto

* updated mruby to cf8fdea4a6598aa470e698e8cbc9b9b492319d

* fix for issue #190: install doesn't create log directory

* fix for issue #194: potential race condition between creating and dropping collections

* fix for issue #193: REST API HEAD request returns a message body on 404

* fix for issue #188: intermittent issues with 1.0.0

* fix for issue #163: server cannot create collection because of abandoned files

* fix for issue #150: call V8 garbage collection on server periodically


v1.0.0 (2012-08-17)
-------------------

* fix for issue #157: check for readline and ncurses headers, not only libraries


v1.0.beta4 (2012-08-15)
-----------------------

* fix for issue #152: fix memleak for barriers


v1.0.beta3 (2012-08-10)
-----------------------

* fix for issue #151: Memleak, collection data not removed

* fix for issue #149: Inconsistent port for admin interface

* fix for issue #163: server cannot create collection because of abandoned files

* fix for issue #157: check for readline and ncurses headers, not only libraries

* fix for issue #108: db.<collection>.truncate() inefficient

* fix for issue #109: added startup note about cached collection names and how to
  refresh them

* fix for issue #156: fixed memleaks in /_api/import

* fix for issue #59: added tests for /_api/import

* modified return value for calls to /_api/import: now, the attribute "empty" is
  returned as well, stating the number of empty lines in the input. Also changed the
  return value of the error code attribute ("errorNum") from 1100 ("corrupted datafile")
  to 400 ("bad request") in case invalid/unexpected JSON data was sent to the server.
  This error code is more appropriate as no datafile is broken but just input data is
  incorrect.

* fix for issue #152: Memleak for barriers

* fix for issue #151: Memleak, collection data not removed

* value of --database.maximal-journal-size parameter is now validated on startup. If
  value is smaller than the minimum value (currently 1048576), an error is thrown and
  the server will not start. Before this change, the global value of maximal journal
  size was not validated at server start, but only on collection level

* increased sleep value in statistics creation loop from 10 to 500 microseconds. This
  reduces accuracy of statistics values somewhere after the decimal points but saves
  CPU time.

* avoid additional sync() calls when writing partial shape data (attribute name data)
  to disk. sync() will still be called when the shape marker (will be written after
  the attributes) is written to disk

* issue #147: added flag --database.force-sync-shapes to force synching of shape data
  to disk. The default value is true so it is the same behavior as in version 1.0.
  if set to false, shape data is synched to disk if waitForSync for the collection is
  set to true, otherwise, shape data is not synched.

* fix for issue #145: strange issue on Travis: added epsilon for numeric comparison in
  geo index

* fix for issue #136: adjusted message during indexing

* issue #131: added timeout for HTTP keep-alive connections. The default value is 300
  seconds. There is a startup parameter server.keep-alive-timeout to configure the value.
  Setting it to 0 will disable keep-alive entirely on the server.

* fix for issue #137: AQL optimizer should use indexes for ref accesses with
  2 named attributes


v1.0.beta2 (2012-08-03)
-----------------------

* fix for issue #134: improvements for centos RPM

* fixed problem with disable-admin-interface in config file


v1.0.beta1 (2012-07-29)
-----------------------

* fixed issue #118: We need a collection "debugger"

* fixed issue #126: Access-Shaper must be cached

* INCOMPATIBLE CHANGE: renamed parameters "connect-timeout" and "request-timeout"
  for arangosh and arangoimp to "--server.connect-timeout" and "--server.request-timeout"

* INCOMPATIBLE CHANGE: authorization is now required on the server side
  Clients sending requests without HTTP authorization will be rejected with HTTP 401
  To allow backwards compatibility, the server can be started with the option
  "--server.disable-authentication"

* added options "--server.username" and "--server.password" for arangosh and arangoimp
  These parameters must be used to specify the user and password to be used when
  connecting to the server. If no password is given on the command line, arangosh/
  arangoimp will interactively prompt for a password.
  If no user name is specified on the command line, the default user "root" will be
  used.

* added startup option "--server.ssl-cipher-list" to determine which ciphers to
  use in SSL context. also added SSL_OP_CIPHER_SERVER_PREFERENCE to SSL default
  options so ciphers are tried in server and not in client order

* changed default SSL protocol to TLSv1 instead of SSLv2

* changed log-level of SSL-related messages

* added SSL connections if server is compiled with OpenSSL support. Use --help-ssl

* INCOMPATIBLE CHANGE: removed startup option "--server.admin-port".
  The new endpoints feature (see --server.endpoint) allows opening multiple endpoints
  anyway, and the distinction between admin and "other" endpoints can be emulated
  later using privileges.

* INCOMPATIBLE CHANGE: removed startup options "--port", "--server.port", and
  "--server.http-port" for arangod.
  These options have been replaced by the new "--server.endpoint" parameter

* INCOMPATIBLE CHANGE: removed startup option "--server" for arangosh and arangoimp.
  These options have been replaced by the new "--server.endpoint" parameter

* Added "--server.endpoint" option to arangod, arangosh, and arangoimp.
  For arangod, this option allows specifying the bind endpoints for the server
  The server can be bound to one or multiple endpoints at once. For arangosh
  and arangoimp, the option specifies the server endpoint to connect to.
  The following endpoint syntax is currently supported:
  - tcp://host:port or http@tcp://host:port (HTTP over IPv4)
  - tcp://[host]:port or http@tcp://[host]:port (HTTP over IPv6)
  - ssl://host:port or http@tcp://host:port (HTTP over SSL-encrypted IPv4)
  - ssl://[host]:port or http@tcp://[host]:port (HTTP over SSL-encrypted IPv6)
  - unix:///path/to/socket or http@unix:///path/to/socket (HTTP over UNIX socket)

  If no port is specified, the default port of 8529 will be used.

* INCOMPATIBLE CHANGE: removed startup options "--server.require-keep-alive" and
  "--server.secure-require-keep-alive".
  The server will now behave as follows which should be more conforming to the
  HTTP standard:
  * if a client sends a "Connection: close" header, the server will close the
    connection
  * if a client sends a "Connection: keep-alive" header, the server will not
    close the connection
  * if a client does not send any "Connection" header, the server will assume
    "keep-alive" if the request was an HTTP/1.1 request, and "close" if the
    request was an HTTP/1.0 request

* (minimal) internal optimizations for HTTP request parsing and response header
  handling

* fixed Unicode unescaping bugs for \f and surrogate pairs in BasicsC/strings.c

* changed implementation of TRI_BlockCrc32 algorithm to use 8 bytes at a time

* fixed issue #122: arangod doesn't start if <log.file> cannot be created

* fixed issue #121: wrong collection size reported

* fixed issue #98: Unable to change journalSize

* fixed issue #88: fds not closed

* fixed escaping of document data in HTML admin front end

* added HTTP basic authentication, this is always turned on

* added server startup option --server.disable-admin-interface to turn off the
  HTML admin interface

* honor server startup option --database.maximal-journal-size when creating new
  collections without specific journalsize setting. Previously, these
  collections were always created with journal file sizes of 32 MB and the
  --database.maximal-journal-size setting was ignored

* added server startup option --database.wait-for-sync to control the default
  behavior

* renamed "--unit-tests" to "--javascript.unit-tests"


v1.0.alpha3 (2012-06-30)
------------------------

* fixed issue #116: createCollection=create option doesn't work

* fixed issue #115: Compilation issue under OSX 10.7 Lion & 10.8 Mountain Lion
  (homebrew)

* fixed issue #114: image not found

* fixed issue #111: crash during "make unittests"

* fixed issue #104: client.js -> ARANGO_QUIET is not defined


v1.0.alpha2 (2012-06-24)
------------------------

* fixed issue #112: do not accept document with duplicate attribute names

* fixed issue #103: Should we cleanup the directory structure

* fixed issue #100: "count" attribute exists in cursor response with "count:
  false"

* fixed issue #84 explain command

* added new MRuby version (2012-06-02)

* added --log.filter

* cleanup of command line options:
** --startup.directory => --javascript.startup-directory
** --quite => --quiet
** --gc.interval => --javascript.gc-interval
** --startup.modules-path => --javascript.modules-path
** --action.system-directory => --javascript.action-directory
** --javascript.action-threads => removed (is now the same pool as --server.threads)

* various bug-fixes

* support for import

* added option SKIP_RANGES=1 for make unittests

* fixed several range-related assertion failures in the AQL query optimizer

* fixed AQL query optimizations for some edge cases (e.g. nested subqueries with
  invalid constant filter expressions)


v1.0.alpha1 (2012-05-28)
------------------------

Alpha Release of ArangoDB 1.0<|MERGE_RESOLUTION|>--- conflicted
+++ resolved
@@ -1,12 +1,11 @@
 v3.2.5 (2017-XX-XX)
 -------------------
 
-<<<<<<< HEAD
 * UI: fixed unresponsive events in cluster shards view
-=======
+
 * Add statistics about the V8 context counts and number of available/active/busy
  threads we expose through the server statistics interface.
->>>>>>> 4d366f58
+
 
 v3.2.4 (2017-09-26)
 -------------------
