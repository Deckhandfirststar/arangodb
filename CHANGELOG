--- conflicted
+++ resolved
@@ -1,12 +1,10 @@
 devel
 -----
 
-<<<<<<< HEAD
 * added `--rocksdb.encryption-key-generator` for enterprise
-=======
+
 * Add statistics about the V8 context counts and number of available/active/busy
  threads we expose through the server statistics interface.
->>>>>>> 8f3afdd9
 
 * increase the recommended value for `/proc/sys/vm/max_map_count` to a value
   eight times as high as the previous recommended value. Increasing the
