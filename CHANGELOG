devel
-----

<<<<<<< HEAD
* AQL Breaking Chance in Cluster:
  The SHORTEST_PATH statement using edge-collection names instead
  of a graph name now requires to explicitly name the vertex-collection names 
  within the AQL query in the cluster. It can be done by adding `WITH <name>`
  at the beginning of the query.
  
  Example:
  ```
  FOR v,e IN OUTBOUND SHORTEST_PATH @start TO @target edges [...]
  ```

  Now has to be:

  ```
  WITH vertices
  FOR v,e IN OUTBOUND SHORTEST_PATH @start TO @target edges [...]
  ```

  This change is due to avoid dead-lock sitations in clustered case.
  An error stating the above is included.
=======
* added KB, MB, GB prefix for integer parameter, % for integer parameter
  with a base value

* added JEMALLOC 4.5.0

* added --vm.resident-limit and --vm.path for mmap after a limit

* try recommended limit for file descriptors in case of unlimited
  hard limit
>>>>>>> 2cf8cc79

* issue #2413: improve logging in case of lock timeout and deadlocks

* added log topic attribute to /_admin/log api

* removed internal build option `USE_DEV_TIMERS`

  Enabling this option activated some proprietary timers for only selected 
  events in arangod. Instead better use `perf` to gather timings.

* increase default collection lock timeout from 30 to 900 seconds

* added function `db._engine()` for retrieval of storage engine information at
  server runtime

  There is also an HTTP REST handler at GET /_api/engine that returns engine
  information.

* require at least cmake 3.2 for building ArangoDB

* make arangod start with less V8 JavaScript contexts

  This speeds up the server start (a little bit) and makes it use less memory.
  Whenever a V8 context is needed by a Foxx action or some other operation and
  there is no usable V8 context, a new one will be created dynamically now.

  Up to `--javascript.v8-contexts` V8 contexts will be created, so this option 
  will change its meaning. Previously as many V8 contexts as specified by this 
  option were created at server start, and the number of V8 contexts did not
  change at runtime. Now up to this number of V8 contexts will be in use at the 
  same time, but the actual number of V8 contexts is dynamic.

  The garbage collector thread will automatically delete unused V8 contexts after 
  a while. The number of spare contexts will go down to as few as configured in 
  the new option `--javascript.v8-contexts-minimum`. Actually that many V8 contexts 
  are also created at server start.

  The first few requests in new V8 contexts will take longer than in contexts 
  that have been there already. Performance may therefore suffer a bit for the
  initial requests sent to ArangoDB or when there are only few but performance-
  critical situations in which new V8 contexts will be created. If this is a 
  concern, it can easily be fixed by setting `--javascipt.v8-contexts-minimum`
  and `--javascript.v8-contexts` to a relatively high value, which will guarantee
  that many number of V8 contexts to be created at startup and kept around even
  when unused.

  Waiting for an unused V8 context will now also abort if no V8 context can be 
  acquired/created after 120 seconds.

* improved diagnostic messages written to logfiles by supervisor process

* fixed issue #2367

* added "bindVars" to attributes of currently running and slow queries

* added "jsonl" as input file type for arangoimp

* upgraded version of bundled zlib library from 1.2.8 to 1.2.11

* added input file type `auto` for arangoimp so it can automatically detect the 
  type of the input file from the filename extension

* fixed variables parsing in GraphQL

* added `--translate` option for arangoimp to translate attribute names from
  the input files to attriubte names expected by ArangoDB

  The `--translate` option can be specified multiple times (once per translation
  to be executed). The following example renames the "id" column from the input
  file to "_key", and the "from" column to "_from", and the "to" column to "_to":

      arangoimp --type csv --file data.csv --translate "id=_key" --translate "from=_from" --translate "to=_to"

  `--translate` works for CSV and TSV inputs only.

* changed default value for `--server.max-packet-size` from 128 MB to 256 MB

* fixed issue #2350

* fixed issue #2349

* fixed issue #2346

* fixed issue #2342

* change default string truncation length from 80 characters to 256 characters for
  `print`/`printShell` functions in ArangoShell and arangod. This will emit longer
  prefixes of string values before truncating them with `...`, which is helpful
  for debugging.

* always validate incoming JSON HTTP requests for duplicate attribute names

  Incoming JSON data with duplicate attribute names will now be rejected as
  invalid. Previous versions of ArangoDB only validated the uniqueness of
  attribute names inside incoming JSON for some API endpoints, but not
  consistently for all APIs.

* don't let read-only transactions block the WAL collector

* allow passing own `graphql-sync` module instance to Foxx GraphQL router

* arangoexport can now export to csv format

* arangoimp: fixed issue #2214

* Foxx: automatically add CORS response headers

* added "OPTIONS" to CORS `access-control-allow-methods` header

* Foxx: Fix arangoUser sometimes not being set correctly

* fixed issue #1974


v3.2.alpha2 (2017-02-20)
------------------------

* ui: fixed issue #2065

* ui: fixed a dashboard related memory issue

* Internal javascript rest actions will now hide their stack traces to the client
  unless maintainer mode is activated. Instead they will always log to the logfile

* Removed undocumented internal HTTP API:
  * PUT _api/edges

  The documented GET _api/edges and the undocumented POST _api/edges remains unmodified.

* updated V8 version to 5.7.0.0

* change undocumented behaviour in case of invalid revision ids in
  If-Match and If-None-Match headers from 400 (BAD) to 412 (PRECONDITION
  FAILED).

* change undocumented behaviour in case of invalid revision ids in
  JavaScript document operations from 1239 ("illegal document revision")
  to 1200 ("conflict").

* added data export tool, arangoexport.

  arangoexport can be used to export collections to json, jsonl or xml
  and export a graph or collections to xgmml.

* fixed a race condition when closing a connection

* raised default hard limit on threads for very small to 64

* fixed negative counting of http connection in UI


v3.2.alpha1 (2017-02-05)
------------------------

* added figure `httpRequests` to AQL query statistics

* removed revisions cache intermediate layer implementation

* obsoleted startup options `--database.revision-cache-chunk-size` and
  `--database.revision-cache-target-size`

* fix potential port number over-/underruns

* added startup option `--log.shorten-filenames` for controlling whether filenames
  in log message should be shortened to just the filename with the absolute path

* removed IndexThreadFeature, made `--database.index-threads` option obsolete

* changed index filling to make it more parallel, dispatch tasks to boost::asio

* more detailed stacktraces in Foxx apps

* generated Foxx services now use swagger tags


v3.1.19 (XXXX-XX-XX)
--------------------

* fixed issue #2440


v3.1.18 (2017-04-18)
--------------------

* fixed error in continuous synchronization of collections

* fixed spurious hangs on server shutdown

* better error messages during restore collection

* completely overhaul supervision. More detailed tests

* Fixed a dead-lock situation in cluster traversers, it could happen in
  rare cases if the computation on one DBServer could be completed much earlier
  than the other server. It could also be restricted to SmartGraphs only.

* (Enterprise only) Fixed a bug in SmartGraph DepthFirstSearch. In some
  more complicated queries, the maxDepth limit of 1 was not considered strictly
  enough, causing the traverser to do unlimited depth searches.

* fixed issue #2415

* fixed issue #2422

* fixed issue #1974


v3.1.17 (2017-04-04)
--------------------

* (Enterprise only) fixed a bug where replicationFactor was not correctly
  forwarded in SmartGraph creation.

* fixed issue #2404

* fixed issue #2397

* ui - fixed smart graph option not appearing

* fixed issue #2389

* fixed issue #2400


v3.1.16 (2017-03-27)
--------------------

* fixed issue #2392

* try to raise file descriptors to at least 8192, warn otherwise

* ui - aql editor improvements + updated ace editor version (memory leak)

* fixed lost HTTP requests

* ui - fixed some event issues

* avoid name resolution when given connection string is a valid ip address

* helps with issue #1842, bug in COLLECT statement in connection with LIMIT.

* fix locking bug in cluster traversals

* increase lock timeout defaults

* increase various cluster timeouts

* limit default target size for revision cache to 1GB, which is better for
  tight RAM situations (used to be 40% of (totalRAM - 1GB), use
  --database.revision-cache-target-size <VALUEINBYTES> to get back the
  old behaviour

* fixed a bug with restarted servers indicating status as "STARTUP"
  rather that "SERVING" in Nodes UI.


v3.1.15 (2017-03-20)
--------------------

* add logrotate configuration as requested in #2355

* fixed issue #2376

* ui - changed document api due a chrome bug

* ui - fixed a submenu bug

* added endpoint /_api/cluster/endpoints in cluster case to get all
  coordinator endpoints

* fix documentation of /_api/endpoint, declaring this API obsolete.

* Foxx response objects now have a `type` method for manipulating the content-type header

* Foxx tests now support `xunit` and `tap` reporters


v3.1.14 (2017-03-13)
--------------------

* ui - added feature request (multiple start nodes within graph viewer) #2317

* added missing locks to authentication cache methods

* ui - added feature request (multiple start nodes within graph viewer) #2317

* ui - fixed wrong merge of statistics information from different coordinators

* ui - fixed issue #2316

* ui - fixed wrong protocol usage within encrypted environment

* fixed compile error on Mac Yosemite

* minor UI fixes


v3.1.13 (2017-03-06)
--------------------

* fixed variables parsing in GraphQL

* fixed issue #2214

* fixed issue #2342

* changed thread handling to queue only user requests on coordinator

* use exponential backoff when waiting for collection locks

* repair short name server lookup in cluster in the case of a removed
  server


v3.1.12 (2017-02-28)
--------------------

* disable shell color escape sequences on Windows

* fixed issue #2326

* fixed issue #2320

* fixed issue #2315

* fixed a race condition when closing a connection

* raised default hard limit on threads for very small to 64

* fixed negative counting of http connection in UI

* fixed a race when renaming collections

* fixed a race when dropping databases


v3.1.11 (2017-02-17)
--------------------

* fixed a race between connection closing and sending out last chunks of data to clients
  when the "Connection: close" HTTP header was set in requests

* ui: optimized smart graph creation usability

* ui: fixed #2308

* fixed a race in async task cancellation via `require("@arangodb/tasks").unregisterTask()`

* fixed spuriously hanging threads in cluster AQL that could sit idle for a few minutes

* fixed potential numeric overflow for big index ids in index deletion API

* fixed sort issue in cluster, occurring when one of the local sort buffers of a
  GatherNode was empty

* reduce number of HTTP requests made for certain kinds of join queries in cluster,
  leading to speedup of some join queries

* supervision deals with demised coordinators correctly again

* implement a timeout in TraverserEngineRegistry

* agent communication reduced in large batches of append entries RPCs

* inception no longer estimates RAFT timings

* compaction in agents has been moved to a separate thread

* replicated logs hold local timestamps

* supervision jobs failed leader and failed follower revisited for
  function in precarious stability situations

* fixed bug in random number generator for 64bit int


v3.1.10 (2017-02-02)
--------------------

* updated versions of bundled node modules:
  - joi: from 8.4.2 to 9.2.0
  - joi-to-json-schema: from 2.2.0 to 2.3.0
  - sinon: from 1.17.4 to 1.17.6
  - lodash: from 4.13.1 to 4.16.6

* added shortcut for AQL ternary operator
  instead of `condition ? true-part : false-part` it is now possible to also use a
  shortcut variant `condition ? : false-part`, e.g.

      FOR doc IN docs RETURN doc.value ?: 'not present'

  instead of

      FOR doc IN docs RETURN doc.value ? doc.value : 'not present'

* fixed wrong sorting order in cluster, if an index was used to sort with many
  shards.

* added --replication-factor, --number-of-shards and --wait-for-sync to arangobench

* turn on UTF-8 string validation for VelocyPack values received via VST connections

* fixed issue #2257

* upgraded Boost version to 1.62.0

* added optional detail flag for db.<collection>.count()
  setting the flag to `true` will make the count operation returned the per-shard
  counts for the collection:

      db._create("test", { numberOfShards: 10 });
      for (i = 0; i < 1000; ++i) {
        db.test.insert({value: i});
      }
      db.test.count(true);

      {
	"s100058" : 99,
	"s100057" : 103,
	"s100056" : 100,
	"s100050" : 94,
	"s100055" : 90,
	"s100054" : 122,
	"s100051" : 109,
	"s100059" : 99,
	"s100053" : 95,
	"s100052" : 89
      }

* added optional memory limit for AQL queries:

      db._query("FOR i IN 1..100000 SORT i RETURN i", {}, { options: { memoryLimit: 100000 } });

  This option limits the default maximum amount of memory (in bytes) that a single
  AQL query can use.
  When a single AQL query reaches the specified limit value, the query will be
  aborted with a *resource limit exceeded* exception. In a cluster, the memory
  accounting is done per shard, so the limit value is effectively a memory limit per
  query per shard.

  The global limit value can be overriden per query by setting the *memoryLimit*
  option value for individual queries when running an AQL query.

* added server startup option `--query.memory-limit`

* added convenience function to create vertex-centric indexes.

  Usage: `db.collection.ensureVertexCentricIndex("label", {type: "hash", direction: "outbound"})`
  That will create an index that can be used on OUTBOUND with filtering on the
  edge attribute `label`.

* change default log output for tools to stdout (instead of stderr)

* added option -D to define a configuration file environment key=value

* changed encoding behavior for URLs encoded in the C++ code of ArangoDB:
  previously the special characters `-`, `_`, `~` and `.` were returned as-is 
  after URL-encoding, now `.` will be encoded to be `%2e`. 
  This also changes the behavior of how incoming URIs are processed: previously
  occurrences of `..` in incoming request URIs were collapsed (e.g. `a/../b/` was 
  collapsed to a plain `b/`). Now `..` in incoming request URIs are not collapsed.

* Foxx request URL suffix is no longer unescaped

* @arangodb/request option json now defaults to `true` if the response body is not empty and encoding is not explicitly set to `null` (binary).
  The option can still be set to `false` to avoid unnecessary attempts at parsing the response as JSON.

* Foxx configuration values for unknown options will be discarded when saving the configuration in production mode using the web interface

* module.context.dependencies is now immutable

* process.stdout.isTTY now returns `true` in arangosh and when running arangod with the `--console` flag

* add support for Swagger tags in Foxx


v3.1.9 (XXXX-XX-XX)
-------------------

* macos CLI package: store databases and apps in the users home directory

* ui: fixed re-login issue within a non system db, when tab was closed

* fixed a race in the VelocyStream Commtask implementation

* fixed issue #2256


v3.1.8 (2017-01-09)
-------------------

* add Windows silent installer

* add handling of debug symbols during Linux & windows release builds.

* fixed issue #2181

* fixed issue #2248: reduce V8 max old space size from 3 GB to 1 GB on 32 bit systems

* upgraded Boost version to 1.62.0

* fixed issue #2238

* fixed issue #2234

* agents announce new endpoints in inception phase to leader

* agency leadership accepts updatet endpoints to given uuid

* unified endpoints replace localhost with 127.0.0.1

* fix several problems within an authenticated cluster


v3.1.7 (2016-12-29)
-------------------

* fixed one too many elections in RAFT

* new agency comm backported from devel


v3.1.6 (2016-12-20)
-------------------

* fixed issue #2227

* fixed issue #2220

* agency constituent/agent bug fixes in race conditions picking up
  leadership

* supervision does not need waking up anymore as it is running
  regardless

* agents challenge their leadership more rigorously


v3.1.5 (2016-12-16)
-------------------

* lowered default value of `--database.revision-cache-target-size` from 75% of
  RAM to less than 40% of RAM

* fixed issue #2218

* fixed issue #2217

* Foxx router.get/post/etc handler argument can no longer accidentally omitted

* fixed issue #2223


v3.1.4 (2016-12-08)
-------------------

* fixed issue #2211

* fixed issue #2204

* at cluster start, coordinators wait until at least one DBserver is there,
  and either at least two DBservers are there or 15s have passed, before they
  initiate the bootstrap of system collections.

* more robust agency startup from devel

* supervision's AddFollower adds many followers at once

* supervision has new FailedFollower job

* agency's Node has new method getArray

* agency RAFT timing estimates more conservative in waitForSync
  scenario

* agency RAFT timing estimates capped at maximum 2.0/10.0 for low/high


v3.1.3 (2016-12-02)
-------------------

* fix a traversal bug when using skiplist indexes:
  if we have a skiplist of ["a", "unused", "_from"] and a traversal like:
  FOR v,e,p IN OUTBOUND @start @@edges
    FILTER p.edges[0].a == 'foo'
    RETURN v
  And the above index applied on "a" is considered better than EdgeIndex, than
  the executor got into undefined behaviour.

* fix endless loop when trying to create a collection with replicationFactor: -1


v3.1.2 (2016-11-24)
-------------------

* added support for descriptions field in Foxx dependencies

* (Enterprise only) fixed a bug in the statistic report for SmartGraph traversals.
Now they state correctly how many documents were fetched from the index and how many
have been filtered.

* Prevent uniform shard distribution when replicationFactor == numServers

v3.1.1 (2016-11-15)
-------------------

* fixed issue #2176

* fixed issue #2168

* display index usage of traversals in AQL explainer output (previously missing)

* fixed isuse #2163

* preserve last-used HLC value across server starts

* allow more control over handling of pre-3.1 _rev values

  this changes the server startup option `--database.check-30-revisions` from a boolean (true/false)
  parameter to a string parameter with the following possible values:

  - "fail":
    will validate _rev values of 3.0 collections on collection loading and throw an exception when invalid _rev values are found.
    in this case collections with invalid _rev values are marked as corrupted and cannot be used in the ArangoDB 3.1 instance.
    the fix procedure for such collections is to export the collections from 3.0 database with arangodump and restore them in 3.1 with arangorestore.
    collections that do not contain invalid _rev values are marked as ok and will not be re-checked on following loads.
    collections that contain invalid _rev values will be re-checked on following loads.

  - "true":
    will validate _rev values of 3.0 collections on collection loading and print a warning when invalid _rev values are found.
    in this case collections with invalid _rev values can be used in the ArangoDB 3.1 instance.
    however, subsequent operations on documents with invalid _rev values may silently fail or fail with explicit errors.
    the fix procedure for such collections is to export the collections from 3.0 database with arangodump and restore them in 3.1 with arangorestore.
    collections that do not contain invalid _rev values are marked as ok and will not be re-checked on following loads.
    collections that contain invalid _rev values will be re-checked on following loads.

  - "false":
    will not validate _rev values on collection loading and not print warnings.
    no hint is given when invalid _rev values are found.
    subsequent operations on documents with invalid _rev values may silently fail or fail with explicit errors.
    this setting does not affect whether collections are re-checked later.
    collections will be re-checked on following loads if `--database.check-30-revisions` is later set to either `true` or `fail`.

  The change also suppresses warnings that were printed when collections were restored using arangorestore, and the restore
  data contained invalid _rev values. Now these warnings are suppressed, and new HLC _rev values are generated for these documents
  as before.

* added missing functions to AQL syntax highlighter in web interface

* fixed display of `ANY` direction in traversal explainer output (direction `ANY` was shown as either
  `INBOUND` or `OUTBOUND`)

* changed behavior of toJSON() function when serializing an object before saving it in the database

  if an object provides a toJSON() function, this function is still called for serializing it.
  the change is that the result of toJSON() is not stringified anymore, but saved as is. previous
  versions of ArangoDB called toJSON() and after that additionally stringified its result.

  This change will affect the saving of JS Buffer objects, which will now be saved as arrays of
  bytes instead of a comma-separated string of the Buffer's byte contents.

* allow creating unique indexes on more attributes than present in shardKeys

  The following combinations of shardKeys and indexKeys are allowed/not allowed:

  shardKeys     indexKeys
      a             a        ok
      a             b    not ok
      a           a b        ok
    a b             a    not ok
    a b             b    not ok
    a b           a b        ok
    a b         a b c        ok
  a b c           a b    not ok
  a b c         a b c        ok

* fixed wrong version in web interface login screen (EE only)

* make web interface not display an exclamation mark next to ArangoDB version number 3.1

* fixed search for arbitrary document attributes in web interface in case multiple
  search values were used on different attribute names. in this case, the search always
  produced an empty result

* disallow updating `_from` and `_to` values of edges in Smart Graphs. Updating these
  attributes would lead to potential redistribution of edges to other shards, which must be
  avoided.

* fixed issue #2148

* updated graphql-sync dependency to 0.6.2

* fixed issue #2156

* fixed CRC4 assembly linkage


v3.1.0 (2016-10-29)
-------------------

* added AQL function `DISTANCE` to calculate the distance between two arbitrary
  coordinates (haversine formula)

* fixed issue #2110

* added Auto-aptation of RAFT timings as calculations only


v3.1.rc2 (2016-10-10)
---------------------

* second release candidate


v3.1.rc1 (2016-09-30)
---------------------

* first release candidate


v3.1.alpha2 (2016-09-01)
------------------------

* added module.context.createDocumentationRouter to replace module.context.apiDocumentation

* bug in RAFT implementation of reads. dethroned leader still answered requests in isolation

* ui: added new graph viewer

* ui: aql-editor added tabular & graph display

* ui: aql-editor improved usability

* ui: aql-editor: query profiling support

* fixed issue #2109

* fixed issue #2111

* fixed issue #2075

* added AQL function `DISTANCE` to calculate the distance between two arbitrary
  coordinates (haversine formula)

* rewrote scheduler and dispatcher based on boost::asio

  parameters changed:
    `--scheduler.threads` and `--server.threads` are now merged into a single one: `--server.threads`

    hidden `--server.extra-threads` has been removed

    hidden `--server.aql-threads` has been removed

    hidden `--server.backend` has been removed

    hidden `--server.show-backends` has been removed

    hidden `--server.thread-affinity` has been removed

* fixed issue #2086

* fixed issue #2079

* fixed issue #2071

  make the AQL query optimizer inject filter condition expressions referred to
  by variables during filter condition aggregation.
  For example, in the following query

      FOR doc IN collection
        LET cond1 = (doc.value == 1)
        LET cond2 = (doc.value == 2)
        FILTER cond1 || cond2
        RETURN { doc, cond1, cond2 }

  the optimizer will now inject the conditions for `cond1` and `cond2` into the filter
  condition `cond1 || cond2`, expanding it to `(doc.value == 1) || (doc.value == 2)`
  and making these conditions available for index searching.

  Note that the optimizer previously already injected some conditions into other
  conditions, but only if the variable that defined the condition was not used
  elsewhere. For example, the filter condition in the query

      FOR doc IN collection
        LET cond = (doc.value == 1)
        FILTER cond
        RETURN { doc }

  already got optimized before because `cond` was only used once in the query and
  the optimizer decided to inject it into the place where it was used.

  This only worked for variables that were referred to once in the query.
  When a variable was used multiple times, the condition was not injected as
  in the following query:

      FOR doc IN collection
        LET cond = (doc.value == 1)
        FILTER cond
        RETURN { doc, cond }

  The fix for #2070 now will enable this optimization so that the query can
  use an index on `doc.value` if available.

* changed behavior of AQL array comparison operators for empty arrays:
  * `ALL` and `ANY` now always return `false` when the left-hand operand is an
    empty array. The behavior for non-empty arrays does not change:
    * `[] ALL == 1` will return `false`
    * `[1] ALL == 1` will return `true`
    * `[1, 2] ALL == 1` will return `false`
    * `[2, 2] ALL == 1` will return `false`
    * `[] ANY == 1` will return `false`
    * `[1] ANY == 1` will return `true`
    * `[1, 2] ANY == 1` will return `true`
    * `[2, 2] ANY == 1` will return `false`
  * `NONE` now always returns `true` when the left-hand operand is an empty array.
    The behavior for non-empty arrays does not change:
    * `[] NONE == 1` will return `true`
    * `[1] NONE == 1` will return `false`
    * `[1, 2] NONE == 1` will return `false`
    * `[2, 2] NONE == 1` will return `true`

* added experimental AQL functions `JSON_STRINGIFY` and `JSON_PARSE`

* added experimental support for incoming gzip-compressed requests

* added HTTP REST APIs for online loglevel adjustments:

  - GET `/_admin/log/level` returns the current loglevel settings
  - PUT `/_admin/log/level` modifies the current loglevel settings

* PATCH /_api/gharial/{graph-name}/vertex/{collection-name}/{vertex-key}
  - changed default value for keepNull to true

* PATCH /_api/gharial/{graph-name}/edge/{collection-name}/{edge-key}
  - changed default value for keepNull to true

* renamed `maximalSize` attribute in parameter.json files to `journalSize`

  The `maximalSize` attribute will still be picked up from collections that
  have not been adjusted. Responses from the replication API will now also use
  `journalSize` instead of `maximalSize`.

* added `--cluster.system-replication-factor` in order to adjust the
  replication factor for new system collections

* fixed issue #2012

* added a memory expection in case V8 memory gets too low

* added Optimizer Rule for other indexes in Traversals
  this allows AQL traversals to use other indexes than the edge index.
  So traversals with filters on edges can now make use of more specific
  indexes, e.g.

      FOR v, e, p IN 2 OUTBOUND @start @@edge FILTER p.edges[0].foo == "bar"

  will prefer a Hash Index on [_from, foo] above the EdgeIndex.

* fixed epoch computation in hybrid logical clock

* fixed thread affinity

* replaced require("internal").db by require("@arangodb").db

* added option `--skip-lines` for arangoimp
  this allows skipping the first few lines from the import file in case the
  CSV or TSV import are used

* fixed periodic jobs: there should be only one instance running - even if it
  runs longer than the period

* improved performance of primary index and edge index lookups

* optimizations for AQL `[*]` operator in case no filter, no projection and
  no offset/limit are used

* added AQL function `OUTERSECTION` to return the symmetric difference of its
  input arguments

* Foxx manifests of installed services are now saved to disk with indentation

* Foxx tests and scripts in development mode should now always respect updated
  files instead of loading stale modules

* When disabling Foxx development mode the setup script is now re-run

* Foxx now provides an easy way to directly serve GraphQL requests using the
  `@arangodb/foxx/graphql` module and the bundled `graphql-sync` dependency

* Foxx OAuth2 module now correctly passes the `access_token` to the OAuth2 server

* added iconv-lite and timezone modules

* web interface now allows installing GitHub and zip services in legacy mode

* added module.context.createDocumentationRouter to replace module.context.apiDocumentation

* bug in RAFT implementation of reads. dethroned leader still answered
  requests in isolation

* all lambdas in ClusterInfo might have been left with dangling references.

* Agency bug fix for handling of empty json objects as values.

* Foxx tests no longer support the Mocha QUnit interface as this resulted in weird
  inconsistencies in the BDD and TDD interfaces. This fixes the TDD interface
  as well as out-of-sequence problems when using the BDD before/after functions.

* updated bundled JavaScript modules to latest versions; joi has been updated from 8.4 to 9.2
  (see [joi 9.0.0 release notes](https://github.com/hapijs/joi/issues/920) for information on
  breaking changes and new features)

* fixed issue #2139

* updated graphql-sync dependency to 0.6.2

* fixed issue #2156


v3.0.13 (XXXX-XX-XX)
--------------------

* fixed issue #2315

* fixed issue #2210


v3.0.12 (2016-11-23)
--------------------

* fixed issue #2176

* fixed issue #2168

* fixed issues #2149, #2159

* fixed error reporting for issue #2158

* fixed assembly linkage bug in CRC4 module

* added support for descriptions field in Foxx dependencies


v3.0.11 (2016-11-08)
--------------------

* fixed issue #2140: supervisor dies instead of respawning child

* fixed issue #2131: use shard key value entered by user in web interface

* fixed issue #2129: cannot kill a long-run query

* fixed issue #2110

* fixed issue #2081

* fixed issue #2038

* changes to Foxx service configuration or dependencies should now be
  stored correctly when options are cleared or omitted

* Foxx tests no longer support the Mocha QUnit interface as this resulted in weird
  inconsistencies in the BDD and TDD interfaces. This fixes the TDD interface
  as well as out-of-sequence problems when using the BDD before/after functions.

* fixed issue #2148


v3.0.10 (2016-09-26)
--------------------

* fixed issue #2072

* fixed issue #2070

* fixed slow cluster starup issues. supervision will demonstrate more
  patience with db servers


v3.0.9 (2016-09-21)
-------------------

* fixed issue #2064

* fixed issue #2060

* speed up `collection.any()` and skiplist index creation

* fixed multiple issues where ClusterInfo bug hung agency in limbo
  timeouting on multiple collection and database callbacks


v3.0.8 (2016-09-14)
-------------------

* fixed issue #2052

* fixed issue #2005

* fixed issue #2039

* fixed multiple issues where ClusterInfo bug hung agency in limbo
  timeouting on multiple collection and database callbacks


v3.0.7 (2016-09-05)
-------------------

* new supervision job handles db server failure during collection creation.


v3.0.6 (2016-09-02)
-------------------

* fixed issue #2026

* slightly better error diagnostics for AQL query compilation and replication

* fixed issue #2018

* fixed issue #2015

* fixed issue #2012

* fixed wrong default value for arangoimp's `--on-duplicate` value

* fix execution of AQL traversal expressions when there are multiple
  conditions that refer to variables set outside the traversal

* properly return HTTP 503 in JS actions when backend is gone

* supervision creates new key in agency for failed servers

* new shards will not be allocated on failed or cleaned servers


v3.0.5 (2016-08-18)
-------------------

* execute AQL ternary operator via C++ if possible

* fixed issue #1977

* fixed extraction of _id attribute in AQL traversal conditions

* fix SSL agency endpoint

* Minimum RAFT timeout was one order of magnitude to short.

* Optimized RAFT RPCs from leader to followers for efficiency.

* Optimized RAFT RPC handling on followers with respect to compaction.

* Fixed bug in handling of duplicates and overlapping logs

* Fixed bug in supervision take over after leadership change.

v3.0.4 (2016-08-01)
-------------------

* added missing lock for periodic jobs access

* fix multiple foxx related cluster issues

* fix handling of empty AQL query strings

* fixed issue in `INTERSECTION` AQL function with duplicate elements
  in the source arrays

* fixed issue #1970

* fixed issue #1968

* fixed issue #1967

* fixed issue #1962

* fixed issue #1959

* replaced require("internal").db by require("@arangodb").db

* fixed issue #1954

* fixed issue #1953

* fixed issue #1950

* fixed issue #1949

* fixed issue #1943

* fixed segfault in V8, by backporting https://bugs.chromium.org/p/v8/issues/detail?id=5033

* Foxx OAuth2 module now correctly passes the `access_token` to the OAuth2 server

* fixed credentialed CORS requests properly respecting --http.trusted-origin

* fixed a crash in V8Periodic task (forgotten lock)

* fixed two bugs in synchronous replication (syncCollectionFinalize)


v3.0.3 (2016-07-17)
-------------------

* fixed issue #1942

* fixed issue #1941

* fixed array index batch insertion issues for hash indexes that caused problems when
  no elements remained for insertion

* fixed AQL MERGE() function with External objects originating from traversals

* fixed some logfile recovery errors with error message "document not found"

* fixed issue #1937

* fixed issue #1936

* improved performance of arangorestore in clusters with synchronous
  replication

* Foxx tests and scripts in development mode should now always respect updated
  files instead of loading stale modules

* When disabling Foxx development mode the setup script is now re-run

* Foxx manifests of installed services are now saved to disk with indentation


v3.0.2 (2016-07-09)
-------------------

* fixed assertion failure in case multiple remove operations were used in the same query

* fixed upsert behavior in case upsert was used in a loop with the same document example

* fixed issue #1930

* don't expose local file paths in Foxx error messages.

* fixed issue #1929

* make arangodump dump the attribute `isSystem` when dumping the structure
  of a collection, additionally make arangorestore not fail when the attribute
  is missing

* fixed "Could not extract custom attribute" issue when using COLLECT with
  MIN/MAX functions in some contexts

* honor presence of persistent index for sorting

* make AQL query optimizer not skip "use-indexes-rule", even if enough
  plans have been created already

* make AQL optimizer not skip "use-indexes-rule", even if enough execution plans
  have been created already

* fix double precision value loss in VelocyPack JSON parser

* added missing SSL support for arangorestore

* improved cluster import performance

* fix Foxx thumbnails on DC/OS

* fix Foxx configuration not being saved

* fix Foxx app access from within the frontend on DC/OS

* add option --default-replication-factor to arangorestore and simplify
  the control over the number of shards when restoring

* fix a bug in the VPack -> V8 conversion if special attributes _key,
  _id, _rev, _from and _to had non-string values, which is allowed
  below the top level

* fix malloc_usable_size for darwin


v3.0.1 (2016-06-30)
-------------------

* fixed periodic jobs: there should be only one instance running - even if it
  runs longer than the period

* increase max. number of collections in AQL queries from 32 to 256

* fixed issue #1916: header "authorization" is required" when opening
  services page

* fixed issue #1915: Explain: member out of range

* fixed issue #1914: fix unterminated buffer

* don't remove lockfile if we are the same (now stale) pid
  fixes docker setups (our pid will always be 1)

* do not use revision id comparisons in compaction for determining whether a
  revision is obsolete, but marker memory addresses
  this ensures revision ids don't matter when compacting documents

* escape Unicode characters in JSON HTTP responses
  this converts UTF-8 characters in HTTP responses of arangod into `\uXXXX`
  escape sequences. This makes the HTTP responses fit into the 7 bit ASCII
  character range, which speeds up HTTP response parsing for some clients,
  namely node.js/v8

* add write before read collections when starting a user transaction
  this allows specifying the same collection in both read and write mode without
  unintended side effects

* fixed buffer overrun that occurred when building very large result sets

* index lookup optimizations for primary index and edge index

* fixed "collection is a nullptr" issue when starting a traversal from a transaction

* enable /_api/import on coordinator servers


v3.0.0 (2016-06-22)
-------------------

* minor GUI fixxes

* fix for replication and nonces


v3.0.0-rc3 (2016-06-19)
-----------------------

* renamed various Foxx errors to no longer refer to Foxx services as apps

* adjusted various error messages in Foxx to be more informative

* specifying "files" in a Foxx manifest to be mounted at the service root
  no longer results in 404s when trying to access non-file routes

* undeclared path parameters in Foxx no longer break the service

* trusted reverse proxy support is now handled more consistently

* ArangoDB request compatibility and user are now exposed in Foxx

* all bundled NPM modules have been upgraded to their latest versions


v3.0.0-rc2 (2016-06-12)
-----------------------

* added option `--server.max-packet-size` for client tools

* renamed option `--server.ssl-protocol` to `--ssl.protocol` in client tools
  (was already done for arangod, but overlooked for client tools)

* fix handling of `--ssl.protocol` value 5 (TLS v1.2) in client tools, which
  claimed to support it but didn't

* config file can use '@include' to include a different config file as base


v3.0.0-rc1 (2016-06-10)
-----------------------

* the user management has changed: it now has users that are independent of
  databases. A user can have one or more database assigned to the user.

* forward ported V8 Comparator bugfix for inline heuristics from
  https://github.com/v8/v8/commit/5ff7901e24c2c6029114567de5a08ed0f1494c81

* changed to-string conversion for AQL objects and arrays, used by the AQL
  function `TO_STRING()` and implicit to-string casts in AQL

  - arrays are now converted into their JSON-stringify equivalents, e.g.

    - `[ ]` is now converted to `[]`
    - `[ 1, 2, 3 ]` is now converted to `[1,2,3]`
    - `[ "test", 1, 2 ] is now converted to `["test",1,2]`

    Previous versions of ArangoDB converted arrays with no members into the
    empty string, and non-empty arrays into a comma-separated list of member
    values, without the surrounding angular brackets. Additionally, string
    array members were not enclosed in quotes in the result string:

    - `[ ]` was converted to ``
    - `[ 1, 2, 3 ]` was converted to `1,2,3`
    - `[ "test", 1, 2 ] was converted to `test,1,2`

  - objects are now converted to their JSON-stringify equivalents, e.g.

    - `{ }` is converted to `{}`
    - `{ a: 1, b: 2 }` is converted to `{"a":1,"b":2}`
    - `{ "test" : "foobar" }` is converted to `{"test":"foobar"}`

    Previous versions of ArangoDB always converted objects into the string
    `[object Object]`

  This change affects also the AQL functions `CONCAT()` and `CONCAT_SEPARATOR()`
  which treated array values differently in previous versions. Previous versions
  of ArangoDB automatically flattened array values on the first level of the array,
  e.g. `CONCAT([1, 2, 3, [ 4, 5, 6 ]])` produced `1,2,3,4,5,6`. Now this will produce
  `[1,2,3,[4,5,6]]`. To flatten array members on the top level, you can now use
  the more explicit `CONCAT(FLATTEN([1, 2, 3, [4, 5, 6]], 1))`.

* added C++ implementations for AQL functions `SLICE()`, `CONTAINS()` and
  `RANDOM_TOKEN()`

* as a consequence of the upgrade to V8 version 5, the implementation of the
  JavaScript `Buffer` object had to be changed. JavaScript `Buffer` objects in
  ArangoDB now always store their data on the heap. There is no shared pool
  for small Buffer values, and no pointing into existing Buffer data when
  extracting slices. This change may increase the cost of creating Buffers with
  short contents or when peeking into existing Buffers, but was required for
  safer memory management and to prevent leaks.

* the `db` object's function `_listDatabases()` was renamed to just `_databases()`
  in order to make it more consistent with the existing `_collections()` function.
  Additionally the `db` object's `_listEndpoints()` function was renamed to just
  `_endpoints()`.

* changed default value of `--server.authentication` from `false` to `true` in
  configuration files etc/relative/arangod.conf and etc/arangodb/arangod.conf.in.
  This means the server will be started with authentication enabled by default,
  requiring all client connections to provide authentication data when connecting
  to ArangoDB. Authentication can still be turned off via setting the value of
  `--server.authentication` to `false` in ArangoDB's configuration files or by
  specifying the option on the command-line.

* Changed result format for querying all collections via the API GET `/_api/collection`.

  Previous versions of ArangoDB returned an object with an attribute named `collections`
  and an attribute named `names`. Both contained all available collections, but
  `collections` contained the collections as an array, and `names` contained the
  collections again, contained in an object in which the attribute names were the
  collection names, e.g.

  ```
  {
    "collections": [
      {"id":"5874437","name":"test","isSystem":false,"status":3,"type":2},
      {"id":"17343237","name":"something","isSystem":false,"status":3,"type":2},
      ...
    ],
    "names": {
      "test": {"id":"5874437","name":"test","isSystem":false,"status":3,"type":2},
      "something": {"id":"17343237","name":"something","isSystem":false,"status":3,"type":2},
      ...
    }
  }
  ```
  This result structure was redundant, and therefore has been simplified to just

  ```
  {
    "result": [
      {"id":"5874437","name":"test","isSystem":false,"status":3,"type":2},
      {"id":"17343237","name":"something","isSystem":false,"status":3,"type":2},
      ...
    ]
  }
  ```

  in ArangoDB 3.0.

* added AQL functions `TYPENAME()` and `HASH()`

* renamed arangob tool to arangobench

* added AQL string comparison operator `LIKE`

  The operator can be used to compare strings like this:

      value LIKE search

  The operator is currently implemented by calling the already existing AQL
  function `LIKE`.

  This change also makes `LIKE` an AQL keyword. Using `LIKE` in either case as
  an attribute or collection name in AQL thus requires quoting.

* make AQL optimizer rule "remove-unnecessary-calculations" fire in more cases

  The rule will now remove calculations that are used exactly once in other
  expressions (e.g. `LET a = doc RETURN a.value`) and calculations,
  or calculations that are just references (e.g. `LET a = b`).

* renamed AQL optimizer rule "merge-traversal-filter" to "optimize-traversals"
  Additionally, the optimizer rule will remove unused edge and path result variables
  from the traversal in case they are specified in the `FOR` section of the traversal,
  but not referenced later in the query. This saves constructing edges and paths
  results.

* added AQL optimizer rule "inline-subqueries"

  This rule can pull out certain subqueries that are used as an operand to a `FOR`
  loop one level higher, eliminating the subquery completely. For example, the query

      FOR i IN (FOR j IN [1,2,3] RETURN j) RETURN i

  will be transformed by the rule to:

      FOR i IN [1,2,3] RETURN i

  The query

      FOR name IN (FOR doc IN _users FILTER doc.status == 1 RETURN doc.name) LIMIT 2 RETURN name

  will be transformed into

      FOR tmp IN _users FILTER tmp.status == 1 LIMIT 2 RETURN tmp.name

  The rule will only fire when the subquery is used as an operand to a `FOR` loop, and
  if the subquery does not contain a `COLLECT` with an `INTO` variable.

* added new endpoint "srv://" for DNS service records

* The result order of the AQL functions VALUES and ATTRIBUTES has never been
  guaranteed and it only had the "correct" ordering by accident when iterating
  over objects that were not loaded from the database. This accidental behavior
  is now changed by introduction of VelocyPack. No ordering is guaranteed unless
  you specify the sort parameter.

* removed configure option `--enable-logger`

* added AQL array comparison operators

  All AQL comparison operators now also exist in an array variant. In the
  array variant, the operator is preceded with one of the keywords *ALL*, *ANY*
  or *NONE*. Using one of these keywords changes the operator behavior to
  execute the comparison operation for all, any, or none of its left hand
  argument values. It is therefore expected that the left hand argument
  of an array operator is an array.

  Examples:

      [ 1, 2, 3 ] ALL IN [ 2, 3, 4 ]   // false
      [ 1, 2, 3 ] ALL IN [ 1, 2, 3 ]   // true
      [ 1, 2, 3 ] NONE IN [ 3 ]        // false
      [ 1, 2, 3 ] NONE IN [ 23, 42 ]   // true
      [ 1, 2, 3 ] ANY IN [ 4, 5, 6 ]   // false
      [ 1, 2, 3 ] ANY IN [ 1, 42 ]     // true
      [ 1, 2, 3 ] ANY == 2             // true
      [ 1, 2, 3 ] ANY == 4             // false
      [ 1, 2, 3 ] ANY > 0              // true
      [ 1, 2, 3 ] ANY <= 1             // true
      [ 1, 2, 3 ] NONE < 99            // false
      [ 1, 2, 3 ] NONE > 10            // true
      [ 1, 2, 3 ] ALL > 2              // false
      [ 1, 2, 3 ] ALL > 0              // true
      [ 1, 2, 3 ] ALL >= 3             // false
      ["foo", "bar"] ALL != "moo"      // true
      ["foo", "bar"] NONE == "bar"     // false
      ["foo", "bar"] ANY == "foo"      // true

* improved AQL optimizer to remove unnecessary sort operations in more cases

* allow enclosing AQL identifiers in forward ticks in addition to using
  backward ticks

  This allows for convenient writing of AQL queries in JavaScript template strings
  (which are delimited with backticks themselves), e.g.

      var q = `FOR doc IN ´collection´ RETURN doc.´name´`;

* allow to set `print.limitString` to configure the number of characters
  to output before truncating

* make logging configurable per log "topic"

  `--log.level <level>` sets the global log level to <level>, e.g. `info`,
  `debug`, `trace`.

  `--log.level topic=<level>` sets the log level for a specific topic.
  Currently, the following topics exist: `collector`, `compactor`, `mmap`,
  `performance`, `queries`, and `requests`. `performance` and `requests` are
  set to FATAL by default. `queries` is set to info. All others are
  set to the global level by default.

  The new log option `--log.output <definition>` allows directing the global
  or per-topic log output to different outputs. The output definition
  "<definition>" can be one of

    "-" for stdin
    "+" for stderr
    "syslog://<syslog-facility>"
    "syslog://<syslog-facility>/<application-name>"
    "file://<relative-path>"

  The option can be specified multiple times in order to configure the output
  for different log topics. To set up a per-topic output configuration, use
  `--log.output <topic>=<definition>`, e.g.

    queries=file://queries.txt

  logs all queries to the file "queries.txt".

* the option `--log.requests-file` is now deprecated. Instead use

    `--log.level requests=info`
    `--log.output requests=file://requests.txt`

* the option `--log.facility` is now deprecated. Instead use

    `--log.output requests=syslog://facility`

* the option `--log.performance` is now deprecated. Instead use

    `--log.level performance=trace`

* removed option `--log.source-filter`

* removed configure option `--enable-logger`

* change collection directory names to include a random id component at the end

  The new pattern is `collection-<id>-<random>`, where `<id>` is the collection
  id and `<random>` is a random number. Previous versions of ArangoDB used a
  pattern `collection-<id>` without the random number.

  ArangoDB 3.0 understands both the old and name directory name patterns.

* removed mostly unused internal spin-lock implementation

* removed support for pre-Windows 7-style locks. This removes compatibility for
  Windows versions older than Windows 7 (e.g. Windows Vista, Windows XP) and
  Windows 2008R2 (e.g. Windows 2008).

* changed names of sub-threads started by arangod

* added option `--default-number-of-shards` to arangorestore, allowing creating
  collections with a specifiable number of shards from a non-cluster dump

* removed support for CoffeeScript source files

* removed undocumented SleepAndRequeue

* added WorkMonitor to inspect server threads

* when downloading a Foxx service from the web interface the suggested filename
  is now based on the service's mount path instead of simply "app.zip"

* the `@arangodb/request` response object now stores the parsed JSON response
  body in a property `json` instead of `body` when the request was made using the
  `json` option. The `body` instead contains the response body as a string.

* the Foxx API has changed significantly, 2.8 services are still supported
  using a backwards-compatible "legacy mode"


v2.8.12 (XXXX-XX-XX)
--------------------

* issue #2091: decrease connect timeout to 5 seconds on startup

* fixed issue #2072

* slightly better error diagnostics for some replication errors

* fixed issue #1977

* fixed issue in `INTERSECTION` AQL function with duplicate elements
  in the source arrays

* fixed issue #1962

* fixed issue #1959

* export aqlQuery template handler as require('org/arangodb').aql for forwards-compatibility


v2.8.11 (2016-07-13)
--------------------

* fixed array index batch insertion issues for hash indexes that caused problems when
  no elements remained for insertion

* fixed issue #1937


v2.8.10 (2016-07-01)
--------------------

* make sure next local _rev value used for a document is at least as high as the
  _rev value supplied by external sources such as replication

* make adding a collection in both read- and write-mode to a transaction behave as
  expected (write includes read). This prevents the `unregister collection used in
  transaction` error

* fixed sometimes invalid result for `byExample(...).count()` when an index plus
  post-filtering was used

* fixed "collection is a nullptr" issue when starting a traversal from a transaction

* honor the value of startup option `--database.wait-for-sync` (that is used to control
  whether new collections are created with `waitForSync` set to `true` by default) also
  when creating collections via the HTTP API (and thus the ArangoShell). When creating
  a collection via these mechanisms, the option was ignored so far, which was inconsistent.

* fixed issue #1826: arangosh --javascript.execute: internal error (geo index issue)

* fixed issue #1823: Arango crashed hard executing very simple query on windows


v2.8.9 (2016-05-13)
-------------------

* fixed escaping and quoting of extra parameters for executables in Mac OS X App

* added "waiting for" status variable to web interface collection figures view

* fixed undefined behavior in query cache invaldation

* fixed access to /_admin/statistics API in case statistics are disable via option
  `--server.disable-statistics`

* Foxx manager will no longer fail hard when Foxx store is unreachable unless installing
  a service from the Foxx store (e.g. when behind a firewall or GitHub is unreachable).


v2.8.8 (2016-04-19)
-------------------

* fixed issue #1805: Query: internal error (location: arangod/Aql/AqlValue.cpp:182).
  Please report this error to arangodb.com (while executing)

* allow specifying collection name prefixes for `_from` and `_to` in arangoimp:

  To avoid specifying complete document ids (consisting of collection names and document
  keys) for *_from* and *_to* values when importing edges with arangoimp, there are now
  the options *--from-collection-prefix* and *--to-collection-prefix*.

  If specified, these values will be automatically prepended to each value in *_from*
  (or *_to* resp.). This allows specifying only document keys inside *_from* and/or *_to*.

  *Example*

      > arangoimp --from-collection-prefix users --to-collection-prefix products ...

  Importing the following document will then create an edge between *users/1234* and
  *products/4321*:

  ```js
  { "_from" : "1234", "_to" : "4321", "desc" : "users/1234 is connected to products/4321" }
  ```

* requests made with the interactive system API documentation in the web interface
  (Swagger) will now respect the active database instead of always using `_system`


v2.8.7 (2016-04-07)
-------------------

* optimized primary=>secondary failover

* fix to-boolean conversion for documents in AQL

* expose the User-Agent HTTP header from the ArangoShell since Github seems to
  require it now, and we use the ArangoShell for fetching Foxx repositories from Github

* work with http servers that only send

* fixed potential race condition between compactor and collector threads

* fix removal of temporary directories on arangosh exit

* javadoc-style comments in Foxx services are no longer interpreted as
  Foxx comments outside of controller/script/exports files (#1748)

* removed remaining references to class syntax for Foxx Model and Repository
  from the documentation

* added a safe-guard for corrupted master-pointer


v2.8.6 (2016-03-23)
-------------------

* arangosh can now execute JavaScript script files that contain a shebang
  in the first line of the file. This allows executing script files directly.

  Provided there is a script file `/path/to/script.js` with the shebang
  `#!arangosh --javascript.execute`:

      > cat /path/to/script.js
      #!arangosh --javascript.execute
      print("hello from script.js");

  If the script file is made executable

      > chmod a+x /path/to/script.js

  it can be invoked on the shell directly and use arangosh for its execution:

      > /path/to/script.js
      hello from script.js

  This did not work in previous versions of ArangoDB, as the whole script contents
  (including the shebang) were treated as JavaScript code.
  Now shebangs in script files will now be ignored for all files passed to arangosh's
  `--javascript.execute` parameter.

  The alternative way of executing a JavaScript file with arangosh still works:

      > arangosh --javascript.execute /path/to/script.js
      hello from script.js

* added missing reset of traversal state for nested traversals.
  The state of nested traversals (a traversal in an AQL query that was
  located in a repeatedly executed subquery or inside another FOR loop)
  was not reset properly, so that multiple invocations of the same nested
  traversal with different start vertices led to the nested traversal
  always using the start vertex provided on the first invocation.

* fixed issue #1781: ArangoDB startup time increased tremendously

* fixed issue #1783: SIGHUP should rotate the log


v2.8.5 (2016-03-11)
-------------------

* Add OpenSSL handler for TLS V1.2 as sugested by kurtkincaid in #1771

* fixed issue #1765 (The webinterface should display the correct query time)
  and #1770 (Display ACTUAL query time in aardvark's AQL editor)

* Windows: the unhandled exception handler now calls the windows logging
  facilities directly without locks.
  This fixes lockups on crashes from the logging framework.

* improve nullptr handling in logger.

* added new endpoint "srv://" for DNS service records

* `org/arangodb/request` no longer sets the content-type header to the
  string "undefined" when no content-type header should be sent (issue #1776)


v2.8.4 (2016-03-01)
-------------------

* global modules are no longer incorrectly resolved outside the ArangoDB
  JavaScript directory or the Foxx service's root directory (issue #1577)

* improved error messages from Foxx and JavaScript (issues #1564, #1565, #1744)


v2.8.3 (2016-02-22)
-------------------

* fixed AQL filter condition collapsing for deeply-nested cases, potentially
  enabling usage of indexes in some dedicated cases

* added parentheses in AQL explain command output to correctly display precedence
  of logical and arithmetic operators

* Foxx Model event listeners defined on the model are now correctly invoked by
  the Repository methods (issue #1665)

* Deleting a Foxx service in the frontend should now always succeed even if the
  files no longer exist on the file system (issue #1358)

* Routing actions loaded from the database no longer throw exceptions when
  trying to load other modules using "require"

* The `org/arangodb/request` response object now sets a property `json` to the
  parsed JSON response body in addition to overwriting the `body` property when
  the request was made using the `json` option.

* Improved Windows stability

* Fixed a bug in the interactive API documentation that would escape slashes
  in document-handle fields. Document handles are now provided as separate
  fields for collection name and document key.


v2.8.2 (2016-02-09)
-------------------

* the continuous replication applier will now prevent the master's WAL logfiles
  from being removed if they are still needed by the applier on the slave. This
  should help slaves that suffered from masters garbage collection WAL logfiles
  which would have been needed by the slave later.

  The initial synchronization will block removal of still needed WAL logfiles
  on the master for 10 minutes initially, and will extend this period when further
  requests are made to the master. Initial synchronization hands over its handle
  for blocking logfile removal to the continuous replication when started via
  the *setupReplication* function. In this case, continuous replication will
  extend the logfile removal blocking period for the required WAL logfiles when
  the slave makes additional requests.

  All handles that block logfile removal will time out automatically after at
  most 5 minutes should a master not be contacted by the slave anymore (e.g. in
  case the slave's replication is turned off, the slaves loses the connection
  to the master or the slave goes down).

* added all-in-one function *setupReplication* to synchronize data from master
  to slave and start the continuous replication:

      require("@arangodb/replication").setupReplication(configuration);

  The command will return when the initial synchronization is finished and the
  continuous replication has been started, or in case the initial synchronization
  has failed.

  If the initial synchronization is successful, the command will store the given
  configuration on the slave. It also configures the continuous replication to start
  automatically if the slave is restarted, i.e. *autoStart* is set to *true*.

  If the command is run while the slave's replication applier is already running,
  it will first stop the running applier, drop its configuration and do a
  resynchronization of data with the master. It will then use the provided configration,
  overwriting any previously existing replication configuration on the slave.

  The following example demonstrates how to use the command for setting up replication
  for the *_system* database. Note that it should be run on the slave and not the
  master:

      db._useDatabase("_system");
      require("@arangodb/replication").setupReplication({
        endpoint: "tcp://master.domain.org:8529",
        username: "myuser",
        password: "mypasswd",
        verbose: false,
        includeSystem: false,
        incremental: true,
        autoResync: true
      });

* the *sync* and *syncCollection* functions now always start the data synchronization
  as an asynchronous server job. The call to *sync* or *syncCollection* will block
  until synchronization is either complete or has failed with an error. The functions
  will automatically poll the slave periodically for status updates.

  The main benefit is that the connection to the slave does not need to stay open
  permanently and is thus not affected by timeout issues. Additionally the caller does
  not need to query the synchronization status from the slave manually as this is
  now performed automatically by these functions.

* fixed undefined behavior when explaining some types of AQL traversals, fixed
  display of some types of traversals in AQL explain output


v2.8.1 (2016-01-29)
-------------------

* Improved AQL Pattern matching by allowing to specify a different traversal
  direction for one or many of the edge collections.

      FOR v, e, p IN OUTBOUND @start @@ec1, INBOUND @@ec2, @@ec3

  will traverse *ec1* and *ec3* in the OUTBOUND direction and for *ec2* it will use
  the INBOUND direction. These directions can be combined in arbitrary ways, the
  direction defined after *IN [steps]* will we used as default direction and can
  be overriden for specific collections.
  This feature is only available for collection lists, it is not possible to
  combine it with graph names.

* detect more types of transaction deadlocks early

* fixed display of relational operators in traversal explain output

* fixed undefined behavior in AQL function `PARSE_IDENTIFIER`

* added "engines" field to Foxx services generated in the admin interface

* added AQL function `IS_SAME_COLLECTION`:

  *IS_SAME_COLLECTION(collection, document)*: Return true if *document* has the same
  collection id as the collection specified in *collection*. *document* can either be
  a [document handle](../Glossary/README.md#document-handle) string, or a document with
  an *_id* attribute. The function does not validate whether the collection actually
  contains the specified document, but only compares the name of the specified collection
  with the collection name part of the specified document.
  If *document* is neither an object with an *id* attribute nor a *string* value,
  the function will return *null* and raise a warning.

      /* true */
      IS_SAME_COLLECTION('_users', '_users/my-user')
      IS_SAME_COLLECTION('_users', { _id: '_users/my-user' })

      /* false */
      IS_SAME_COLLECTION('_users', 'foobar/baz')
      IS_SAME_COLLECTION('_users', { _id: 'something/else' })


v2.8.0 (2016-01-25)
-------------------

* avoid recursive locking


v2.8.0-beta8 (2016-01-19)
-------------------------

* improved internal datafile statistics for compaction and compaction triggering
  conditions, preventing excessive growth of collection datafiles under some
  workloads. This should also fix issue #1596.

* renamed AQL optimizer rule `remove-collect-into` to `remove-collect-variables`

* fixed primary and edge index lookups prematurely aborting searches when the
  specified id search value contained a different collection than the collection
  the index was created for


v2.8.0-beta7 (2016-01-06)
-------------------------

* added vm.runInThisContext

* added AQL keyword `AGGREGATE` for use in AQL `COLLECT` statement

  Using `AGGREGATE` allows more efficient aggregation (incrementally while building
  the groups) than previous versions of AQL, which built group aggregates afterwards
  from the total of all group values.

  `AGGREGATE` can be used inside a `COLLECT` statement only. If used, it must follow
  the declaration of grouping keys:

      FOR doc IN collection
        COLLECT gender = doc.gender AGGREGATE minAge = MIN(doc.age), maxAge = MAX(doc.age)
        RETURN { gender, minAge, maxAge }

  or, if no grouping keys are used, it can follow the `COLLECT` keyword:

      FOR doc IN collection
        COLLECT AGGREGATE minAge = MIN(doc.age), maxAge = MAX(doc.age)
        RETURN {
  minAge, maxAge
}

  Only specific expressions are allowed on the right-hand side of each `AGGREGATE`
  assignment:

  - on the top level the expression must be a call to one of the supported aggregation
    functions `LENGTH`, `MIN`, `MAX`, `SUM`, `AVERAGE`, `STDDEV_POPULATION`, `STDDEV_SAMPLE`,
    `VARIANCE_POPULATION`, or `VARIANCE_SAMPLE`

  - the expression must not refer to variables introduced in the `COLLECT` itself

* Foxx: mocha test paths with wildcard characters (asterisks) now work on Windows

* reserved AQL keyword `NONE` for future use

* web interface: fixed a graph display bug concerning dashboard view

* web interface: fixed several bugs during the dashboard initialize process

* web interface: included several bugfixes: #1597, #1611, #1623

* AQL query optimizer now converts `LENGTH(collection-name)` to an optimized
  expression that returns the number of documents in a collection

* adjusted the behavior of the expansion (`[*]`) operator in AQL for non-array values

  In ArangoDB 2.8, calling the expansion operator on a non-array value will always
  return an empty array. Previous versions of ArangoDB expanded non-array values by
  calling the `TO_ARRAY()` function for the value, which for example returned an
  array with a single value for boolean, numeric and string input values, and an array
  with the object's values for an object input value. This behavior was inconsistent
  with how the expansion operator works for the array indexes in 2.8, so the behavior
  is now unified:

  - if the left-hand side operand of `[*]` is an array, the array will be returned as
    is when calling `[*]` on it
  - if the left-hand side operand of `[*]` is not an array, an empty array will be
    returned by `[*]`

  AQL queries that rely on the old behavior can be changed by either calling `TO_ARRAY`
  explicitly or by using the `[*]` at the correct position.

  The following example query will change its result in 2.8 compared to 2.7:

      LET values = "foo" RETURN values[*]

  In 2.7 the query has returned the array `[ "foo" ]`, but in 2.8 it will return an
  empty array `[ ]`. To make it return the array `[ "foo" ]` again, an explicit
  `TO_ARRAY` function call is needed in 2.8 (which in this case allows the removal
  of the `[*]` operator altogether). This also works in 2.7:

      LET values = "foo" RETURN TO_ARRAY(values)

  Another example:

      LET values = [ { name: "foo" }, { name: "bar" } ]
      RETURN values[*].name[*]

  The above returned `[ [ "foo" ], [ "bar" ] ] in 2.7. In 2.8 it will return
  `[ [ ], [ ] ]`, because the value of `name` is not an array. To change the results
  to the 2.7 style, the query can be changed to

      LET values = [ { name: "foo" }, { name: "bar" } ]
      RETURN values[* RETURN TO_ARRAY(CURRENT.name)]

  The above also works in 2.7.
  The following types of queries won't change:

      LET values = [ 1, 2, 3 ] RETURN values[*]
      LET values = [ { name: "foo" }, { name: "bar" } ] RETURN values[*].name
      LET values = [ { names: [ "foo", "bar" ] }, { names: [ "baz" ] } ] RETURN values[*].names[*]
      LET values = [ { names: [ "foo", "bar" ] }, { names: [ "baz" ] } ] RETURN values[*].names[**]

* slightly adjusted V8 garbage collection strategy so that collection eventually
  happens in all contexts that hold V8 external references to documents and
  collections.

  also adjusted default value of `--javascript.gc-frequency` from 10 seconds to
  15 seconds, as less internal operations are carried out in JavaScript.

* fixes for AQL optimizer and traversal

* added `--create-collection-type` option to arangoimp

  This allows specifying the type of the collection to be created when
  `--create-collection` is set to `true`.

* Foxx export cache should no longer break if a broken app is loaded in the
  web admin interface.


v2.8.0-beta2 (2015-12-16)
-------------------------

* added AQL query optimizer rule "sort-in-values"

  This rule pre-sorts the right-hand side operand of the `IN` and `NOT IN`
  operators so the operation can use a binary search with logarithmic complexity
  instead of a linear search. The rule is applied when the right-hand side
  operand of an `IN` or `NOT IN` operator in a filter condition is a variable that
  is defined in a different loop/scope than the operator itself. Additionally,
  the filter condition must consist of solely the `IN` or `NOT IN` operation
  in order to avoid any side-effects.

* changed collection status terminology in web interface for collections for
  which an unload request has been issued from `in the process of being unloaded`
  to `will be unloaded`.

* unloading a collection via the web interface will now trigger garbage collection
  in all v8 contexts and force a WAL flush. This increases the chances of perfoming
  the unload faster.

* added the following attributes to the result of `collection.figures()` and the
  corresponding HTTP API at `PUT /_api/collection/<name>/figures`:

  - `documentReferences`: The number of references to documents in datafiles
    that JavaScript code currently holds. This information can be used for
    debugging compaction and unload issues.
  - `waitingFor`: An optional string value that contains information about
    which object type is at the head of the collection's cleanup queue. This
    information can be used for debugging compaction and unload issues.
  - `compactionStatus.time`: The point in time the compaction for the collection
    was last executed. This information can be used for debugging compaction
    issues.
  - `compactionStatus.message`: The action that was performed when the compaction
    was last run for the collection. This information can be used for debugging
    compaction issues.

  Note: `waitingFor` and `compactionStatus` may be empty when called on a coordinator
  in a cluster.

* the compaction will now provide queryable status info that can be used to track
  its progress. The compaction status is displayed in the web interface, too.

* better error reporting for arangodump and arangorestore

* arangodump will now fail by default when trying to dump edges that
  refer to already dropped collections. This can be circumvented by
  specifying the option `--force true` when invoking arangodump

* fixed cluster upgrade procedure

* the AQL functions `NEAR` and `WITHIN` now have stricter validations
  for their input parameters `limit`, `radius` and `distance`. They may now throw
  exceptions when invalid parameters are passed that may have not led
  to exceptions in previous versions.

* deprecation warnings now log stack traces

* Foxx: improved backwards compatibility with 2.5 and 2.6

  - reverted Model and Repository back to non-ES6 "classes" because of
    compatibility issues when using the extend method with a constructor

  - removed deprecation warnings for extend and controller.del

  - restored deprecated method Model.toJSONSchema

  - restored deprecated `type`, `jwt` and `sessionStorageApp` options
    in Controller#activateSessions

* Fixed a deadlock problem in the cluster


v2.8.0-beta1 (2015-12-06)
-------------------------

* added AQL function `IS_DATESTRING(value)`

  Returns true if *value* is a string that can be used in a date function.
  This includes partial dates such as *2015* or *2015-10* and strings containing
  invalid dates such as *2015-02-31*. The function will return false for all
  non-string values, even if some of them may be usable in date functions.


v2.8.0-alpha1 (2015-12-03)
--------------------------

* added AQL keywords `GRAPH`, `OUTBOUND`, `INBOUND` and `ANY` for use in graph
  traversals, reserved AQL keyword `ALL` for future use

  Usage of these keywords as collection names, variable names or attribute names
  in AQL queries will not be possible without quoting. For example, the following
  AQL query will still work as it uses a quoted collection name and a quoted
  attribute name:

      FOR doc IN `OUTBOUND`
        RETURN doc.`any`

* issue #1593: added AQL `POW` function for exponentation

* added cluster execution site info in explain output for AQL queries

* replication improvements:

  - added `autoResync` configuration parameter for continuous replication.

    When set to `true`, a replication slave will automatically trigger a full data
    re-synchronization with the master when the master cannot provide the log data
    the slave had asked for. Note that `autoResync` will only work when the option
    `requireFromPresent` is also set to `true` for the continuous replication, or
    when the continuous syncer is started and detects that no start tick is present.

    Automatic re-synchronization may transfer a lot of data from the master to the
    slave and may be expensive. It is therefore turned off by default.
    When turned off, the slave will never perform an automatic re-synchronization
    with the master.

  - added `idleMinWaitTime` and `idleMaxWaitTime` configuration parameters for
    continuous replication.

    These parameters can be used to control the minimum and maximum wait time the
    slave will (intentionally) idle and not poll for master log changes in case the
    master had sent the full logs already.
    The `idleMaxWaitTime` value will only be used when `adapativePolling` is set
    to `true`. When `adaptivePolling` is disable, only `idleMinWaitTime` will be
    used as a constant time span in which the slave will not poll the master for
    further changes. The default values are 0.5 seconds for `idleMinWaitTime` and
    2.5 seconds for `idleMaxWaitTime`, which correspond to the hard-coded values
    used in previous versions of ArangoDB.

  - added `initialSyncMaxWaitTime` configuration parameter for initial and continuous
    replication

    This option controls the maximum wait time (in seconds) that the initial
    synchronization will wait for a response from the master when fetching initial
    collection data. If no response is received within this time period, the initial
    synchronization will give up and fail. This option is also relevant for
    continuous replication in case *autoResync* is set to *true*, as then the
    continuous replication may trigger a full data re-synchronization in case
    the master cannot the log data the slave had asked for.

  - HTTP requests sent from the slave to the master during initial synchronization
    will now be retried if they fail with connection problems.

  - the initial synchronization now logs its progress so it can be queried using
    the regular replication status check APIs.

  - added `async` attribute for `sync` and `syncCollection` operations called from
    the ArangoShell. Setthing this attribute to `true` will make the synchronization
    job on the server go into the background, so that the shell does not block. The
    status of the started asynchronous synchronization job can be queried from the
    ArangoShell like this:

        /* starts initial synchronization */
        var replication = require("@arangodb/replication");
        var id = replication.sync({
          endpoint: "tcp://master.domain.org:8529",
          username: "myuser",
          password: "mypasswd",
          async: true
       });

       /* now query the id of the returned async job and print the status */
       print(replication.getSyncResult(id));

    The result of `getSyncResult()` will be `false` while the server-side job
    has not completed, and different to `false` if it has completed. When it has
    completed, all job result details will be returned by the call to `getSyncResult()`.


* fixed non-deterministic query results in some cluster queries

* fixed issue #1589

* return HTTP status code 410 (gone) instead of HTTP 408 (request timeout) for
  server-side operations that are canceled / killed. Sending 410 instead of 408
  prevents clients from re-starting the same (canceled) operation. Google Chrome
  for example sends the HTTP request again in case it is responded with an HTTP
  408, and this is exactly the opposite of the desired behavior when an operation
  is canceled / killed by the user.

* web interface: queries in AQL editor now cancelable

* web interface: dashboard - added replication information

* web interface: AQL editor now supports bind parameters

* added startup option `--server.hide-product-header` to make the server not send
  the HTTP response header `"Server: ArangoDB"` in its HTTP responses. By default,
  the option is turned off so the header is still sent as usual.

* added new AQL function `UNSET_RECURSIVE` to recursively unset attritutes from
  objects/documents

* switched command-line editor in ArangoShell and arangod to linenoise-ng

* added automatic deadlock detection for transactions

  In case a deadlock is detected, a multi-collection operation may be rolled back
  automatically and fail with error 29 (`deadlock detected`). Client code for
  operations containing more than one collection should be aware of this potential
  error and handle it accordingly, either by giving up or retrying the transaction.

* Added C++ implementations for the AQL arithmetic operations and the following
  AQL functions:
  - ABS
  - APPEND
  - COLLECTIONS
  - CURRENT_DATABASE
  - DOCUMENT
  - EDGES
  - FIRST
  - FIRST_DOCUMENT
  - FIRST_LIST
  - FLATTEN
  - FLOOR
  - FULLTEXT
  - LAST
  - MEDIAN
  - MERGE_RECURSIVE
  - MINUS
  - NEAR
  - NOT_NULL
  - NTH
  - PARSE_IDENTIFIER
  - PERCENTILE
  - POP
  - POSITION
  - PUSH
  - RAND
  - RANGE
  - REMOVE_NTH
  - REMOVE_VALUE
  - REMOVE_VALUES
  - ROUND
  - SHIFT
  - SQRT
  - STDDEV_POPULATION
  - STDDEV_SAMPLE
  - UNSHIFT
  - VARIANCE_POPULATION
  - VARIANCE_SAMPLE
  - WITHIN
  - ZIP

* improved performance of skipping over many documents in an AQL query when no
  indexes and no filters are used, e.g.

      FOR doc IN collection
        LIMIT 1000000, 10
        RETURN doc

* Added array indexes

  Hash indexes and skiplist indexes can now optionally be defined for array values
  so they index individual array members.

  To define an index for array values, the attribute name is extended with the
  expansion operator `[*]` in the index definition:

      arangosh> db.colName.ensureHashIndex("tags[*]");

  When given the following document

      { tags: [ "AQL", "ArangoDB", "Index" ] }

  the index will now contain the individual values `"AQL"`, `"ArangoDB"` and `"Index"`.

  Now the index can be used for finding all documents having `"ArangoDB"` somewhere in their
  tags array using the following AQL query:

      FOR doc IN colName
        FILTER "ArangoDB" IN doc.tags[*]
        RETURN doc

* rewrote AQL query optimizer rule `use-index-range` and renamed it to `use-indexes`.
  The name change affects rule names in the optimizer's output.

* rewrote AQL execution node `IndexRangeNode` and renamed it to `IndexNode`. The name
  change affects node names in the optimizer's explain output.

* added convenience function `db._explain(query)` for human-readable explanation
  of AQL queries

* module resolution as used by `require` now behaves more like in node.js

* the `org/arangodb/request` module now returns response bodies for error responses
  by default. The old behavior of not returning bodies for error responses can be
  re-enabled by explicitly setting the option `returnBodyOnError` to `false` (#1437)


v2.7.6 (2016-01-30)
-------------------

* detect more types of transaction deadlocks early


v2.7.5 (2016-01-22)
-------------------

* backported added automatic deadlock detection for transactions

  In case a deadlock is detected, a multi-collection operation may be rolled back
  automatically and fail with error 29 (`deadlock detected`). Client code for
  operations containing more than one collection should be aware of this potential
  error and handle it accordingly, either by giving up or retrying the transaction.

* improved internal datafile statistics for compaction and compaction triggering
  conditions, preventing excessive growth of collection datafiles under some
  workloads. This should also fix issue #1596.

* Foxx export cache should no longer break if a broken app is loaded in the
  web admin interface.

* Foxx: removed some incorrect deprecation warnings.

* Foxx: mocha test paths with wildcard characters (asterisks) now work on Windows


v2.7.4 (2015-12-21)
-------------------

* slightly adjusted V8 garbage collection strategy so that collection eventually
  happens in all contexts that hold V8 external references to documents and
  collections.

* added the following attributes to the result of `collection.figures()` and the
  corresponding HTTP API at `PUT /_api/collection/<name>/figures`:

  - `documentReferences`: The number of references to documents in datafiles
    that JavaScript code currently holds. This information can be used for
    debugging compaction and unload issues.
  - `waitingFor`: An optional string value that contains information about
    which object type is at the head of the collection's cleanup queue. This
    information can be used for debugging compaction and unload issues.
  - `compactionStatus.time`: The point in time the compaction for the collection
    was last executed. This information can be used for debugging compaction
    issues.
  - `compactionStatus.message`: The action that was performed when the compaction
    was last run for the collection. This information can be used for debugging
    compaction issues.

  Note: `waitingFor` and `compactionStatus` may be empty when called on a coordinator
  in a cluster.

* the compaction will now provide queryable status info that can be used to track
  its progress. The compaction status is displayed in the web interface, too.


v2.7.3 (2015-12-17)
-------------------

* fixed some replication value conversion issues when replication applier properties
  were set via ArangoShell

* fixed disappearing of documents for collections transferred via `sync` or
  `syncCollection` if the collection was dropped right before synchronization
  and drop and (re-)create collection markers were located in the same WAL file


* fixed an issue where overwriting the system sessions collection would break
  the web interface when authentication is enabled

v2.7.2 (2015-12-01)
-------------------

* replication improvements:

  - added `autoResync` configuration parameter for continuous replication.

    When set to `true`, a replication slave will automatically trigger a full data
    re-synchronization with the master when the master cannot provide the log data
    the slave had asked for. Note that `autoResync` will only work when the option
    `requireFromPresent` is also set to `true` for the continuous replication, or
    when the continuous syncer is started and detects that no start tick is present.

    Automatic re-synchronization may transfer a lot of data from the master to the
    slave and may be expensive. It is therefore turned off by default.
    When turned off, the slave will never perform an automatic re-synchronization
    with the master.

  - added `idleMinWaitTime` and `idleMaxWaitTime` configuration parameters for
    continuous replication.

    These parameters can be used to control the minimum and maximum wait time the
    slave will (intentionally) idle and not poll for master log changes in case the
    master had sent the full logs already.
    The `idleMaxWaitTime` value will only be used when `adapativePolling` is set
    to `true`. When `adaptivePolling` is disable, only `idleMinWaitTime` will be
    used as a constant time span in which the slave will not poll the master for
    further changes. The default values are 0.5 seconds for `idleMinWaitTime` and
    2.5 seconds for `idleMaxWaitTime`, which correspond to the hard-coded values
    used in previous versions of ArangoDB.

  - added `initialSyncMaxWaitTime` configuration parameter for initial and continuous
    replication

    This option controls the maximum wait time (in seconds) that the initial
    synchronization will wait for a response from the master when fetching initial
    collection data. If no response is received within this time period, the initial
    synchronization will give up and fail. This option is also relevant for
    continuous replication in case *autoResync* is set to *true*, as then the
    continuous replication may trigger a full data re-synchronization in case
    the master cannot the log data the slave had asked for.

  - HTTP requests sent from the slave to the master during initial synchronization
    will now be retried if they fail with connection problems.

  - the initial synchronization now logs its progress so it can be queried using
    the regular replication status check APIs.

* fixed non-deterministic query results in some cluster queries

* added missing lock instruction for primary index in compactor size calculation

* fixed issue #1589

* fixed issue #1583

* fixed undefined behavior when accessing the top level of a document with the `[*]`
  operator

* fixed potentially invalid pointer access in shaper when the currently accessed
  document got re-located by the WAL collector at the very same time

* Foxx: optional configuration options no longer log validation errors when assigned
  empty values (#1495)

* Foxx: constructors provided to Repository and Model sub-classes via extend are
  now correctly called (#1592)


v2.7.1 (2015-11-07)
-------------------

* switch to linenoise next generation

* exclude `_apps` collection from replication

  The slave has its own `_apps` collection which it populates on server start.
  When replicating data from the master to the slave, the data from the master may
  clash with the slave's own data in the `_apps` collection. Excluding the `_apps`
  collection from replication avoids this.

* disable replication appliers when starting in modes `--upgrade`, `--no-server`
  and `--check-upgrade`

* more detailed output in arango-dfdb

* fixed "no start tick" issue in replication applier

  This error could occur after restarting a slave server after a shutdown
  when no data was ever transferred from the master to the slave via the
  continuous replication

* fixed problem during SSL client connection abort that led to scheduler thread
  staying at 100% CPU saturation

* fixed potential segfault in AQL `NEIGHBORS` function implementation when C++ function
  variant was used and collection names were passed as strings

* removed duplicate target for some frontend JavaScript files from the Makefile

* make AQL function `MERGE()` work on a single array parameter, too.
  This allows combining the attributes of multiple objects from an array into
  a single object, e.g.

      RETURN MERGE([
        { foo: 'bar' },
        { quux: 'quetzalcoatl', ruled: true },
        { bar: 'baz', foo: 'done' }
      ])

  will now return:

      {
        "foo": "done",
        "quux": "quetzalcoatl",
        "ruled": true,
        "bar": "baz"
      }

* fixed potential deadlock in collection status changing on Windows

* fixed hard-coded `incremental` parameter in shell implementation of
  `syncCollection` function in replication module

* fix for GCC5: added check for '-stdlib' option


v2.7.0 (2015-10-09)
-------------------

* fixed request statistics aggregation
  When arangod was started in supervisor mode, the request statistics always showed
  0 requests, as the statistics aggregation thread did not run then.

* read server configuration files before dropping privileges. this ensures that
  the SSL keyfile specified in the configuration can be read with the server's start
  privileges (i.e. root when using a standard ArangoDB package).

* fixed replication with a 2.6 replication configuration and issues with a 2.6 master

* raised default value of `--server.descriptors-minimum` to 1024

* allow Foxx apps to be installed underneath URL path `/_open/`, so they can be
  (intentionally) accessed without authentication.

* added *allowImplicit* sub-attribute in collections declaration of transactions.
  The *allowImplicit* attributes allows making transactions fail should they
  read-access a collection that was not explicitly declared in the *collections*
  array of the transaction.

* added "special" password ARANGODB_DEFAULT_ROOT_PASSWORD. If you pass
  ARANGODB_DEFAULT_ROOT_PASSWORD as password, it will read the password
  from the environment variable ARANGODB_DEFAULT_ROOT_PASSWORD


v2.7.0-rc2 (2015-09-22)
-----------------------

* fix over-eager datafile compaction

  This should reduce the need to compact directly after loading a collection when a
  collection datafile contained many insertions and updates for the same documents. It
  should also prevent from re-compacting already merged datafiles in case not many
  changes were made. Compaction will also make fewer index lookups than before.

* added `syncCollection()` function in module `org/arangodb/replication`

  This allows synchronizing the data of a single collection from a master to a slave
  server. Synchronization can either restore the whole collection by transferring all
  documents from the master to the slave, or incrementally by only transferring documents
  that differ. This is done by partitioning the collection's entire key space into smaller
  chunks and comparing the data chunk-wise between master and slave. Only chunks that are
  different will be re-transferred.

  The `syncCollection()` function can be used as follows:

      require("org/arangodb/replication").syncCollection(collectionName, options);

  e.g.

      require("org/arangodb/replication").syncCollection("myCollection", {
        endpoint: "tcp://127.0.0.1:8529",  /* master */
        username: "root",                  /* username for master */
        password: "secret",                /* password for master */
        incremental: true                  /* use incremental mode */
      });


* additionally allow the following characters in document keys:

  `(` `)` `+` `,` `=` `;` `$` `!` `*` `'` `%`


v2.7.0-rc1 (2015-09-17)
-----------------------

* removed undocumented server-side-only collection functions:
  * collection.OFFSET()
  * collection.NTH()
  * collection.NTH2()
  * collection.NTH3()

* upgraded Swagger to version 2.0 for the Documentation

  This gives the user better prepared test request structures.
  More conversions will follow so finally client libraries can be auto-generated.

* added extra AQL functions for date and time calculation and manipulation.
  These functions were contributed by GitHub users @CoDEmanX and @friday.
  A big thanks for their work!

  The following extra date functions are available from 2.7 on:

  * `DATE_DAYOFYEAR(date)`: Returns the day of year number of *date*.
    The return values range from 1 to 365, or 366 in a leap year respectively.

  * `DATE_ISOWEEK(date)`: Returns the ISO week date of *date*.
    The return values range from 1 to 53. Monday is considered the first day of the week.
    There are no fractional weeks, thus the last days in December may belong to the first
    week of the next year, and the first days in January may be part of the previous year's
    last week.

  * `DATE_LEAPYEAR(date)`: Returns whether the year of *date* is a leap year.

  * `DATE_QUARTER(date)`: Returns the quarter of the given date (1-based):
    * 1: January, February, March
    * 2: April, May, June
    * 3: July, August, September
    * 4: October, November, December

  - *DATE_DAYS_IN_MONTH(date)*: Returns the number of days in *date*'s month (28..31).

  * `DATE_ADD(date, amount, unit)`: Adds *amount* given in *unit* to *date* and
    returns the calculated date.

    *unit* can be either of the following to specify the time unit to add or
    subtract (case-insensitive):
    - y, year, years
    - m, month, months
    - w, week, weeks
    - d, day, days
    - h, hour, hours
    - i, minute, minutes
    - s, second, seconds
    - f, millisecond, milliseconds

    *amount* is the number of *unit*s to add (positive value) or subtract
    (negative value).

  * `DATE_SUBTRACT(date, amount, unit)`: Subtracts *amount* given in *unit* from
    *date* and returns the calculated date.

    It works the same as `DATE_ADD()`, except that it subtracts. It is equivalent
    to calling `DATE_ADD()` with a negative amount, except that `DATE_SUBTRACT()`
    can also subtract ISO durations. Note that negative ISO durations are not
    supported (i.e. starting with `-P`, like `-P1Y`).

  * `DATE_DIFF(date1, date2, unit, asFloat)`: Calculate the difference
    between two dates in given time *unit*, optionally with decimal places.
    Returns a negative value if *date1* is greater than *date2*.

  * `DATE_COMPARE(date1, date2, unitRangeStart, unitRangeEnd)`: Compare two
    partial dates and return true if they match, false otherwise. The parts to
    compare are defined by a range of time units.

    The full range is: years, months, days, hours, minutes, seconds, milliseconds.
    Pass the unit to start from as *unitRangeStart*, and the unit to end with as
    *unitRangeEnd*. All units in between will be compared. Leave out *unitRangeEnd*
    to only compare *unitRangeStart*.

  * `DATE_FORMAT(date, format)`: Format a date according to the given format string.
    It supports the following placeholders (case-insensitive):
    - %t: timestamp, in milliseconds since midnight 1970-01-01
    - %z: ISO date (0000-00-00T00:00:00.000Z)
    - %w: day of week (0..6)
    - %y: year (0..9999)
    - %yy: year (00..99), abbreviated (last two digits)
    - %yyyy: year (0000..9999), padded to length of 4
    - %yyyyyy: year (-009999 .. +009999), with sign prefix and padded to length of 6
    - %m: month (1..12)
    - %mm: month (01..12), padded to length of 2
    - %d: day (1..31)
    - %dd: day (01..31), padded to length of 2
    - %h: hour (0..23)
    - %hh: hour (00..23), padded to length of 2
    - %i: minute (0..59)
    - %ii: minute (00..59), padded to length of 2
    - %s: second (0..59)
    - %ss: second (00..59), padded to length of 2
    - %f: millisecond (0..999)
    - %fff: millisecond (000..999), padded to length of 3
    - %x: day of year (1..366)
    - %xxx: day of year (001..366), padded to length of 3
    - %k: ISO week date (1..53)
    - %kk: ISO week date (01..53), padded to length of 2
    - %l: leap year (0 or 1)
    - %q: quarter (1..4)
    - %a: days in month (28..31)
    - %mmm: abbreviated English name of month (Jan..Dec)
    - %mmmm: English name of month (January..December)
    - %www: abbreviated English name of weekday (Sun..Sat)
    - %wwww: English name of weekday (Sunday..Saturday)
    - %&: special escape sequence for rare occasions
    - %%: literal %
    - %: ignored

* new WAL logfiles and datafiles are now created non-sparse

  This prevents SIGBUS signals being raised when memory of a sparse datafile is accessed
  and the disk is full and the accessed file part is not actually disk-backed. In
  this case the mapped memory region is not necessarily backed by physical memory, and
  accessing the memory may raise SIGBUS and crash arangod.

* the `internal.download()` function and the module `org/arangodb/request` used some
  internal library function that handled the sending of HTTP requests from inside of
  ArangoDB. This library unconditionally set an HTTP header `Accept-Encoding: gzip`
  in all outgoing HTTP requests.

  This has been fixed in 2.7, so `Accept-Encoding: gzip` is not set automatically anymore.
  Additionally, the header `User-Agent: ArangoDB` is not set automatically either. If
  client applications desire to send these headers, they are free to add it when
  constructing the requests using the `download` function or the request module.

* fixed issue #1436: org/arangodb/request advertises deflate without supporting it

* added template string generator function `aqlQuery` for generating AQL queries

  This can be used to generate safe AQL queries with JavaScript parameter
  variables or expressions easily:

      var name = 'test';
      var attributeName = '_key';
      var query = aqlQuery`FOR u IN users FILTER u.name == ${name} RETURN u.${attributeName}`;
      db._query(query);

* report memory usage for document header data (revision id, pointer to data etc.)
  in `db.collection.figures()`. The memory used for document headers will now
  show up in the already existing attribute `indexes.size`. Due to that, the index
  sizes reported by `figures()` in 2.7 will be higher than those reported by 2.6,
  but the 2.7 values are more accurate.

* IMPORTANT CHANGE: the filenames in dumps created by arangodump now contain
  not only the name of the dumped collection, but also an additional 32-digit hash
  value. This is done to prevent overwriting dump files in case-insensitive file
  systems when there exist multiple collections with the same name (but with
  different cases).

  For example, if a database has two collections: `test` and `Test`, previous
  versions of ArangoDB created the files

  * `test.structure.json` and `test.data.json` for collection `test`
  * `Test.structure.json` and `Test.data.json` for collection `Test`

  This did not work for case-insensitive filesystems, because the files for the
  second collection would have overwritten the files of the first. arangodump in
  2.7 will create the following filenames instead:

  * `test_098f6bcd4621d373cade4e832627b4f6.structure.json` and `test_098f6bcd4621d373cade4e832627b4f6.data.json`
  * `Test_0cbc6611f5540bd0809a388dc95a615b.structure.json` and `Test_0cbc6611f5540bd0809a388dc95a615b.data.json`

  These filenames will be unambiguous even in case-insensitive filesystems.

* IMPORTANT CHANGE: make arangod actually close lingering client connections
  when idle for at least the duration specified via `--server.keep-alive-timeout`.
  In previous versions of ArangoDB, connections were not closed by the server
  when the timeout was reached and the client was still connected. Now the
  connection is properly closed by the server in case of timeout. Client
  applications relying on the old behavior may now need to reconnect to the
  server when their idle connections time out and get closed (note: connections
  being idle for a long time may be closed by the OS or firewalls anyway -
  client applications should be aware of that and try to reconnect).

* IMPORTANT CHANGE: when starting arangod, the server will drop the process
  privileges to the specified values in options `--server.uid` and `--server.gid`
  instantly after parsing the startup options.

  That means when either `--server.uid` or `--server.gid` are set, the privilege
  change will happen earlier. This may prevent binding the server to an endpoint
  with a port number lower than 1024 if the arangodb user has no privileges
  for that. Previous versions of ArangoDB changed the privileges later, so some
  startup actions were still carried out under the invoking user (i.e. likely
  *root* when started via init.d or system scripts) and especially binding to
  low port numbers was still possible there.

  The default privileges for user *arangodb* will not be sufficient for binding
  to port numbers lower than 1024. To have an ArangoDB 2.7 bind to a port number
  lower than 1024, it needs to be started with either a different privileged user,
  or the privileges of the *arangodb* user have to raised manually beforehand.

* added AQL optimizer rule `patch-update-statements`

* Linux startup scripts and systemd configuration for arangod now try to
  adjust the NOFILE (number of open files) limits for the process. The limit
  value is set to 131072 (128k) when ArangoDB is started via start/stop
  commands

* When ArangoDB is started/stopped manually via the start/stop commands, the
  main process will wait for up to 10 seconds after it forks the supervisor
  and arangod child processes. If the startup fails within that period, the
  start/stop script will fail with an exit code other than zero. If the
  startup of the supervisor or arangod is still ongoing after 10 seconds,
  the main program will still return with exit code 0. The limit of 10 seconds
  is arbitrary because the time required for a startup is not known in advance.

* added startup option `--database.throw-collection-not-loaded-error`

  Accessing a not-yet loaded collection will automatically load a collection
  on first access. This flag controls what happens in case an operation
  would need to wait for another thread to finalize loading a collection. If
  set to *true*, then the first operation that accesses an unloaded collection
  will load it. Further threads that try to access the same collection while
  it is still loading immediately fail with an error (1238, *collection not loaded*).
  This is to prevent all server threads from being blocked while waiting on the
  same collection to finish loading. When the first thread has completed loading
  the collection, the collection becomes regularly available, and all operations
  from that point on can be carried out normally, and error 1238 will not be
  thrown anymore for that collection.

  If set to *false*, the first thread that accesses a not-yet loaded collection
  will still load it. Other threads that try to access the collection while
  loading will not fail with error 1238 but instead block until the collection
  is fully loaded. This configuration might lead to all server threads being
  blocked because they are all waiting for the same collection to complete
  loading. Setting the option to *true* will prevent this from happening, but
  requires clients to catch error 1238 and react on it (maybe by scheduling
  a retry for later).

  The default value is *false*.

* added better control-C support in arangosh

  When CTRL-C is pressed in arangosh, it will now print a `^C` first. Pressing
  CTRL-C again will reset the prompt if something was entered before, or quit
  arangosh if no command was entered directly before.

  This affects the arangosh version build with Readline-support only (Linux
  and MacOS).

  The MacOS version of ArangoDB for Homebrew now depends on Readline, too. The
  Homebrew formula has been changed accordingly.
  When self-compiling ArangoDB on MacOS without Homebrew, Readline now is a
  prerequisite.

* increased default value for collection-specific `indexBuckets` value from 1 to 8

  Collections created from 2.7 on will use the new default value of `8` if not
  overridden on collection creation or later using
  `collection.properties({ indexBuckets: ... })`.

  The `indexBuckets` value determines the number of buckets to use for indexes of
  type `primary`, `hash` and `edge`. Having multiple index buckets allows splitting
  an index into smaller components, which can be filled in parallel when a collection
  is loading. Additionally, resizing and reallocation of indexes are faster and
  less intrusive if the index uses multiple buckets, because resize and reallocation
  will affect only data in a single bucket instead of all index values.

  The index buckets will be filled in parallel when loading a collection if the collection
  has an `indexBuckets` value greater than 1 and the collection contains a significant
  amount of documents/edges (the current threshold is 256K documents but this value
  may change in future versions of ArangoDB).

* changed HTTP client to use poll instead of select on Linux and MacOS

  This affects the ArangoShell and user-defined JavaScript code running inside
  arangod that initiates its own HTTP calls.

  Using poll instead of select allows using arbitrary high file descriptors
  (bigger than the compiled in FD_SETSIZE). Server connections are still handled using
  epoll, which has never been affected by FD_SETSIZE.

* implemented AQL `LIKE` function using ICU regexes

* added `RETURN DISTINCT` for AQL queries to return unique results:

      FOR doc IN collection
        RETURN DISTINCT doc.status

  This change also introduces `DISTINCT` as an AQL keyword.

* removed `createNamedQueue()` and `addJob()` functions from org/arangodb/tasks

* use less locks and more atomic variables in the internal dispatcher
  and V8 context handling implementations. This leads to improved throughput in
  some ArangoDB internals and allows for higher HTTP request throughput for
  many operations.

  A short overview of the improvements can be found here:

  https://www.arangodb.com/2015/08/throughput-enhancements/

* added shorthand notation for attribute names in AQL object literals:

      LET name = "Peter"
      LET age = 42
      RETURN { name, age }

  The above is the shorthand equivalent of the generic form

      LET name = "Peter"
      LET age = 42
      RETURN { name : name, age : age }

* removed configure option `--enable-timings`

  This option did not have any effect.

* removed configure option `--enable-figures`

  This option previously controlled whether HTTP request statistics code was
  compiled into ArangoDB or not. The previous default value was `true` so
  statistics code was available in official packages. Setting the option to
  `false` led to compile errors so it is doubtful the default value was
  ever changed. By removing the option some internal statistics code was also
  simplified.

* removed run-time manipulation methods for server endpoints:

  * `db._removeEndpoint()`
  * `db._configureEndpoint()`
  * HTTP POST `/_api/endpoint`
  * HTTP DELETE `/_api/endpoint`

* AQL query result cache

  The query result cache can optionally cache the complete results of all or selected AQL queries.
  It can be operated in the following modes:

  * `off`: the cache is disabled. No query results will be stored
  * `on`: the cache will store the results of all AQL queries unless their `cache`
    attribute flag is set to `false`
  * `demand`: the cache will store the results of AQL queries that have their
    `cache` attribute set to `true`, but will ignore all others

  The mode can be set at server startup using the `--database.query-cache-mode` configuration
  option and later changed at runtime.

  The following HTTP REST APIs have been added for controlling the query cache:

  * HTTP GET `/_api/query-cache/properties`: returns the global query cache configuration
  * HTTP PUT `/_api/query-cache/properties`: modifies the global query cache configuration
  * HTTP DELETE `/_api/query-cache`: invalidates all results in the query cache

  The following JavaScript functions have been added for controlling the query cache:

  * `require("org/arangodb/aql/cache").properties()`: returns the global query cache configuration
  * `require("org/arangodb/aql/cache").properties(properties)`: modifies the global query cache configuration
  * `require("org/arangodb/aql/cache").clear()`: invalidates all results in the query cache

* do not link arangoimp against V8

* AQL function call arguments optimization

  This will lead to arguments in function calls inside AQL queries not being copied but passed
  by reference. This may speed up calls to functions with bigger argument values or queries that
  call functions a lot of times.

* upgraded V8 version to 4.3.61

* removed deprecated AQL `SKIPLIST` function.

  This function was introduced in older versions of ArangoDB with a less powerful query optimizer to
  retrieve data from a skiplist index using a `LIMIT` clause. It was marked as deprecated in ArangoDB
  2.6.

  Since ArangoDB 2.3 the behavior of the `SKIPLIST` function can be emulated using regular AQL
  constructs, e.g.

      FOR doc IN @@collection
        FILTER doc.value >= @value
        SORT doc.value DESC
        LIMIT 1
        RETURN doc

* the `skip()` function for simple queries does not accept negative input any longer.
  This feature was deprecated in 2.6.0.

* fix exception handling

  In some cases JavaScript exceptions would re-throw without information of the original problem.
  Now the original exception is logged for failure analysis.

* based REST API method PUT `/_api/simple/all` on the cursor API and make it use AQL internally.

  The change speeds up this REST API method and will lead to additional query information being
  returned by the REST API. Clients can use this extra information or ignore it.

* Foxx Queue job success/failure handlers arguments have changed from `(jobId, jobData, result, jobFailures)` to `(result, jobData, job)`.

* added Foxx Queue job options `repeatTimes`, `repeatUntil` and `repeatDelay` to automatically re-schedule jobs when they are completed.

* added Foxx manifest configuration type `password` to mask values in the web interface.

* fixed default values in Foxx manifest configurations sometimes not being used as defaults.

* fixed optional parameters in Foxx manifest configurations sometimes not being cleared correctly.

* Foxx dependencies can now be marked as optional using a slightly more verbose syntax in your manifest file.

* converted Foxx constructors to ES6 classes so you can extend them using class syntax.

* updated aqb to 2.0.

* updated chai to 3.0.

* Use more madvise calls to speed up things when memory is tight, in particular
  at load time but also for random accesses later.

* Overhauled web interface

  The web interface now has a new design.

  The API documentation for ArangoDB has been moved from "Tools" to "Links" in the web interface.

  The "Applications" tab in the web interfaces has been renamed to "Services".


v2.6.12 (2015-12-02)
--------------------

* fixed disappearing of documents for collections transferred via `sync` if the
  the collection was dropped right before synchronization and drop and (re-)create
  collection markers were located in the same WAL file

* added missing lock instruction for primary index in compactor size calculation

* fixed issue #1589

* fixed issue #1583

* Foxx: optional configuration options no longer log validation errors when assigned
  empty values (#1495)


v2.6.11 (2015-11-18)
--------------------

* fixed potentially invalid pointer access in shaper when the currently accessed
  document got re-located by the WAL collector at the very same time


v2.6.10 (2015-11-10)
--------------------

* disable replication appliers when starting in modes `--upgrade`, `--no-server`
  and `--check-upgrade`

* more detailed output in arango-dfdb

* fixed potential deadlock in collection status changing on Windows

* issue #1521: Can't dump/restore with user and password


v2.6.9 (2015-09-29)
-------------------

* added "special" password ARANGODB_DEFAULT_ROOT_PASSWORD. If you pass
  ARANGODB_DEFAULT_ROOT_PASSWORD as password, it will read the password
  from the environment variable ARANGODB_DEFAULT_ROOT_PASSWORD

* fixed failing AQL skiplist, sort and limit combination

  When using a Skiplist index on an attribute (say "a") and then using sort
  and skip on this attribute caused the result to be empty e.g.:

    require("internal").db.test.ensureSkiplist("a");
    require("internal").db._query("FOR x IN test SORT x.a LIMIT 10, 10");

  Was always empty no matter how many documents are stored in test.
  This is now fixed.

v2.6.8 (2015-09-09)
-------------------

* ARM only:

  The ArangoDB packages for ARM require the kernel to allow unaligned memory access.
  How the kernel handles unaligned memory access is configurable at runtime by
  checking and adjusting the contents `/proc/cpu/alignment`.

  In order to operate on ARM, ArangoDB requires the bit 1 to be set. This will
  make the kernel trap and adjust unaligned memory accesses. If this bit is not
  set, the kernel may send a SIGBUS signal to ArangoDB and terminate it.

  To set bit 1 in `/proc/cpu/alignment` use the following command as a privileged
  user (e.g. root):

      echo "2" > /proc/cpu/alignment

  Note that this setting affects all user processes and not just ArangoDB. Setting
  the alignment with the above command will also not make the setting permanent,
  so it will be lost after a restart of the system. In order to make the setting
  permanent, it should be executed during system startup or before starting arangod.

  The ArangoDB start/stop scripts do not adjust the alignment setting, but rely on
  the environment to have the correct alignment setting already. The reason for this
  is that the alignment settings also affect all other user processes (which ArangoDB
  is not aware of) and thus may have side-effects outside of ArangoDB. It is therefore
  more reasonable to have the system administrator carry out the change.


v2.6.7 (2015-08-25)
-------------------

* improved AssocMulti index performance when resizing.

  This makes the edge index perform less I/O when under memory pressure.


v2.6.6 (2015-08-23)
-------------------

* added startup option `--server.additional-threads` to create separate queues
  for slow requests.


v2.6.5 (2015-08-17)
-------------------

* added startup option `--database.throw-collection-not-loaded-error`

  Accessing a not-yet loaded collection will automatically load a collection
  on first access. This flag controls what happens in case an operation
  would need to wait for another thread to finalize loading a collection. If
  set to *true*, then the first operation that accesses an unloaded collection
  will load it. Further threads that try to access the same collection while
  it is still loading immediately fail with an error (1238, *collection not loaded*).
  This is to prevent all server threads from being blocked while waiting on the
  same collection to finish loading. When the first thread has completed loading
  the collection, the collection becomes regularly available, and all operations
  from that point on can be carried out normally, and error 1238 will not be
  thrown anymore for that collection.

  If set to *false*, the first thread that accesses a not-yet loaded collection
  will still load it. Other threads that try to access the collection while
  loading will not fail with error 1238 but instead block until the collection
  is fully loaded. This configuration might lead to all server threads being
  blocked because they are all waiting for the same collection to complete
  loading. Setting the option to *true* will prevent this from happening, but
  requires clients to catch error 1238 and react on it (maybe by scheduling
  a retry for later).

  The default value is *false*.

* fixed busy wait loop in scheduler threads that sometimes consumed 100% CPU while
  waiting for events on connections closed unexpectedly by the client side

* handle attribute `indexBuckets` when restoring collections via arangorestore.
  Previously the `indexBuckets` attribute value from the dump was ignored, and the
   server default value for `indexBuckets` was used when restoring a collection.

* fixed "EscapeValue already set error" crash in V8 actions that might have occurred when
  canceling V8-based operations.


v2.6.4 (2015-08-01)
-------------------

* V8: Upgrade to version 4.1.0.27 - this is intended to be the stable V8 version.

* fixed issue #1424: Arango shell should not processing arrows pushing on keyboard


v2.6.3 (2015-07-21)
-------------------

* issue #1409: Document values with null character truncated


v2.6.2 (2015-07-04)
-------------------

* fixed issue #1383: bindVars for HTTP API doesn't work with empty string

* fixed handling of default values in Foxx manifest configurations

* fixed handling of optional parameters in Foxx manifest configurations

* fixed a reference error being thrown in Foxx queues when a function-based job type is used that is not available and no options object is passed to queue.push


v2.6.1 (2015-06-24)
-------------------

* Add missing swagger files to cmake build. fixes #1368

* fixed documentation errors


v2.6.0 (2015-06-20)
-------------------

* using negative values for `SimpleQuery.skip()` is deprecated.
  This functionality will be removed in future versions of ArangoDB.

* The following simple query functions are now deprecated:

  * collection.near
  * collection.within
  * collection.geo
  * collection.fulltext
  * collection.range
  * collection.closedRange

  This also lead to the following REST API methods being deprecated from now on:

  * PUT /_api/simple/near
  * PUT /_api/simple/within
  * PUT /_api/simple/fulltext
  * PUT /_api/simple/range

  It is recommended to replace calls to these functions or APIs with equivalent AQL queries,
  which are more flexible because they can be combined with other operations:

      FOR doc IN NEAR(@@collection, @latitude, @longitude, @limit)
        RETURN doc

      FOR doc IN WITHIN(@@collection, @latitude, @longitude, @radius, @distanceAttributeName)
        RETURN doc

      FOR doc IN FULLTEXT(@@collection, @attributeName, @queryString, @limit)
        RETURN doc

      FOR doc IN @@collection
        FILTER doc.value >= @left && doc.value < @right
        LIMIT @skip, @limit
        RETURN doc`

  The above simple query functions and REST API methods may be removed in future versions
  of ArangoDB.

* deprecated now-obsolete AQL `SKIPLIST` function

  The function was introduced in older versions of ArangoDB with a less powerful query optimizer to
  retrieve data from a skiplist index using a `LIMIT` clause.

  Since 2.3 the same goal can be achieved by using regular AQL constructs, e.g.

      FOR doc IN collection FILTER doc.value >= @value SORT doc.value DESC LIMIT 1 RETURN doc

* fixed issues when switching the database inside tasks and during shutdown of database cursors

  These features were added during 2.6 alpha stage so the fixes affect devel/2.6-alpha builds only

* issue #1360: improved foxx-manager help

* added `--enable-tcmalloc` configure option.

  When this option is set, arangod and the client tools will be linked against tcmalloc, which replaces
  the system allocator. When the option is set, a tcmalloc library must be present on the system under
  one of the names `libtcmalloc`, `libtcmalloc_minimal` or `libtcmalloc_debug`.

  As this is a configure option, it is supported for manual builds on Linux-like systems only. tcmalloc
  support is currently experimental.

* issue #1353: Windows: HTTP API - incorrect path in errorMessage

* issue #1347: added option `--create-database` for arangorestore.

  Setting this option to `true` will now create the target database if it does not exist. When creating
  the target database, the username and passwords passed to arangorestore will be used to create an
  initial user for the new database.

* issue #1345: advanced debug information for User Functions

* issue #1341: Can't use bindvars in UPSERT

* fixed vulnerability in JWT implementation.

* changed default value of option `--database.ignore-datafile-errors` from `true` to `false`

  If the new default value of `false` is used, then arangod will refuse loading collections that contain
  datafiles with CRC mismatches or other errors. A collection with datafile errors will then become
  unavailable. This prevents follow up errors from happening.

  The only way to access such collection is to use the datafile debugger (arango-dfdb) and try to repair
  or truncate the datafile with it.

  If `--database.ignore-datafile-errors` is set to `true`, then collections will become available
  even if parts of their data cannot be loaded. This helps availability, but may cause (partial) data
  loss and follow up errors.

* added server startup option `--server.session-timeout` for controlling the timeout of user sessions
  in the web interface

* add sessions and cookie authentication for ArangoDB's web interface

  ArangoDB's built-in web interface now uses sessions. Session information ids are stored in cookies,
  so clients using the web interface must accept cookies in order to use it

* web interface: display query execution time in AQL editor

* web interface: renamed AQL query *submit* button to *execute*

* web interface: added query explain feature in AQL editor

* web interface: demo page added. only working if demo data is available, hidden otherwise

* web interface: added support for custom app scripts with optional arguments and results

* web interface: mounted apps that need to be configured are now indicated in the app overview

* web interface: added button for running tests to app details

* web interface: added button for configuring app dependencies to app details

* web interface: upgraded API documentation to use Swagger 2

* INCOMPATIBLE CHANGE

  removed startup option `--log.severity`

  The docs for `--log.severity` mentioned lots of severities (e.g. `exception`, `technical`, `functional`, `development`)
  but only a few severities (e.g. `all`, `human`) were actually used, with `human` being the default and `all` enabling the
  additional logging of requests. So the option pretended to control a lot of things which it actually didn't. Additionally,
  the option `--log.requests-file` was around for a long time already, also controlling request logging.

  Because the `--log.severity` option effectively did not control that much, it was removed. A side effect of removing the
  option is that 2.5 installations which used `--log.severity all` will not log requests after the upgrade to 2.6. This can
  be adjusted by setting the `--log.requests-file` option.

* add backtrace to fatal log events

* added optional `limit` parameter for AQL function `FULLTEXT`

* make fulltext index also index text values contained in direct sub-objects of the indexed
  attribute.

  Previous versions of ArangoDB only indexed the attribute value if it was a string. Sub-attributes
  of the index attribute were ignored when fulltext indexing.

  Now, if the index attribute value is an object, the object's values will each be included in the
  fulltext index if they are strings. If the index attribute value is an array, the array's values
  will each be included in the fulltext index if they are strings.

  For example, with a fulltext index present on the `translations` attribute, the following text
  values will now be indexed:

      var c = db._create("example");
      c.ensureFulltextIndex("translations");
      c.insert({ translations: { en: "fox", de: "Fuchs", fr: "renard", ru: "лиса" } });
      c.insert({ translations: "Fox is the English translation of the German word Fuchs" });
      c.insert({ translations: [ "ArangoDB", "document", "database", "Foxx" ] });

      c.fulltext("translations", "лиса").toArray();       // returns only first document
      c.fulltext("translations", "Fox").toArray();        // returns first and second documents
      c.fulltext("translations", "prefix:Fox").toArray(); // returns all three documents

* added batch document removal and lookup commands:

      collection.lookupByKeys(keys)
      collection.removeByKeys(keys)

  These commands can be used to perform multi-document lookup and removal operations efficiently
  from the ArangoShell. The argument to these operations is an array of document keys.

  Also added HTTP APIs for batch document commands:

  * PUT /_api/simple/lookup-by-keys
  * PUT /_api/simple/remove-by-keys

* properly prefix document address URLs with the current database name for calls to the REST
  API method GET `/_api/document?collection=...` (that method will return partial URLs to all
  documents in the collection).

  Previous versions of ArangoDB returned the URLs starting with `/_api/` but without the current
  database name, e.g. `/_api/document/mycollection/mykey`. Starting with 2.6, the response URLs
  will include the database name as well, e.g. `/_db/_system/_api/document/mycollection/mykey`.

* added dedicated collection export HTTP REST API

  ArangoDB now provides a dedicated collection export API, which can take snapshots of entire
  collections more efficiently than the general-purpose cursor API. The export API is useful
  to transfer the contents of an entire collection to a client application. It provides optional
  filtering on specific attributes.

  The export API is available at endpoint `POST /_api/export?collection=...`. The API has the
  same return value structure as the already established cursor API (`POST /_api/cursor`).

  An introduction to the export API is given in this blog post:
  http://jsteemann.github.io/blog/2015/04/04/more-efficient-data-exports/

* subquery optimizations for AQL queries

  This optimization avoids copying intermediate results into subqueries that are not required
  by the subquery.

  A brief description can be found here:
  http://jsteemann.github.io/blog/2015/05/04/subquery-optimizations/

* return value optimization for AQL queries

  This optimization avoids copying the final query result inside the query's main `ReturnNode`.

  A brief description can be found here:
  http://jsteemann.github.io/blog/2015/05/04/return-value-optimization-for-aql/

* speed up AQL queries containing big `IN` lists for index lookups

  `IN` lists used for index lookups had performance issues in previous versions of ArangoDB.
  These issues have been addressed in 2.6 so using bigger `IN` lists for filtering is much
  faster.

  A brief description can be found here:
  http://jsteemann.github.io/blog/2015/05/07/in-list-improvements/

* allow `@` and `.` characters in document keys, too

  This change also leads to document keys being URL-encoded when returned in HTTP `location`
  response headers.

* added alternative implementation for AQL COLLECT

  The alternative method uses a hash table for grouping and does not require its input elements
  to be sorted. It will be taken into account by the optimizer for `COLLECT` statements that do
  not use an `INTO` clause.

  In case a `COLLECT` statement can use the hash table variant, the optimizer will create an extra
  plan for it at the beginning of the planning phase. In this plan, no extra `SORT` node will be
  added in front of the `COLLECT` because the hash table variant of `COLLECT` does not require
  sorted input. Instead, a `SORT` node will be added after it to sort its output. This `SORT` node
  may be optimized away again in later stages. If the sort order of the result is irrelevant to
  the user, adding an extra `SORT null` after a hash `COLLECT` operation will allow the optimizer to
  remove the sorts altogether.

  In addition to the hash table variant of `COLLECT`, the optimizer will modify the original plan
  to use the regular `COLLECT` implementation. As this implementation requires sorted input, the
  optimizer will insert a `SORT` node in front of the `COLLECT`. This `SORT` node may be optimized
  away in later stages.

  The created plans will then be shipped through the regular optimization pipeline. In the end,
  the optimizer will pick the plan with the lowest estimated total cost as usual. The hash table
  variant does not require an up-front sort of the input, and will thus be preferred over the
  regular `COLLECT` if the optimizer estimates many input elements for the `COLLECT` node and
  cannot use an index to sort them.

  The optimizer can be explicitly told to use the regular *sorted* variant of `COLLECT` by
  suffixing a `COLLECT` statement with `OPTIONS { "method" : "sorted" }`. This will override the
  optimizer guesswork and only produce the *sorted* variant of `COLLECT`.

  A blog post on the new `COLLECT` implementation can be found here:
  http://jsteemann.github.io/blog/2015/04/22/collecting-with-a-hash-table/

* refactored HTTP REST API for cursors

  The HTTP REST API for cursors (`/_api/cursor`) has been refactored to improve its performance
  and use less memory.

  A post showing some of the performance improvements can be found here:
  http://jsteemann.github.io/blog/2015/04/01/improvements-for-the-cursor-api/

* simplified return value syntax for data-modification AQL queries

  ArangoDB 2.4 since version allows to return results from data-modification AQL queries. The
  syntax for this was quite limited and verbose:

      FOR i IN 1..10
        INSERT { value: i } IN test
        LET inserted = NEW
        RETURN inserted

  The `LET inserted = NEW RETURN inserted` was required literally to return the inserted
  documents. No calculations could be made using the inserted documents.

  This is now more flexible. After a data-modification clause (e.g. `INSERT`, `UPDATE`, `REPLACE`,
  `REMOVE`, `UPSERT`) there can follow any number of `LET` calculations. These calculations can
  refer to the pseudo-values `OLD` and `NEW` that are created by the data-modification statements.

  This allows returning projections of inserted or updated documents, e.g.:

      FOR i IN 1..10
        INSERT { value: i } IN test
        RETURN { _key: NEW._key, value: i }

  Still not every construct is allowed after a data-modification clause. For example, no functions
  can be called that may access documents.

  More information can be found here:
  http://jsteemann.github.io/blog/2015/03/27/improvements-for-data-modification-queries/

* added AQL `UPSERT` statement

  This adds an `UPSERT` statement to AQL that is a combination of both `INSERT` and `UPDATE` /
  `REPLACE`. The `UPSERT` will search for a matching document using a user-provided example.
  If no document matches the example, the *insert* part of the `UPSERT` statement will be
  executed. If there is a match, the *update* / *replace* part will be carried out:

      UPSERT { page: 'index.html' }                 /* search example */
        INSERT { page: 'index.html', pageViews: 1 } /* insert part */
        UPDATE { pageViews: OLD.pageViews + 1 }     /* update part */
        IN pageViews

  `UPSERT` can be used with an `UPDATE` or `REPLACE` clause. The `UPDATE` clause will perform
  a partial update of the found document, whereas the `REPLACE` clause will replace the found
  document entirely. The `UPDATE` or `REPLACE` parts can refer to the pseudo-value `OLD`, which
  contains all attributes of the found document.

  `UPSERT` statements can optionally return values. In the following query, the return
  attribute `found` will return the found document before the `UPDATE` was applied. If no
  document was found, `found` will contain a value of `null`. The `updated` result attribute will
  contain the inserted / updated document:

      UPSERT { page: 'index.html' }                 /* search example */
        INSERT { page: 'index.html', pageViews: 1 } /* insert part */
        UPDATE { pageViews: OLD.pageViews + 1 }     /* update part */
        IN pageViews
        RETURN { found: OLD, updated: NEW }

  A more detailed description of `UPSERT` can be found here:
  http://jsteemann.github.io/blog/2015/03/27/preview-of-the-upsert-command/

* adjusted default configuration value for `--server.backlog-size` from 10 to 64.

* issue #1231: bug xor feature in AQL: LENGTH(null) == 4

  This changes the behavior of the AQL `LENGTH` function as follows:

  - if the single argument to `LENGTH()` is `null`, then the result will now be `0`. In previous
    versions of ArangoDB, the result of `LENGTH(null)` was `4`.

  - if the single argument to `LENGTH()` is `true`, then the result will now be `1`. In previous
    versions of ArangoDB, the result of `LENGTH(true)` was `4`.

  - if the single argument to `LENGTH()` is `false`, then the result will now be `0`. In previous
    versions of ArangoDB, the result of `LENGTH(false)` was `5`.

  The results of `LENGTH()` with string, numeric, array object argument values do not change.

* issue #1298: Bulk import if data already exists (#1298)

  This change extends the HTTP REST API for bulk imports as follows:

  When documents are imported and the `_key` attribute is specified for them, the import can be
  used for inserting and updating/replacing documents. Previously, the import could be used for
  inserting new documents only, and re-inserting a document with an existing key would have failed
  with a *unique key constraint violated* error.

  The above behavior is still the default. However, the API now allows controlling the behavior
  in case of a unique key constraint error via the optional URL parameter `onDuplicate`.

  This parameter can have one of the following values:

  - `error`: when a unique key constraint error occurs, do not import or update the document but
    report an error. This is the default.

  - `update`: when a unique key constraint error occurs, try to (partially) update the existing
    document with the data specified in the import. This may still fail if the document would
    violate secondary unique indexes. Only the attributes present in the import data will be
    updated and other attributes already present will be preserved. The number of updated documents
    will be reported in the `updated` attribute of the HTTP API result.

  - `replace`: when a unique key constraint error occurs, try to fully replace the existing
    document with the data specified in the import. This may still fail if the document would
    violate secondary unique indexes. The number of replaced documents will be reported in the
    `updated` attribute of the HTTP API result.

  - `ignore`: when a unique key constraint error occurs, ignore this error. There will be no
    insert, update or replace for the particular document. Ignored documents will be reported
    separately in the `ignored` attribute of the HTTP API result.

  The result of the HTTP import API will now contain the attributes `ignored` and `updated`, which
  contain the number of ignored and updated documents respectively. These attributes will contain a
  value of zero unless the `onDuplicate` URL parameter is set to either `update` or `replace`
  (in this case the `updated` attribute may contain non-zero values) or `ignore` (in this case the
  `ignored` attribute may contain a non-zero value).

  To support the feature, arangoimp also has a new command line option `--on-duplicate` which can
  have one of the values `error`, `update`, `replace`, `ignore`. The default value is `error`.

  A few examples for using arangoimp with the `--on-duplicate` option can be found here:
  http://jsteemann.github.io/blog/2015/04/14/updating-documents-with-arangoimp/

* changed behavior of `db._query()` in the ArangoShell:

  if the command's result is printed in the shell, the first 10 results will be printed. Previously
  only a basic description of the underlying query result cursor was printed. Additionally, if the
  cursor result contains more than 10 results, the cursor is assigned to a global variable `more`,
  which can be used to iterate over the cursor result.

  Example:

      arangosh [_system]> db._query("FOR i IN 1..15 RETURN i")
      [object ArangoQueryCursor, count: 15, hasMore: true]

      [
        1,
        2,
        3,
        4,
        5,
        6,
        7,
        8,
        9,
        10
      ]

      type 'more' to show more documents


      arangosh [_system]> more
      [object ArangoQueryCursor, count: 15, hasMore: false]

      [
        11,
        12,
        13,
        14,
        15
      ]

* Disallow batchSize value 0 in HTTP `POST /_api/cursor`:

  The HTTP REST API `POST /_api/cursor` does not accept a `batchSize` parameter value of
  `0` any longer. A batch size of 0 never made much sense, but previous versions of ArangoDB
  did not check for this value. Now creating a cursor using a `batchSize` value 0 will
  result in an HTTP 400 error response

* REST Server: fix memory leaks when failing to add jobs

* 'EDGES' AQL Function

  The AQL function `EDGES` got a new fifth option parameter.
  Right now only one option is available: 'includeVertices'. This is a boolean parameter
  that allows to modify the result of the `EDGES` function.
  Default is 'includeVertices: false' which does not have any effect.
  'includeVertices: true' modifies the result, such that
  {vertex: <vertexDocument>, edge: <edgeDocument>} is returned.

* INCOMPATIBLE CHANGE:

  The result format of the AQL function `NEIGHBORS` has been changed.
  Before it has returned an array of objects containing 'vertex' and 'edge'.
  Now it will only contain the vertex directly.
  Also an additional option 'includeData' has been added.
  This is used to define if only the 'vertex._id' value should be returned (false, default),
  or if the vertex should be looked up in the collection and the complete JSON should be returned
  (true).
  Using only the id values can lead to significantly improved performance if this is the only information
  required.

  In order to get the old result format prior to ArangoDB 2.6, please use the function EDGES instead.
  Edges allows for a new option 'includeVertices' which, set to true, returns exactly the format of NEIGHBORS.
  Example:

      NEIGHBORS(<vertexCollection>, <edgeCollection>, <vertex>, <direction>, <example>)

  This can now be achieved by:

      EDGES(<edgeCollection>, <vertex>, <direction>, <example>, {includeVertices: true})

  If you are nesting several NEIGHBORS steps you can speed up their performance in the following way:

  Old Example:

  FOR va IN NEIGHBORS(Users, relations, 'Users/123', 'outbound') FOR vc IN NEIGHBORS(Products, relations, va.vertex._id, 'outbound') RETURN vc

  This can now be achieved by:

  FOR va IN NEIGHBORS(Users, relations, 'Users/123', 'outbound') FOR vc IN NEIGHBORS(Products, relations, va, 'outbound', null, {includeData: true}) RETURN vc
                                                                                                          ^^^^                  ^^^^^^^^^^^^^^^^^^^
                                                                                                  Use intermediate directly     include Data for final

* INCOMPATIBLE CHANGE:

  The AQL function `GRAPH_NEIGHBORS` now provides an additional option `includeData`.
  This option allows controlling whether the function should return the complete vertices
  or just their IDs. Returning only the IDs instead of the full vertices can lead to
  improved performance .

  If provided, `includeData` is set to `true`, all vertices in the result will be returned
  with all their attributes. The default value of `includeData` is `false`.
  This makes the default function results incompatible with previous versions of ArangoDB.

  To get the old result style in ArangoDB 2.6, please set the options as follows in calls
  to `GRAPH_NEIGHBORS`:

      GRAPH_NEIGHBORS(<graph>, <vertex>, { includeData: true })

* INCOMPATIBLE CHANGE:

  The AQL function `GRAPH_COMMON_NEIGHBORS` now provides an additional option `includeData`.
  This option allows controlling whether the function should return the complete vertices
  or just their IDs. Returning only the IDs instead of the full vertices can lead to
  improved performance .

  If provided, `includeData` is set to `true`, all vertices in the result will be returned
  with all their attributes. The default value of `includeData` is `false`.
  This makes the default function results incompatible with previous versions of ArangoDB.

  To get the old result style in ArangoDB 2.6, please set the options as follows in calls
  to `GRAPH_COMMON_NEIGHBORS`:

      GRAPH_COMMON_NEIGHBORS(<graph>, <vertexExamples1>, <vertexExamples2>, { includeData: true }, { includeData: true })

* INCOMPATIBLE CHANGE:

  The AQL function `GRAPH_SHORTEST_PATH` now provides an additional option `includeData`.
  This option allows controlling whether the function should return the complete vertices
  and edges or just their IDs. Returning only the IDs instead of full vertices and edges
  can lead to improved performance .

  If provided, `includeData` is set to `true`, all vertices and edges in the result will
  be returned with all their attributes. There is also an optional parameter `includePath` of
  type object.
  It has two optional sub-attributes `vertices` and `edges`, both of type boolean.
  Both can be set individually and the result will include all vertices on the path if
  `includePath.vertices == true` and all edges if `includePath.edges == true` respectively.

  The default value of `includeData` is `false`, and paths are now excluded by default.
  This makes the default function results incompatible with previous versions of ArangoDB.

  To get the old result style in ArangoDB 2.6, please set the options as follows in calls
  to `GRAPH_SHORTEST_PATH`:

      GRAPH_SHORTEST_PATH(<graph>, <source>, <target>, { includeData: true, includePath: { edges: true, vertices: true } })

  The attributes `startVertex` and `vertex` that were present in the results of `GRAPH_SHORTEST_PATH`
  in previous versions of ArangoDB will not be produced in 2.6. To calculate these attributes in 2.6,
  please extract the first and last elements from the `vertices` result attribute.

* INCOMPATIBLE CHANGE:

  The AQL function `GRAPH_DISTANCE_TO` will now return only the id the destination vertex
  in the `vertex` attribute, and not the full vertex data with all vertex attributes.

* INCOMPATIBLE CHANGE:

  All graph measurements functions in JavaScript module `general-graph` that calculated a
  single figure previously returned an array containing just the figure. Now these functions
  will return the figure directly and not put it inside an array.

  The affected functions are:

  * `graph._absoluteEccentricity`
  * `graph._eccentricity`
  * `graph._absoluteCloseness`
  * `graph._closeness`
  * `graph._absoluteBetweenness`
  * `graph._betweenness`
  * `graph._radius`
  * `graph._diameter`

* Create the `_graphs` collection in new databases with `waitForSync` attribute set to `false`

  The previous `waitForSync` value was `true`, so default the behavior when creating and dropping
  graphs via the HTTP REST API changes as follows if the new settings are in effect:

  * `POST /_api/graph` by default returns `HTTP 202` instead of `HTTP 201`
  * `DELETE /_api/graph/graph-name` by default returns `HTTP 202` instead of `HTTP 201`

  If the `_graphs` collection still has its `waitForSync` value set to `true`, then the HTTP status
  code will not change.

* Upgraded ICU to version 54; this increases performance in many places.
  based on https://code.google.com/p/chromium/issues/detail?id=428145

* added support for HTTP push aka chunked encoding

* issue #1051: add info whether server is running in service or user mode?

  This will add a "mode" attribute to the result of the result of HTTP GET `/_api/version?details=true`

  "mode" can have the following values:

  - `standalone`: server was started manually (e.g. on command-line)
  - `service`: service is running as Windows service, in daemon mode or under the supervisor

* improve system error messages in Windows port

* increased default value of `--server.request-timeout` from 300 to 1200 seconds for client tools
  (arangosh, arangoimp, arangodump, arangorestore)

* increased default value of `--server.connect-timeout` from 3 to 5 seconds for client tools
  (arangosh, arangoimp, arangodump, arangorestore)

* added startup option `--server.foxx-queues-poll-interval`

  This startup option controls the frequency with which the Foxx queues manager is checking
  the queue (or queues) for jobs to be executed.

  The default value is `1` second. Lowering this value will result in the queue manager waking
  up and checking the queues more frequently, which may increase CPU usage of the server.
  When not using Foxx queues, this value can be raised to save some CPU time.

* added startup option `--server.foxx-queues`

  This startup option controls whether the Foxx queue manager will check queue and job entries.
  Disabling this option can reduce server load but will prevent jobs added to Foxx queues from
  being processed at all.

  The default value is `true`, enabling the Foxx queues feature.

* make Foxx queues really database-specific.

  Foxx queues were and are stored in a database-specific collection `_queues`. However, a global
  cache variable for the queues led to the queue names being treated database-independently, which
  was wrong.

  Since 2.6, Foxx queues names are truly database-specific, so the same queue name can be used in
  two different databases for two different queues. Until then, it is advisable to think of queues
  as already being database-specific, and using the database name as a queue name prefix to be
  avoid name conflicts, e.g.:

      var queueName = "myQueue";
      var Foxx = require("org/arangodb/foxx");
      Foxx.queues.create(db._name() + ":" + queueName);

* added support for Foxx queue job types defined as app scripts.

  The old job types introduced in 2.4 are still supported but are known to cause issues in 2.5
  and later when the server is restarted or the job types are not defined in every thread.

  The new job types avoid this issue by storing an explicit mount path and script name rather
  than an assuming the job type is defined globally. It is strongly recommended to convert your
  job types to the new script-based system.

* renamed Foxx sessions option "sessionStorageApp" to "sessionStorage". The option now also accepts session storages directly.

* Added the following JavaScript methods for file access:
  * fs.copyFile() to copy single files
  * fs.copyRecursive() to copy directory trees
  * fs.chmod() to set the file permissions (non-Windows only)

* Added process.env for accessing the process environment from JavaScript code

* Cluster: kickstarter shutdown routines will more precisely follow the shutdown of its nodes.

* Cluster: don't delete agency connection objects that are currently in use.

* Cluster: improve passing along of HTTP errors

* fixed issue #1247: debian init script problems

* multi-threaded index creation on collection load

  When a collection contains more than one secondary index, they can be built in memory in
  parallel when the collection is loaded. How many threads are used for parallel index creation
  is determined by the new configuration parameter `--database.index-threads`. If this is set
  to 0, indexes are built by the opening thread only and sequentially. This is equivalent to
  the behavior in 2.5 and before.

* speed up building up primary index when loading collections

* added `count` attribute to `parameters.json` files of collections. This attribute indicates
  the number of live documents in the collection on unload. It is read when the collection is
  (re)loaded to determine the initial size for the collection's primary index

* removed remainders of MRuby integration, removed arangoirb

* simplified `controllers` property in Foxx manifests. You can now specify a filename directly
  if you only want to use a single file mounted at the base URL of your Foxx app.

* simplified `exports` property in Foxx manifests. You can now specify a filename directly if
  you only want to export variables from a single file in your Foxx app.

* added support for node.js-style exports in Foxx exports. Your Foxx exports file can now export
  arbitrary values using the `module.exports` property instead of adding properties to the
  `exports` object.

* added `scripts` property to Foxx manifests. You should now specify the `setup` and `teardown`
  files as properties of the `scripts` object in your manifests and can define custom,
  app-specific scripts that can be executed from the web interface or the CLI.

* added `tests` property to Foxx manifests. You can now define test cases using the `mocha`
  framework which can then be executed inside ArangoDB.

* updated `joi` package to 6.0.8.

* added `extendible` package.

* added Foxx model lifecycle events to repositories. See #1257.

* speed up resizing of edge index.

* allow to split an edge index into buckets which are resized individually.
  This is controlled by the `indexBuckets` attribute in the `properties`
  of the collection.

* fix a cluster deadlock bug in larger clusters by marking a thread waiting
  for a lock on a DBserver as blocked


v2.5.7 (2015-08-02)
-------------------

* V8: Upgrade to version 4.1.0.27 - this is intended to be the stable V8 version.


v2.5.6 (2015-07-21)
-------------------

* alter Windows build infrastructure so we can properly store pdb files.

* potentially fixed issue #1313: Wrong metric calculation at dashboard

  Escape whitespace in process name when scanning /proc/pid/stats

  This fixes statistics values read from that file

* Fixed variable naming in AQL `COLLECT INTO` results in case the COLLECT is placed
  in a subquery which itself is followed by other constructs that require variables


v2.5.5 (2015-05-29)
-------------------

* fixed vulnerability in JWT implementation.

* fixed format string for reading /proc/pid/stat

* take into account barriers used in different V8 contexts


v2.5.4 (2015-05-14)
-------------------

* added startup option `--log.performance`: specifying this option at startup will log
  performance-related info messages, mainly timings via the regular logging mechanisms

* cluster fixes

* fix for recursive copy under Windows


v2.5.3 (2015-04-29)
-------------------

* Fix fs.move to work across filesystem borders; Fixes Foxx app installation problems;
  issue #1292.

* Fix Foxx app install when installed on a different drive on Windows

* issue #1322: strange AQL result

* issue #1318: Inconsistent db._create() syntax

* issue #1315: queries to a collection fail with an empty response if the
  collection contains specific JSON data

* issue #1300: Make arangodump not fail if target directory exists but is empty

* allow specifying higher values than SOMAXCONN for `--server.backlog-size`

  Previously, arangod would not start when a `--server.backlog-size` value was
  specified that was higher than the platform's SOMAXCONN header value.

  Now, arangod will use the user-provided value for `--server.backlog-size` and
  pass it to the listen system call even if the value is higher than SOMAXCONN.
  If the user-provided value is higher than SOMAXCONN, arangod will log a warning
  on startup.

* Fixed a cluster deadlock bug. Mark a thread that is in a RemoteBlock as
  blocked to allow for additional dispatcher threads to be started.

* Fix locking in cluster by using another ReadWriteLock class for collections.

* Add a second DispatcherQueue for AQL in the cluster. This fixes a
  cluster-AQL thread explosion bug.


v2.5.2 (2015-04-11)
-------------------

* modules stored in _modules are automatically flushed when changed

* added missing query-id parameter in documentation of HTTP DELETE `/_api/query` endpoint

* added iterator for edge index in AQL queries

  this change may lead to less edges being read when used together with a LIMIT clause

* make graph viewer in web interface issue less expensive queries for determining
  a random vertex from the graph, and for determining vertex attributes

* issue #1285: syntax error, unexpected $undefined near '@_to RETURN obj

  this allows AQL bind parameter names to also start with underscores

* moved /_api/query to C++

* issue #1289: Foxx models created from database documents expose an internal method

* added `Foxx.Repository#exists`

* parallelize initialization of V8 context in multiple threads

* fixed a possible crash when the debug-level was TRACE

* cluster: do not initialize statistics collection on each
  coordinator, this fixes a race condition at startup

* cluster: fix a startup race w.r.t. the _configuration collection

* search for db:// JavaScript modules only after all local files have been
  considered, this speeds up the require command in a cluster considerably

* general cluster speedup in certain areas


v2.5.1 (2015-03-19)
-------------------

* fixed bug that caused undefined behavior when an AQL query was killed inside
  a calculation block

* fixed memleaks in AQL query cleanup in case out-of-memory errors are thrown

* by default, Debian and RedHat packages are built with debug symbols

* added option `--database.ignore-logfile-errors`

  This option controls how collection datafiles with a CRC mismatch are treated.

  If set to `false`, CRC mismatch errors in collection datafiles will lead
  to a collection not being loaded at all. If a collection needs to be loaded
  during WAL recovery, the WAL recovery will also abort (if not forced with
  `--wal.ignore-recovery-errors true`). Setting this flag to `false` protects
  users from unintentionally using a collection with corrupted datafiles, from
  which only a subset of the original data can be recovered.

  If set to `true`, CRC mismatch errors in collection datafiles will lead to
  the datafile being partially loaded. All data up to until the mismatch will
  be loaded. This will enable users to continue with collection datafiles
  that are corrupted, but will result in only a partial load of the data.
  The WAL recovery will still abort when encountering a collection with a
  corrupted datafile, at least if `--wal.ignore-recovery-errors` is not set to
  `true`.

  The default value is *true*, so for collections with corrupted datafiles
  there might be partial data loads once the WAL recovery has finished. If
  the WAL recovery will need to load a collection with a corrupted datafile,
  it will still stop when using the default values.

* INCOMPATIBLE CHANGE:

  make the arangod server refuse to start if during startup it finds a non-readable
  `parameter.json` file for a database or a collection.

  Stopping the startup process in this case requires manual intervention (fixing
  the unreadable files), but prevents follow-up errors due to ignored databases or
  collections from happening.

* datafiles and `parameter.json` files written by arangod are now created with read and write
  privileges for the arangod process user, and with read and write privileges for the arangod
  process group.

  Previously, these files were created with user read and write permissions only.

* INCOMPATIBLE CHANGE:

  abort WAL recovery if one of the collection's datafiles cannot be opened

* INCOMPATIBLE CHANGE:

  never try to raise the privileges after dropping them, this can lead to a race condition while
  running the recovery

  If you require to run ArangoDB on a port lower than 1024, you must run ArangoDB as root.

* fixed inefficiencies in `remove` methods of general-graph module

* added option `--database.slow-query-threshold` for controlling the default AQL slow query
  threshold value on server start

* add system error strings for Windows on many places

* rework service startup so we announce 'RUNNING' only when we're finished starting.

* use the Windows eventlog for FATAL and ERROR - log messages

* fix service handling in NSIS Windows installer, specify human readable name

* add the ICU_DATA environment variable to the fatal error messages

* fixed issue #1265: arangod crashed with SIGSEGV

* fixed issue #1241: Wildcards in examples


v2.5.0 (2015-03-09)
-------------------

* installer fixes for Windows

* fix for downloading Foxx

* fixed issue #1258: http pipelining not working?


v2.5.0-beta4 (2015-03-05)
-------------------------

* fixed issue #1247: debian init script problems


v2.5.0-beta3 (2015-02-27)
-------------------------

* fix Windows install path calculation in arango

* fix Windows logging of long strings

* fix possible undefinedness of const strings in Windows


v2.5.0-beta2 (2015-02-23)
-------------------------

* fixed issue #1256: agency binary not found #1256

* fixed issue #1230: API: document/col-name/_key and cursor return different floats

* front-end: dashboard tries not to (re)load statistics if user has no access

* V8: Upgrade to version 3.31.74.1

* etcd: Upgrade to version 2.0 - This requires go 1.3 to compile at least.

* refuse to startup if ICU wasn't initialized, this will i.e. prevent errors from being printed,
  and libraries from being loaded.

* front-end: unwanted removal of index table header after creating new index

* fixed issue #1248: chrome: applications filtering not working

* fixed issue #1198: queries remain in aql editor (front-end) if you navigate through different tabs

* Simplify usage of Foxx

  Thanks to our user feedback we learned that Foxx is a powerful, yet rather complicated concept.
  With this release we tried to make it less complicated while keeping all its strength.
  That includes a rewrite of the documentation as well as some code changes as listed below:

  * Moved Foxx applications to a different folder.

    The naming convention now is: <app-path>/_db/<dbname>/<mountpoint>/APP
    Before it was: <app-path>/databases/<dbname>/<appname>:<appversion>
    This caused some trouble as apps where cached based on name and version and updates did not apply.
    Hence the path on filesystem and the app's access URL had no relation to one another.
    Now the path on filesystem is identical to the URL (except for slashes and the appended APP)

  * Rewrite of Foxx routing

    The routing of Foxx has been exposed to major internal changes we adjusted because of user feedback.
    This allows us to set the development mode per mountpoint without having to change paths and hold
    apps at separate locations.

  * Foxx Development mode

    The development mode used until 2.4 is gone. It has been replaced by a much more mature version.
    This includes the deprecation of the javascript.dev-app-path parameter, which is useless since 2.5.
    Instead of having two separate app directories for production and development, apps now reside in
    one place, which is used for production as well as for development.
    Apps can still be put into development mode, changing their behavior compared to production mode.
    Development mode apps are still reread from disk at every request, and still they ship more debug
    output.

    This change has also made the startup options `--javascript.frontend-development-mode` and
    `--javascript.dev-app-path` obsolete. The former option will not have any effect when set, and the
    latter option is only read and used during the upgrade to 2.5 and does not have any effects later.

  * Foxx install process

    Installing Foxx apps has been a two step process: import them into ArangoDB and mount them at a
    specific mountpoint. These operations have been joined together. You can install an app at one
    mountpoint, that's it. No fetch, mount, unmount, purge cycle anymore. The commands have been
    simplified to just:

    * install: get your Foxx app up and running
    * uninstall: shut it down and erase it from disk

  * Foxx error output

    Until 2.4 the errors produced by Foxx were not optimal. Often, the error message was just
    `unable to parse manifest` and contained only an internal stack trace.
    In 2.5 we made major improvements there, including a much more fine-grained error output that
    helps you debug your Foxx apps. The error message printed is now much closer to its source and
    should help you track it down.

    Also we added the default handlers for unhandled errors in Foxx apps:

    * You will get a nice internal error page whenever your Foxx app is called but was not installed
      due to any error
    * You will get a proper error message when having an uncaught error appears in any app route

    In production mode the messages above will NOT contain any information about your Foxx internals
    and are safe to be exposed to third party users.
    In development mode the messages above will contain the stacktrace (if available), making it easier for
    your in-house devs to track down errors in the application.

* added `console` object to Foxx apps. All Foxx apps now have a console object implementing
  the familiar Console API in their global scope, which can be used to log diagnostic
  messages to the database.

* added `org/arangodb/request` module, which provides a simple API for making HTTP requests
  to external services.

* added optimizer rule `propagate-constant-attributes`

  This rule will look inside `FILTER` conditions for constant value equality comparisons,
  and insert the constant values in other places in `FILTER`s. For example, the rule will
  insert `42` instead of `i.value` in the second `FILTER` of the following query:

      FOR i IN c1 FOR j IN c2 FILTER i.value == 42 FILTER j.value == i.value RETURN 1

* added `filtered` value to AQL query execution statistics

  This value indicates how many documents were filtered by `FilterNode`s in the AQL query.
  Note that `IndexRangeNode`s can also filter documents by selecting only the required ranges
  from the index. The `filtered` value will not include the work done by `IndexRangeNode`s,
  but only the work performed by `FilterNode`s.

* added support for sparse hash and skiplist indexes

  Hash and skiplist indexes can optionally be made sparse. Sparse indexes exclude documents
  in which at least one of the index attributes is either not set or has a value of `null`.

  As such documents are excluded from sparse indexes, they may contain fewer documents than
  their non-sparse counterparts. This enables faster indexing and can lead to reduced memory
  usage in case the indexed attribute does occur only in some, but not all documents of the
  collection. Sparse indexes will also reduce the number of collisions in non-unique hash
  indexes in case non-existing or optional attributes are indexed.

  In order to create a sparse index, an object with the attribute `sparse` can be added to
  the index creation commands:

      db.collection.ensureHashIndex(attributeName, { sparse: true });
      db.collection.ensureHashIndex(attributeName1, attributeName2, { sparse: true });
      db.collection.ensureUniqueConstraint(attributeName, { sparse: true });
      db.collection.ensureUniqueConstraint(attributeName1, attributeName2, { sparse: true });

      db.collection.ensureSkiplist(attributeName, { sparse: true });
      db.collection.ensureSkiplist(attributeName1, attributeName2, { sparse: true });
      db.collection.ensureUniqueSkiplist(attributeName, { sparse: true });
      db.collection.ensureUniqueSkiplist(attributeName1, attributeName2, { sparse: true });

  Note that in place of the above specialized index creation commands, it is recommended to use
  the more general index creation command `ensureIndex`:

  ```js
  db.collection.ensureIndex({ type: "hash", sparse: true, unique: true, fields: [ attributeName ] });
  db.collection.ensureIndex({ type: "skiplist", sparse: false, unique: false, fields: [ "a", "b" ] });
  ```

  When not explicitly set, the `sparse` attribute defaults to `false` for new indexes.

  This causes a change in behavior when creating a unique hash index without specifying the
  sparse flag: in 2.4, unique hash indexes were implicitly sparse, always excluding `null` values.
  There was no option to control this behavior, and sparsity was neither supported for non-unique
  hash indexes nor skiplists in 2.4. This implicit sparsity of unique hash indexes was considered
  an inconsistency, and therefore the behavior was cleaned up in 2.5. As of 2.5, indexes will
  only be created sparse if sparsity is explicitly requested. Existing unique hash indexes from 2.4
  or before will automatically be migrated so they are still sparse after the upgrade to 2.5.

  Geo indexes are implicitly sparse, meaning documents without the indexed location attribute or
  containing invalid location coordinate values will be excluded from the index automatically. This
  is also a change when compared to pre-2.5 behavior, when documents with missing or invalid
  coordinate values may have caused errors on insertion when the geo index' `unique` flag was set
  and its `ignoreNull` flag was not.

  This was confusing and has been rectified in 2.5. The method `ensureGeoConstaint()` now does the
  same as `ensureGeoIndex()`. Furthermore, the attributes `constraint`, `unique`, `ignoreNull` and
  `sparse` flags are now completely ignored when creating geo indexes.

  The same is true for fulltext indexes. There is no need to specify non-uniqueness or sparsity for
  geo or fulltext indexes. They will always be non-unique and sparse.

  As sparse indexes may exclude some documents, they cannot be used for every type of query.
  Sparse hash indexes cannot be used to find documents for which at least one of the indexed
  attributes has a value of `null`. For example, the following AQL query cannot use a sparse
  index, even if one was created on attribute `attr`:

      FOR doc In collection
        FILTER doc.attr == null
        RETURN doc

  If the lookup value is non-constant, a sparse index may or may not be used, depending on
  the other types of conditions in the query. If the optimizer can safely determine that
  the lookup value cannot be `null`, a sparse index may be used. When uncertain, the optimizer
  will not make use of a sparse index in a query in order to produce correct results.

  For example, the following queries cannot use a sparse index on `attr` because the optimizer
  will not know beforehand whether the comparison values for `doc.attr` will include `null`:

      FOR doc In collection
        FILTER doc.attr == SOME_FUNCTION(...)
        RETURN doc

      FOR other IN otherCollection
        FOR doc In collection
          FILTER doc.attr == other.attr
          RETURN doc

  Sparse skiplist indexes can be used for sorting if the optimizer can safely detect that the
  index range does not include `null` for any of the index attributes.

* inspection of AQL data-modification queries will now detect if the data-modification part
  of the query can run in lockstep with the data retrieval part of the query, or if the data
  retrieval part must be executed before the data modification can start.

  Executing the two in lockstep allows using much smaller buffers for intermediate results
  and starts the actual data-modification operations much earlier than if the two phases
  were executed separately.

* Allow dynamic attribute names in AQL object literals

  This allows using arbitrary expressions to construct attribute names in object
  literals specified in AQL queries. To disambiguate expressions and other unquoted
  attribute names, dynamic attribute names need to be enclosed in brackets (`[` and `]`).
  Example:

      FOR i IN 1..100
        RETURN { [ CONCAT('value-of-', i) ] : i }

* make AQL optimizer rule "use-index-for-sort" remove sort also in case a non-sorted
  index (e.g. a hash index) is used for only equality lookups and all sort attributes
  are covered by the index.

  Example that does not require an extra sort (needs hash index on `value`):

      FOR doc IN collection FILTER doc.value == 1 SORT doc.value RETURN doc

  Another example that does not require an extra sort (with hash index on `value1`, `value2`):

      FOR doc IN collection FILTER doc.value1 == 1 && doc.value2 == 2 SORT doc.value1, doc.value2 RETURN doc

* make AQL optimizer rule "use-index-for-sort" remove sort also in case the sort criteria
  excludes the left-most index attributes, but the left-most index attributes are used
  by the index for equality-only lookups.

  Example that can use the index for sorting (needs skiplist index on `value1`, `value2`):

      FOR doc IN collection FILTER doc.value1 == 1 SORT doc.value2 RETURN doc

* added selectivity estimates for primary index, edge index, and hash index

  The selectivity estimates are returned by the `GET /_api/index` REST API method
  in a sub-attribute `selectivityEstimate` for each index that supports it. This
  attribute will be omitted for indexes that do not provide selectivity estimates.
  If provided, the selectivity estimate will be a numeric value between 0 and 1.

  Selectivity estimates will also be reported in the result of `collection.getIndexes()`
  for all indexes that support this. If no selectivity estimate can be determined for
  an index, the attribute `selectivityEstimate` will be omitted here, too.

  The web interface also shows selectivity estimates for each index that supports this.

  Currently the following index types can provide selectivity estimates:
  - primary index
  - edge index
  - hash index (unique and non-unique)

  No selectivity estimates will be provided when running in cluster mode.

* fixed issue #1226: arangod log issues

* added additional logger if arangod is started in foreground mode on a tty

* added AQL optimizer rule "move-calculations-down"

* use exclusive native SRWLocks on Windows instead of native mutexes

* added AQL functions `MD5`, `SHA1`, and `RANDOM_TOKEN`.

* reduced number of string allocations when parsing certain AQL queries

  parsing numbers (integers or doubles) does not require a string allocation
  per number anymore

* RequestContext#bodyParam now accepts arbitrary joi schemas and rejects invalid (but well-formed) request bodies.

* enforce that AQL user functions are wrapped inside JavaScript function () declarations

  AQL user functions were always expected to be wrapped inside a JavaScript function, but previously
  this was not enforced when registering a user function. Enforcing the AQL user functions to be contained
  inside functions prevents functions from doing some unexpected things that may have led to undefined
  behavior.

* Windows service uninstalling: only remove service if it points to the currently running binary,
  or --force was specified.

* Windows (debug only): print stacktraces on crash and run minidump

* Windows (cygwin): if you run arangosh in a cygwin shell or via ssh we will detect this and use
  the appropriate output functions.

* Windows: improve process management

* fix IPv6 reverse ip lookups - so far we only did IPv4 addresses.

* improve join documentation, add outer join example

* run jslint for unit tests too, to prevent "memory leaks" by global js objects with native code.

* fix error logging for exceptions - we wouldn't log the exception message itself so far.

* improve error reporting in the http client (Windows & *nix)

* improve error reports in cluster

* Standard errors can now contain custom messages.


v2.4.7 (XXXX-XX-XX)
-------------------

* fixed issue #1282: Geo WITHIN_RECTANGLE for nested lat/lng


v2.4.6 (2015-03-18)
-------------------

* added option `--database.ignore-logfile-errors`

  This option controls how collection datafiles with a CRC mismatch are treated.

  If set to `false`, CRC mismatch errors in collection datafiles will lead
  to a collection not being loaded at all. If a collection needs to be loaded
  during WAL recovery, the WAL recovery will also abort (if not forced with
  `--wal.ignore-recovery-errors true`). Setting this flag to `false` protects
  users from unintentionally using a collection with corrupted datafiles, from
  which only a subset of the original data can be recovered.

  If set to `true`, CRC mismatch errors in collection datafiles will lead to
  the datafile being partially loaded. All data up to until the mismatch will
  be loaded. This will enable users to continue with a collection datafiles
  that are corrupted, but will result in only a partial load of the data.
  The WAL recovery will still abort when encountering a collection with a
  corrupted datafile, at least if `--wal.ignore-recovery-errors` is not set to
  `true`.

  The default value is *true*, so for collections with corrupted datafiles
  there might be partial data loads once the WAL recovery has finished. If
  the WAL recovery will need to load a collection with a corrupted datafile,
  it will still stop when using the default values.

* INCOMPATIBLE CHANGE:

  make the arangod server refuse to start if during startup it finds a non-readable
  `parameter.json` file for a database or a collection.

  Stopping the startup process in this case requires manual intervention (fixing
  the unreadable files), but prevents follow-up errors due to ignored databases or
  collections from happening.

* datafiles and `parameter.json` files written by arangod are now created with read and write
  privileges for the arangod process user, and with read and write privileges for the arangod
  process group.

  Previously, these files were created with user read and write permissions only.

* INCOMPATIBLE CHANGE:

  abort WAL recovery if one of the collection's datafiles cannot be opened

* INCOMPATIBLE CHANGE:

  never try to raise the privileges after dropping them, this can lead to a race condition while
  running the recovery

  If you require to run ArangoDB on a port lower than 1024, you must run ArangoDB as root.

* fixed inefficiencies in `remove` methods of general-graph module

* added option `--database.slow-query-threshold` for controlling the default AQL slow query
  threshold value on server start


v2.4.5 (2015-03-16)
-------------------

* added elapsed time to HTTP request logging output (`--log.requests-file`)

* added AQL current and slow query tracking, killing of AQL queries

  This change enables retrieving the list of currently running AQL queries inside the selected database.
  AQL queries with an execution time beyond a certain threshold can be moved to a "slow query" facility
  and retrieved from there. Queries can also be killed by specifying the query id.

  This change adds the following HTTP REST APIs:

  - `GET /_api/query/current`: for retrieving the list of currently running queries
  - `GET /_api/query/slow`: for retrieving the list of slow queries
  - `DELETE /_api/query/slow`: for clearing the list of slow queries
  - `GET /_api/query/properties`: for retrieving the properties for query tracking
  - `PUT /_api/query/properties`: for adjusting the properties for query tracking
  - `DELETE /_api/query/<id>`: for killing an AQL query

  The following JavaScript APIs have been added:

  - require("org/arangodb/aql/queries").current();
  - require("org/arangodb/aql/queries").slow();
  - require("org/arangodb/aql/queries").clearSlow();
  - require("org/arangodb/aql/queries").properties();
  - require("org/arangodb/aql/queries").kill();

* fixed issue #1265: arangod crashed with SIGSEGV

* fixed issue #1241: Wildcards in examples

* fixed comment parsing in Foxx controllers


v2.4.4 (2015-02-24)
-------------------

* fixed the generation template for foxx apps. It now does not create deprecated functions anymore

* add custom visitor functionality for `GRAPH_NEIGHBORS` function, too

* increased default value of traversal option *maxIterations* to 100 times of its previous
  default value


v2.4.3 (2015-02-06)
-------------------

* fix multi-threading with openssl when running under Windows

* fix timeout on socket operations when running under Windows

* Fixed an error in Foxx routing which caused some apps that worked in 2.4.1 to fail with status 500: `undefined is not a function` errors in 2.4.2
  This error was occurring due to seldom internal rerouting introduced by the malformed application handler.


v2.4.2 (2015-01-30)
-------------------

* added custom visitor functionality for AQL traversals

  This allows more complex result processing in traversals triggered by AQL. A few examples
  are shown in [this article](http://jsteemann.github.io/blog/2015/01/28/using-custom-visitors-in-aql-graph-traversals/).

* improved number of results estimated for nodes of type EnumerateListNode and SubqueryNode
  in AQL explain output

* added AQL explain helper to explain arbitrary AQL queries

  The helper function prints the query execution plan and the indexes to be used in the
  query. It can be invoked from the ArangoShell or the web interface as follows:

      require("org/arangodb/aql/explainer").explain(query);

* enable use of indexes for certain AQL conditions with non-equality predicates, in
  case the condition(s) also refer to indexed attributes

  The following queries will now be able to use indexes:

      FILTER a.indexed == ... && a.indexed != ...
      FILTER a.indexed == ... && a.nonIndexed != ...
      FILTER a.indexed == ... && ! (a.indexed == ...)
      FILTER a.indexed == ... && ! (a.nonIndexed == ...)
      FILTER a.indexed == ... && ! (a.indexed != ...)
      FILTER a.indexed == ... && ! (a.nonIndexed != ...)
      FILTER (a.indexed == ... && a.nonIndexed == ...) || (a.indexed == ... && a.nonIndexed == ...)
      FILTER (a.indexed == ... && a.nonIndexed != ...) || (a.indexed == ... && a.nonIndexed != ...)

* Fixed spuriously occurring "collection not found" errors when running queries on local
  collections on a cluster DB server

* Fixed upload of Foxx applications to the server for apps exceeding approx. 1 MB zipped.

* Malformed Foxx applications will now return a more useful error when any route is requested.

  In Production a Foxx app mounted on /app will display an html page on /app/* stating a 503 Service temporarily not available.
  It will not state any information about your Application.
  Before it was a 404 Not Found without any information and not distinguishable from a correct not found on your route.

  In Development Mode the html page also contains information about the error occurred.

* Unhandled errors thrown in Foxx routes are now handled by the Foxx framework itself.

  In Production the route will return a status 500 with a body {error: "Error statement"}.
  In Development the route will return a status 500 with a body {error: "Error statement", stack: "..."}

  Before, it was status 500 with a plain text stack including ArangoDB internal routing information.

* The Applications tab in web interface will now request development apps more often.
  So if you have a fixed a syntax error in your app it should always be visible after reload.


v2.4.1 (2015-01-19)
-------------------

* improved WAL recovery output

* fixed certain OR optimizations in AQL optimizer

* better diagnostics for arangoimp

* fixed invalid result of HTTP REST API method `/_admin/foxx/rescan`

* fixed possible segmentation fault when passing a Buffer object into a V8 function
  as a parameter

* updated AQB module to 1.8.0.


v2.4.0 (2015-01-13)
-------------------

* updated AQB module to 1.7.0.

* fixed V8 integration-related crashes

* make `fs.move(src, dest)` also fail when both `src` and `dest` are
  existing directories. This ensures the same behavior of the move operation
  on different platforms.

* fixed AQL insert operation for multi-shard collections in cluster

* added optional return value for AQL data-modification queries.
  This allows returning the documents inserted, removed or updated with the query, e.g.

      FOR doc IN docs REMOVE doc._key IN docs LET removed = OLD RETURN removed
      FOR doc IN docs INSERT { } IN docs LET inserted = NEW RETURN inserted
      FOR doc IN docs UPDATE doc._key WITH { } IN docs LET previous = OLD RETURN previous
      FOR doc IN docs UPDATE doc._key WITH { } IN docs LET updated = NEW RETURN updated

  The variables `OLD` and `NEW` are automatically available when a `REMOVE`, `INSERT`,
  `UPDATE` or `REPLACE` statement is immediately followed by a `LET` statement.
  Note that the `LET` and `RETURN` statements in data-modification queries are not as
  flexible as the general versions of `LET` and `RETURN`. When returning documents from
  data-modification operations, only a single variable can be assigned using `LET`, and
  the assignment can only be either `OLD` or `NEW`, but not an arbitrary expression. The
  `RETURN` statement also allows using the just-created variable only, and no arbitrary
  expressions.


v2.4.0-beta1 (2014-12-26)
--------------------------

* fixed superstates in FoxxGenerator

* fixed issue #1065: Aardvark: added creation of documents and edges with _key property

* fixed issue #1198: Aardvark: current AQL editor query is now cached

* Upgraded V8 version from 3.16.14 to 3.29.59

  The built-in version of V8 has been upgraded from 3.16.14 to 3.29.59.
  This activates several ES6 (also dubbed *Harmony* or *ES.next*) features in
  ArangoDB, both in the ArangoShell and the ArangoDB server. They can be
  used for scripting and in server-side actions such as Foxx routes, traversals
  etc.

  The following ES6 features are available in ArangoDB 2.4 by default:

  * iterators
  * the `of` operator
  * symbols
  * predefined collections types (Map, Set etc.)
  * typed arrays

  Many other ES6 features are disabled by default, but can be made available by
  starting arangod or arangosh with the appropriate options:

  * arrow functions
  * proxies
  * generators
  * String, Array, and Number enhancements
  * constants
  * enhanced object and numeric literals

  To activate all these ES6 features in arangod or arangosh, start it with
  the following options:

      arangosh --javascript.v8-options="--harmony --harmony_generators"

  More details on the available ES6 features can be found in
  [this blog](https://jsteemann.github.io/blog/2014/12/19/using-es6-features-in-arangodb/).

* Added Foxx generator for building Hypermedia APIs

  A more detailed description is [here](https://www.arangodb.com/2014/12/08/building-hypermedia-apis-foxxgenerator)

* New `Applications` tab in web interface:

  The `applications` tab got a complete redesign.
  It will now only show applications that are currently running on ArangoDB.
  For a selected application, a new detailed view has been created.
  This view provides a better overview of the app:
  * author
  * license
  * version
  * contributors
  * download links
  * API documentation

  To install a new application, a new dialog is now available.
  It provides the features already available in the console application `foxx-manager` plus some more:
  * install an application from Github
  * install an application from a zip file
  * install an application from ArangoDB's application store
  * create a new application from scratch: this feature uses a generator to
    create a Foxx application with pre-defined CRUD methods for a given list
    of collections. The generated Foxx app can either be downloaded as a zip file or
    be installed on the server. Starting with a new Foxx app has never been easier.

* fixed issue #1102: Aardvark: Layout bug in documents overview

  The documents overview was entirely destroyed in some situations on Firefox.
  We replaced the plugin we used there.

* fixed issue #1168: Aardvark: pagination buttons jumping

* fixed issue #1161: Aardvark: Click on Import JSON imports previously uploaded file

* removed configure options `--enable-all-in-one-v8`, `--enable-all-in-one-icu`,
  and `--enable-all-in-one-libev`.

* global internal rename to fix naming incompatibilities with JSON:

  Internal functions with names containing `array` have been renamed to `object`,
  internal functions with names containing `list` have been renamed to `array`.
  The renaming was mainly done in the C++ parts. The documentation has also been
  adjusted so that the correct JSON type names are used in most places.

  The change also led to the addition of a few function aliases in AQL:

  * `TO_LIST` now is an alias of the new `TO_ARRAY`
  * `IS_LIST` now is an alias of the new `IS_ARRAY`
  * `IS_DOCUMENT` now is an alias of the new `IS_OBJECT`

  The changed also renamed the option `mergeArrays` to `mergeObjects` for AQL
  data-modification query options and HTTP document modification API

* AQL: added optimizer rule "remove-filter-covered-by-index"

  This rule removes FilterNodes and CalculationNodes from an execution plan if the
  filter is already covered by a previous IndexRangeNode. Removing the CalculationNode
  and the FilterNode will speed up query execution because the query requires less
  computation.

* AQL: added optimizer rule "remove-sort-rand"

  This rule removes a `SORT RAND()` expression from a query and moves the random
  iteration into the appropriate `EnumerateCollectionNode`. This is more efficient
  than individually enumerating and then sorting randomly.

* AQL: range optimizations for IN and OR

  This change enables usage of indexes for several additional cases. Filters containing
  the `IN` operator can now make use of indexes, and multiple OR- or AND-combined filter
  conditions can now also use indexes if the filters are accessing the same indexed
  attribute.

  Here are a few examples of queries that can now use indexes but couldn't before:

    FOR doc IN collection
      FILTER doc.indexedAttribute == 1 || doc.indexedAttribute > 99
      RETURN doc

    FOR doc IN collection
      FILTER doc.indexedAttribute IN [ 3, 42 ] || doc.indexedAttribute > 99
      RETURN doc

    FOR doc IN collection
      FILTER (doc.indexedAttribute > 2 && doc.indexedAttribute < 10) ||
             (doc.indexedAttribute > 23 && doc.indexedAttribute < 42)
      RETURN doc

* fixed issue #500: AQL parentheses issue

  This change allows passing subqueries as AQL function parameters without using
  duplicate brackets (e.g. `FUNC(query)` instead of `FUNC((query))`

* added optional `COUNT` clause to AQL `COLLECT`

  This allows more efficient group count calculation queries, e.g.

      FOR doc IN collection
        COLLECT age = doc.age WITH COUNT INTO length
        RETURN { age: age, count: length }

  A count-only query is also possible:

      FOR doc IN collection
        COLLECT WITH COUNT INTO length
        RETURN length

* fixed missing makeDirectory when fetching a Foxx application from a zip file

* fixed issue #1134: Change the default endpoint to localhost

  This change will modify the IP address ArangoDB listens on to 127.0.0.1 by default.
  This will make new ArangoDB installations unaccessible from clients other than
  localhost unless changed. This is a security feature.

  To make ArangoDB accessible from any client, change the server's configuration
  (`--server.endpoint`) to either `tcp://0.0.0.0:8529` or the server's publicly
  visible IP address.

* deprecated `Repository#modelPrototype`. Use `Repository#model` instead.

* IMPORTANT CHANGE: by default, system collections are included in replication and all
  replication API return values. This will lead to user accounts and credentials
  data being replicated from master to slave servers. This may overwrite
  slave-specific database users.

  If this is undesired, the `_users` collection can be excluded from replication
  easily by setting the `includeSystem` attribute to `false` in the following commands:

  * replication.sync({ includeSystem: false });
  * replication.applier.properties({ includeSystem: false });

  This will exclude all system collections (including `_aqlfunctions`, `_graphs` etc.)
  from the initial synchronization and the continuous replication.

  If this is also undesired, it is also possible to specify a list of collections to
  exclude from the initial synchronization and the continuous replication using the
  `restrictCollections` attribute, e.g.:

      replication.applier.properties({
        includeSystem: true,
        restrictType: "exclude",
        restrictCollections: [ "_users", "_graphs", "foo" ]
      });

  The HTTP API methods for fetching the replication inventory and for dumping collections
  also support the `includeSystem` control flag via a URL parameter.

* removed DEPRECATED replication methods:
  * `replication.logger.start()`
  * `replication.logger.stop()`
  * `replication.logger.properties()`
  * HTTP PUT `/_api/replication/logger-start`
  * HTTP PUT `/_api/replication/logger-stop`
  * HTTP GET `/_api/replication/logger-config`
  * HTTP PUT `/_api/replication/logger-config`

* fixed issue #1174, which was due to locking problems in distributed
  AQL execution

* improved cluster locking for AQL avoiding deadlocks

* use DistributeNode for modifying queries with REPLACE and UPDATE, if
  possible


v2.3.6 (2015-XX-XX)
-------------------

* fixed AQL subquery optimization that produced wrong result when multiple subqueries
  directly followed each other and and a directly following `LET` statement did refer
  to any but the first subquery.


v2.3.5 (2015-01-16)
-------------------

* fixed intermittent 404 errors in Foxx apps after mounting or unmounting apps

* fixed issue #1200: Expansion operator results in "Cannot call method 'forEach' of null"

* fixed issue #1199: Cannot unlink root node of plan


v2.3.4 (2014-12-23)
-------------------

* fixed cerberus path for MyArangoDB


v2.3.3 (2014-12-17)
-------------------

* fixed error handling in instantiation of distributed AQL queries, this
  also fixes a bug in cluster startup with many servers

* issue #1185: parse non-fractional JSON numbers with exponent (e.g. `4e-261`)

* issue #1159: allow --server.request-timeout and --server.connect-timeout of 0


v2.3.2 (2014-12-09)
-------------------

* fixed issue #1177: Fix bug in the user app's storage

* fixed issue #1173: AQL Editor "Save current query" resets user password

* fixed missing makeDirectory when fetching a Foxx application from a zip file

* put in warning about default changed: fixed issue #1134: Change the default endpoint to localhost

* fixed issue #1163: invalid fullCount value returned from AQL

* fixed range operator precedence

* limit default maximum number of plans created by AQL optimizer to 256 (from 1024)

* make AQL optimizer not generate an extra plan if an index can be used, but modify
  existing plans in place

* fixed AQL cursor ttl (time-to-live) issue

  Any user-specified cursor ttl value was not honored since 2.3.0.

* fixed segfault in AQL query hash index setup with unknown shapes

* fixed memleaks

* added AQL optimizer rule for removing `INTO` from a `COLLECT` statement if not needed

* fixed issue #1131

  This change provides the `KEEP` clause for `COLLECT ... INTO`. The `KEEP` clause
  allows controlling which variables will be kept in the variable created by `INTO`.

* fixed issue #1147, must protect dispatcher ID for etcd

v2.3.1 (2014-11-28)
-------------------

* recreate password if missing during upgrade

* fixed issue #1126

* fixed non-working subquery index optimizations

* do not restrict summary of Foxx applications to 60 characters

* fixed display of "required" path parameters in Foxx application documentation

* added more optimizations of constants values in AQL FILTER conditions

* fixed invalid or-to-in optimization for FILTERs containing comparisons
  with boolean values

* fixed replication of `_graphs` collection

* added AQL list functions `PUSH`, `POP`, `UNSHIFT`, `SHIFT`, `REMOVE_VALUES`,
  `REMOVE_VALUE`, `REMOVE_NTH` and `APPEND`

* added AQL functions `CALL` and `APPLY` to dynamically call other functions

* fixed AQL optimizer cost estimation for LIMIT node

* prevent Foxx queues from permanently writing to the journal even when
  server is idle

* fixed AQL COLLECT statement with INTO clause, which copied more variables
  than v2.2 and thus lead to too much memory consumption.
  This deals with #1107.

* fixed AQL COLLECT statement, this concerned every COLLECT statement,
  only the first group had access to the values of the variables before
  the COLLECT statement. This deals with #1127.

* fixed some AQL internals, where sometimes too many items were
  fetched from upstream in the presence of a LIMIT clause. This should
  generally improve performance.


v2.3.0 (2014-11-18)
-------------------

* fixed syslog flags. `--log.syslog` is deprecated and setting it has no effect,
  `--log.facility` now works as described. Application name has been changed from
  `triagens` to `arangod`. It can be changed using `--log.application`. The syslog
  will only contain the actual log message. The datetime prefix is omitted.

* fixed deflate in SimpleHttpClient

* fixed issue #1104: edgeExamples broken or changed

* fixed issue #1103: Error while importing user queries

* fixed issue #1100: AQL: HAS() fails on doc[attribute_name]

* fixed issue #1098: runtime error when creating graph vertex

* hide system applications in **Applications** tab by default

  Display of system applications can be toggled by using the *system applications*
  toggle in the UI.

* added HTTP REST API for managing tasks (`/_api/tasks`)

* allow passing character lists as optional parameter to AQL functions `TRIM`,
  `LTRIM` and `RTRIM`

  These functions now support trimming using custom character lists. If no character
  lists are specified, all whitespace characters will be removed as previously:

      TRIM("  foobar\t \r\n ")         // "foobar"
      TRIM(";foo;bar;baz, ", "; ")     // "foo;bar;baz"

* added AQL string functions `LTRIM`, `RTRIM`, `FIND_FIRST`, `FIND_LAST`, `SPLIT`,
  `SUBSTITUTE`

* added AQL functions `ZIP`, `VALUES` and `PERCENTILE`

* made AQL functions `CONCAT` and `CONCAT_SEPARATOR` work with list arguments

* dynamically create extra dispatcher threads if required

* fixed issue #1097: schemas in the API docs no longer show required properties as optional


v2.3.0-beta2 (2014-11-08)
-------------------------

* front-end: new icons for uploading and downloading JSON documents into a collection

* front-end: fixed documents pagination css display error

* front-end: fixed flickering of the progress view

* front-end: fixed missing event for documents filter function

* front-end: jsoneditor: added CMD+Return (Mac) CTRL+Return (Linux/Win) shortkey for
  saving a document

* front-end: added information tooltip for uploading json documents.

* front-end: added database management view to the collapsed navigation menu

* front-end: added collection truncation feature

* fixed issue #1086: arangoimp: Odd errors if arguments are not given properly

* performance improvements for AQL queries that use JavaScript-based expressions
  internally

* added AQL geo functions `WITHIN_RECTANGLE` and `IS_IN_POLYGON`

* fixed non-working query results download in AQL editor of web interface

* removed debug print message in AQL editor query export routine

* fixed issue #1075: Aardvark: user name required even if auth is off #1075

  The fix for this prefills the username input field with the current user's
  account name if any and `root` (the default username) otherwise. Additionally,
  the tooltip text has been slightly adjusted.

* fixed issue #1069: Add 'raw' link to swagger ui so that the raw swagger
  json can easily be retrieved

  This adds a link to the Swagger API docs to an application's detail view in
  the **Applications** tab of the web interface. The link produces the Swagger
  JSON directly. If authentication is turned on, the link requires authentication,
  too.

* documentation updates


v2.3.0-beta1 (2014-11-01)
-------------------------

* added dedicated `NOT IN` operator for AQL

  Previously, a `NOT IN` was only achievable by writing a negated `IN` condition:

      FOR i IN ... FILTER ! (i IN [ 23, 42 ]) ...

  This can now alternatively be expressed more intuitively as follows:

      FOR i IN ... FILTER i NOT IN [ 23, 42 ] ...

* added alternative logical operator syntax for AQL

  Previously, the logical operators in AQL could only be written as:
  - `&&`: logical and
  - `||`: logical or
  - `!`: negation

  ArangoDB 2.3 introduces the alternative variants for these operators:
  - `AND`: logical and
  - `OR`: logical or
  - `NOT`: negation

  The new syntax is just an alternative to the old syntax, allowing easier
  migration from SQL. The old syntax is still fully supported and will be.

* improved output of `ArangoStatement.parse()` and POST `/_api/query`

  If an AQL query can be parsed without problems, The return value of
  `ArangoStatement.parse()` now contains an attribute `ast` with the abstract
  syntax tree of the query (before optimizations). Though this is an internal
  representation of the query and is subject to change, it can be used to inspect
  how ArangoDB interprets a given query.

* improved `ArangoStatement.explain()` and POST `/_api/explain`

  The commands for explaining AQL queries have been improved.

* added command-line option `--javascript.v8-contexts` to control the number of
  V8 contexts created in arangod.

  Previously, the number of V8 contexts was equal to the number of server threads
  (as specified by option `--server.threads`).

  However, it may be sensible to create different amounts of threads and V8
  contexts. If the option is not specified, the number of V8 contexts created
  will be equal to the number of server threads. Thus no change in configuration
  is required to keep the old behavior.

  If you are using the default config files or merge them with your local config
  files, please review if the default number of server threads is okay in your
  environment. Additionally you should verify that the number of V8 contexts
  created (as specified in option `--javascript.v8-contexts`) is okay.

* the number of server.threads specified is now the minimum of threads
  started. There are situation in which threads are waiting for results of
  distributed database servers. In this case the number of threads is
  dynamically increased.

* removed index type "bitarray"

  Bitarray indexes were only half-way documented and integrated in previous versions
  of ArangoDB so their benefit was limited. The support for bitarray indexes has
  thus been removed in ArangoDB 2.3. It is not possible to create indexes of type
  "bitarray" with ArangoDB 2.3.

  When a collection is opened that contains a bitarray index definition created
  with a previous version of ArangoDB, ArangoDB will ignore it and log the following
  warning:

      index type 'bitarray' is not supported in this version of ArangoDB and is ignored

  Future versions of ArangoDB may automatically remove such index definitions so the
  warnings will eventually disappear.

* removed internal "_admin/modules/flush" in order to fix requireApp

* added basic support for handling binary data in Foxx

  Requests with binary payload can be processed in Foxx applications by
  using the new method `res.rawBodyBuffer()`. This will return the unparsed request
  body as a Buffer object.

  There is now also the method `req.requestParts()` available in Foxx to retrieve
  the individual components of a multipart HTTP request.

  Buffer objects can now be used when setting the response body of any Foxx action.
  Additionally, `res.send()` has been added as a convenience method for returning
  strings, JSON objects or buffers from a Foxx action:

      res.send("<p>some HTML</p>");
      res.send({ success: true });
      res.send(new Buffer("some binary data"));

  The convenience method `res.sendFile()` can now be used to easily return the
  contents of a file from a Foxx action:

      res.sendFile(applicationContext.foxxFilename("image.png"));

  `fs.write` now accepts not only strings but also Buffer objects as second parameter:

      fs.write(filename, "some data");
      fs.write(filename, new Buffer("some binary data"));

  `fs.readBuffer` can be used to return the contents of a file in a Buffer object.

* improved performance of insertion into non-unique hash indexes significantly in case
  many duplicate keys are used in the index

* issue #1042: set time zone in log output

  the command-line option `--log.use-local-time` was added to print dates and times in
  the server-local timezone instead of UTC

* command-line options that require a boolean value now validate the
  value given on the command-line

  This prevents issues if no value is specified for an option that
  requires a boolean value. For example, the following command-line would
  have caused trouble in 2.2, because `--server.endpoint` would have been
  used as the value for the `--server.disable-authentication` options
  (which requires a boolean value):

      arangod --server.disable-authentication --server.endpoint tcp://127.0.0.1:8529 data

  In 2.3, running this command will fail with an error and requires to
  be modified to:

      arangod --server.disable-authentication true --server.endpoint tcp://127.0.0.1:8529 data

* improved performance of CSV import in arangoimp

* fixed issue #1027: Stack traces are off-by-one

* fixed issue #1026: Modules loaded in different files within the same app
  should refer to the same module

* fixed issue #1025: Traversal not as expected in undirected graph

* added a _relation function in the general-graph module.

  This deprecated _directedRelation and _undirectedRelation.
  ArangoDB does not offer any constraints for undirected edges
  which caused some confusion of users how undirected relations
  have to be handled. Relation now only supports directed relations
  and the user can actively simulate undirected relations.

* changed return value of Foxx.applicationContext#collectionName:

  Previously, the function could return invalid collection names because
  invalid characters were not replaced in the application name prefix, only
  in the collection name passed.

  Now, the function replaces invalid characters also in the application name
  prefix, which might to slightly different results for application names that
  contained any characters outside the ranges [a-z], [A-Z] and [0-9].

* prevent XSS in AQL editor and logs view

* integrated tutorial into ArangoShell and web interface

* added option `--backslash-escape` for arangoimp when running CSV file imports

* front-end: added download feature for (filtered) documents

* front-end: added download feature for the results of a user query

* front-end: added function to move documents to another collection

* front-end: added sort-by attribute to the documents filter

* front-end: added sorting feature to database, graph management and user management view.

* issue #989: front-end: Databases view not refreshing after deleting a database

* issue #991: front-end: Database search broken

* front-end: added infobox which shows more information about a document (_id, _rev, _key) or
  an edge (_id, _rev, _key, _from, _to). The from and to attributes are clickable and redirect
  to their document location.

* front-end: added edit-mode for deleting multiple documents at the same time.

* front-end: added delete button to the detailed document/edge view.

* front-end: added visual feedback for saving documents/edges inside the editor (error/success).

* front-end: added auto-focusing for the first input field in a modal.

* front-end: added validation for user input in a modal.

* front-end: user defined queries are now stored inside the database and are bound to the current
  user, instead of using the local storage functionality of the browsers. The outcome of this is
  that user defined queries are now independently usable from any device. Also queries can now be
  edited through the standard document editor of the front-end through the _users collection.

* front-end: added import and export functionality for user defined queries.

* front-end: added new keywords and functions to the aql-editor theme

* front-end: applied tile-style to the graph view

* front-end: now using the new graph api including multi-collection support

* front-end: foxx apps are now deletable

* front-end: foxx apps are now installable and updateable through github, if github is their
  origin.

* front-end: added foxx app version control. Multiple versions of a single foxx app are now
  installable and easy to manage and are also arranged in groups.

* front-end: the user-set filter of a collection is now stored until the user navigates to
  another collection.

* front-end: fetching and filtering of documents, statistics, and query operations are now
  handled with asynchronous ajax calls.

* front-end: added progress indicator if the front-end is waiting for a server operation.

* front-end: fixed wrong count of documents in the documents view of a collection.

* front-end: fixed unexpected styling of the manage db view and navigation.

* front-end: fixed wrong handling of select fields in a modal view.

* front-end: fixed wrong positioning of some tooltips.

* automatically call `toJSON` function of JavaScript objects (if present)
  when serializing them into database documents. This change allows
  storing JavaScript date objects in the database in a sensible manner.


v2.2.7 (2014-11-19)
-------------------

* fixed issue #998: Incorrect application URL for non-system Foxx apps

* fixed issue #1079: AQL editor: keyword WITH in UPDATE query is not highlighted

* fix memory leak in cluster nodes

* fixed registration of AQL user-defined functions in Web UI (JS shell)

* fixed error display in Web UI for certain errors
  (now error message is printed instead of 'undefined')

* fixed issue #1059: bug in js module console

* fixed issue #1056: "fs": zip functions fail with passwords

* fixed issue #1063: Docs: measuring unit of --wal.logfile-size?

* fixed issue #1062: Docs: typo in 14.2 Example data


v2.2.6 (2014-10-20)
-------------------

* fixed issue #972: Compilation Issue

* fixed issue #743: temporary directories are now unique and one can read
  off the tool that created them, if empty, they are removed atexit

* Highly improved performance of all AQL GRAPH_* functions.

* Orphan collections in general graphs can now be found via GRAPH_VERTICES
  if either "any" or no direction is defined

* Fixed documentation for AQL function GRAPH_NEIGHBORS.
  The option "vertexCollectionRestriction" is meant to filter the target
  vertices only, and should not filter the path.

* Fixed a bug in GRAPH_NEIGHBORS which enforced only empty results
  under certain conditions


v2.2.5 (2014-10-09)
-------------------

* fixed issue #961: allow non-JSON values in undocument request bodies

* fixed issue 1028: libicu is now statically linked

* fixed cached lookups of collections on the server, which may have caused spurious
  problems after collection rename operations


v2.2.4 (2014-10-01)
-------------------

* fixed accessing `_from` and `_to` attributes in `collection.byExample` and
  `collection.firstExample`

  These internal attributes were not handled properly in the mentioned functions, so
  searching for them did not always produce documents

* fixed issue #1030: arangoimp 2.2.3 crashing, not logging on large Windows CSV file

* fixed issue #1025: Traversal not as expected in undirected graph

* fixed issue #1020

  This requires re-introducing the startup option `--database.force-sync-properties`.

  This option can again be used to force fsyncs of collection, index and database properties
  stored as JSON strings on disk in files named `parameter.json`. Syncing these files after
  a write may be necessary if the underlying storage does not sync file contents by itself
  in a "sensible" amount of time after a file has been written and closed.

  The default value is `true` so collection, index and database properties will always be
  synced to disk immediately. This affects creating, renaming and dropping collections as
  well as creating and dropping databases and indexes. Each of these operations will perform
  an additional fsync on the `parameter.json` file if the option is set to `true`.

  It might be sensible to set this option to `false` for workloads that create and drop a
  lot of collections (e.g. test runs).

  Document operations such as creating, updating and dropping documents are not affected
  by this option.

* fixed issue #1016: AQL editor bug

* fixed issue #1014: WITHIN function returns wrong distance

* fixed AQL shortest path calculation in function `GRAPH_SHORTEST_PATH` to return
  complete vertex objects instead of just vertex ids

* allow changing of attributes of documents stored in server-side JavaScript variables

  Previously, the following did not work:

      var doc = db.collection.document(key);
      doc._key = "abc"; // overwriting internal attributes not supported
      doc.value = 123;  // overwriting existing attributes not supported

  Now, modifying documents stored in server-side variables (e.g. `doc` in the above case)
  is supported. Modifying the variables will not update the documents in the database,
  but will modify the JavaScript object (which can be written back to the database using
  `db.collection.update` or `db.collection.replace`)

* fixed issue #997: arangoimp apparently doesn't support files >2gig on Windows

  large file support (requires using `_stat64` instead of `stat`) is now supported on
  Windows


v2.2.3 (2014-09-02)
-------------------

* added `around` for Foxx controller

* added `type` option for HTTP API `GET /_api/document?collection=...`

  This allows controlling the type of results to be returned. By default, paths to
  documents will be returned, e.g.

      [
        `/_api/document/test/mykey1`,
        `/_api/document/test/mykey2`,
        ...
      ]

  To return a list of document ids instead of paths, the `type` URL parameter can be
  set to `id`:

      [
        `test/mykey1`,
        `test/mykey2`,
        ...
      ]

  To return a list of document keys only, the `type` URL parameter can be set to `key`:

      [
        `mykey1`,
        `mykey2`,
        ...
      ]


* properly capitalize HTTP response header field names in case the `x-arango-async`
  HTTP header was used in a request.

* fixed several documentation issues

* speedup for several general-graph functions, AQL functions starting with `GRAPH_`
  and traversals


v2.2.2 (2014-08-08)
-------------------

* allow storing non-reserved attribute names starting with an underscore

  Previous versions of ArangoDB parsed away all attribute names that started with an
  underscore (e.g. `_test', '_foo', `_bar`) on all levels of a document (root level
  and sub-attribute levels). While this behavior was documented, it was unintuitive and
  prevented storing documents inside other documents, e.g.:

      {
        "_key" : "foo",
        "_type" : "mydoc",
        "references" : [
          {
            "_key" : "something",
            "_rev" : "...",
            "value" : 1
          },
          {
            "_key" : "something else",
            "_rev" : "...",
            "value" : 2
          }
        ]
      }

  In the above example, previous versions of ArangoDB removed all attributes and
  sub-attributes that started with underscores, meaning the embedded documents would lose
  some of their attributes. 2.2.2 should preserve such attributes, and will also allow
  storing user-defined attribute names on the top-level even if they start with underscores
  (such as `_type` in the above example).

* fix conversion of JavaScript String, Number and Boolean objects to JSON.

  Objects created in JavaScript using `new Number(...)`, `new String(...)`, or
  `new Boolean(...)` were not converted to JSON correctly.

* fixed a race condition on task registration (i.e. `require("org/arangodb/tasks").register()`)

  this race condition led to undefined behavior when a just-created task with no offset and
  no period was instantly executed and deleted by the task scheduler, before the `register`
  function returned to the caller.

* changed run-tests.sh to execute all suitable tests.

* switch to new version of gyp

* fixed upgrade button


v2.2.1 (2014-07-24)
-------------------

* fixed hanging write-ahead log recovery for certain cases that involved dropping
  databases

* fixed issue with --check-version: when creating a new database the check failed

* issue #947 Foxx applicationContext missing some properties

* fixed issue with --check-version: when creating a new database the check failed

* added startup option `--wal.suppress-shape-information`

  Setting this option to `true` will reduce memory and disk space usage and require
  less CPU time when modifying documents or edges. It should therefore be turned on
  for standalone ArangoDB servers. However, for servers that are used as replication
  masters, setting this option to `true` will effectively disable the usage of the
  write-ahead log for replication, so it should be set to `false` for any replication
  master servers.

  The default value for this option is `false`.

* added optional `ttl` attribute to specify result cursor expiration for HTTP API method
  `POST /_api/cursor`

  The `ttl` attribute can be used to prevent cursor results from timing out too early.

* issue #947: Foxx applicationContext missing some properties

* (reported by Christian Neubauer):

  The problem was that in Google's V8, signed and unsigned chars are not always declared cleanly.
  so we need to force v8 to compile with forced signed chars which is done by the Flag:
    -fsigned-char
  at least it is enough to follow the instructions of compiling arango on rasperry
  and add "CFLAGS='-fsigned-char'" to the make command of V8 and remove the armv7=0

* Fixed a bug with the replication client. In the case of single document
  transactions the collection was not write locked.


v2.2.0 (2014-07-10)
-------------------

* The replication methods `logger.start`, `logger.stop` and `logger.properties` are
  no-ops in ArangoDB 2.2 as there is no separate replication logger anymore. Data changes
  are logged into the write-ahead log in ArangoDB 2.2, and not separately by the
  replication logger. The replication logger object is still there in ArangoDB 2.2 to
  ensure backwards-compatibility, however, logging cannot be started, stopped or
  configured anymore. Using any of these methods will do nothing.

  This also affects the following HTTP API methods:
  - `PUT /_api/replication/logger-start`
  - `PUT /_api/replication/logger-stop`
  - `GET /_api/replication/logger-config`
  - `PUT /_api/replication/logger-config`

  Using any of these methods is discouraged from now on as they will be removed in
  future versions of ArangoDB.

* INCOMPATIBLE CHANGE: replication of transactions has changed. Previously, transactions
  were logged on a master in one big block and shipped to a slave in one block, too.
  Now transactions will be logged and replicated as separate entries, allowing transactions
  to be bigger and also ensure replication progress.

  This change also affects the behavior of the `stop` method of the replication applier.
  If the replication applier is now stopped manually using the `stop` method and later
  restarted using the `start` method, any transactions that were unfinished at the
  point of stopping will be aborted on a slave, even if they later commit on the master.

  In ArangoDB 2.2, stopping the replication applier manually should be avoided unless the
  goal is to stop replication permanently or to do a full resync with the master anyway.
  If the replication applier still must be stopped, it should be made sure that the
  slave has fetched and applied all pending operations from a master, and that no
  extra transactions are started on the master before the `stop` command on the slave
  is executed.

  Replication of transactions in ArangoDB 2.2 might also lock the involved collections on
  the slave while a transaction is either committed or aborted on the master and the
  change has been replicated to the slave. This change in behavior may be important for
  slave servers that are used for read-scaling. In order to avoid long lasting collection
  locks on the slave, transactions should be kept small.

  The `_replication` system collection is not used anymore in ArangoDB 2.2 and its usage is
  discouraged.

* INCOMPATIBLE CHANGE: the figures reported by the `collection.figures` method
  now only reflect documents and data contained in the journals and datafiles of
  collections. Documents or deletions contained only in the write-ahead log will
  not influence collection figures until the write-ahead log garbage collection
  kicks in. The figures for a collection might therefore underreport the total
  resource usage of a collection.

  Additionally, the attributes `lastTick` and `uncollectedLogfileEntries` have been
  added to the result of the `figures` operation and the HTTP API method
  `PUT /_api/collection/figures`

* added `insert` method as an alias for `save`. Documents can now be inserted into
  a collection using either method:

      db.test.save({ foo: "bar" });
      db.test.insert({ foo: "bar" });

* added support for data-modification AQL queries

* added AQL keywords `INSERT`, `UPDATE`, `REPLACE` and `REMOVE` (and `WITH`) to
  support data-modification AQL queries.

  Unquoted usage of these keywords for attribute names in AQL queries will likely
  fail in ArangoDB 2.2. If any such attribute name needs to be used in a query, it
  should be enclosed in backticks to indicate the usage of a literal attribute
  name.

  For example, the following query will fail in ArangoDB 2.2 with a parse error:

      FOR i IN foo RETURN i.remove

  and needs to be rewritten like this:

      FOR i IN foo RETURN i.`remove`

* disallow storing of JavaScript objects that contain JavaScript native objects
  of type `Date`, `Function`, `RegExp` or `External`, e.g.

      db.test.save({ foo: /bar/ });
      db.test.save({ foo: new Date() });

  will now print

      Error: <data> cannot be converted into JSON shape: could not shape document

  Previously, objects of these types were silently converted into an empty object
  (i.e. `{ }`).

  To store such objects in a collection, explicitly convert them into strings
  like this:

      db.test.save({ foo: String(/bar/) });
      db.test.save({ foo: String(new Date()) });

* The replication methods `logger.start`, `logger.stop` and `logger.properties` are
  no-ops in ArangoDB 2.2 as there is no separate replication logger anymore. Data changes
  are logged into the write-ahead log in ArangoDB 2.2, and not separately by the
  replication logger. The replication logger object is still there in ArangoDB 2.2 to
  ensure backwards-compatibility, however, logging cannot be started, stopped or
  configured anymore. Using any of these methods will do nothing.

  This also affects the following HTTP API methods:
  - `PUT /_api/replication/logger-start`
  - `PUT /_api/replication/logger-stop`
  - `GET /_api/replication/logger-config`
  - `PUT /_api/replication/logger-config`

  Using any of these methods is discouraged from now on as they will be removed in
  future versions of ArangoDB.

* INCOMPATIBLE CHANGE: replication of transactions has changed. Previously, transactions
  were logged on a master in one big block and shipped to a slave in one block, too.
  Now transactions will be logged and replicated as separate entries, allowing transactions
  to be bigger and also ensure replication progress.

  This change also affects the behavior of the `stop` method of the replication applier.
  If the replication applier is now stopped manually using the `stop` method and later
  restarted using the `start` method, any transactions that were unfinished at the
  point of stopping will be aborted on a slave, even if they later commit on the master.

  In ArangoDB 2.2, stopping the replication applier manually should be avoided unless the
  goal is to stop replication permanently or to do a full resync with the master anyway.
  If the replication applier still must be stopped, it should be made sure that the
  slave has fetched and applied all pending operations from a master, and that no
  extra transactions are started on the master before the `stop` command on the slave
  is executed.

  Replication of transactions in ArangoDB 2.2 might also lock the involved collections on
  the slave while a transaction is either committed or aborted on the master and the
  change has been replicated to the slave. This change in behavior may be important for
  slave servers that are used for read-scaling. In order to avoid long lasting collection
  locks on the slave, transactions should be kept small.

  The `_replication` system collection is not used anymore in ArangoDB 2.2 and its usage is
  discouraged.

* INCOMPATIBLE CHANGE: the figures reported by the `collection.figures` method
  now only reflect documents and data contained in the journals and datafiles of
  collections. Documents or deletions contained only in the write-ahead log will
  not influence collection figures until the write-ahead log garbage collection
  kicks in. The figures for a collection might therefore underreport the total
  resource usage of a collection.

  Additionally, the attributes `lastTick` and `uncollectedLogfileEntries` have been
  added to the result of the `figures` operation and the HTTP API method
  `PUT /_api/collection/figures`

* added `insert` method as an alias for `save`. Documents can now be inserted into
  a collection using either method:

      db.test.save({ foo: "bar" });
      db.test.insert({ foo: "bar" });

* added support for data-modification AQL queries

* added AQL keywords `INSERT`, `UPDATE`, `REPLACE` and `REMOVE` (and `WITH`) to
  support data-modification AQL queries.

  Unquoted usage of these keywords for attribute names in AQL queries will likely
  fail in ArangoDB 2.2. If any such attribute name needs to be used in a query, it
  should be enclosed in backticks to indicate the usage of a literal attribute
  name.

  For example, the following query will fail in ArangoDB 2.2 with a parse error:

      FOR i IN foo RETURN i.remove

  and needs to be rewritten like this:

      FOR i IN foo RETURN i.`remove`

* disallow storing of JavaScript objects that contain JavaScript native objects
  of type `Date`, `Function`, `RegExp` or `External`, e.g.

      db.test.save({ foo: /bar/ });
      db.test.save({ foo: new Date() });

  will now print

      Error: <data> cannot be converted into JSON shape: could not shape document

  Previously, objects of these types were silently converted into an empty object
  (i.e. `{ }`).

  To store such objects in a collection, explicitly convert them into strings
  like this:

      db.test.save({ foo: String(/bar/) });
      db.test.save({ foo: String(new Date()) });

* honor startup option `--server.disable-statistics` when deciding whether or not
  to start periodic statistics collection jobs

  Previously, the statistics collection jobs were started even if the server was
  started with the `--server.disable-statistics` flag being set to `true`

* removed startup option `--random.no-seed`

  This option had no effect in previous versions of ArangoDB and was thus removed.

* removed startup option `--database.remove-on-drop`

  This option was used for debugging only.

* removed startup option `--database.force-sync-properties`

  This option is now superfluous as collection properties are now stored in the
  write-ahead log.

* introduced write-ahead log

  All write operations in an ArangoDB server instance are automatically logged
  to the server's write-ahead log. The write-ahead log is a set of append-only
  logfiles, and it is used in case of a crash recovery and for replication.
  Data from the write-ahead log will eventually be moved into the journals or
  datafiles of collections, allowing the server to remove older write-ahead log
  logfiles. Figures of collections will be updated when data are moved from the
  write-ahead log into the journals or datafiles of collections.

  Cross-collection transactions in ArangoDB should benefit considerably by this
  change, as less writes than in previous versions are required to ensure the data
  of multiple collections are atomically and durably committed. All data-modifying
  operations inside transactions (insert, update, remove) will write their
  operations into the write-ahead log directly, making transactions with multiple
  operations also require less physical memory than in previous versions of ArangoDB,
  that required all transaction data to fit into RAM.

  The `_trx` system collection is not used anymore in ArangoDB 2.2 and its usage is
  discouraged.

  The data in the write-ahead log can also be used in the replication context.
  The `_replication` collection that was used in previous versions of ArangoDB to
  store all changes on the server is not used anymore in ArangoDB 2.2. Instead,
  slaves can read from a master's write-ahead log to get informed about most
  recent changes. This removes the need to store data-modifying operations in
  both the actual place and the `_replication` collection.

* removed startup option `--server.disable-replication-logger`

  This option is superfluous in ArangoDB 2.2. There is no dedicated replication
  logger in ArangoDB 2.2. There is now always the write-ahead log, and it is also
  used as the server's replication log. Specifying the startup option
  `--server.disable-replication-logger` will do nothing in ArangoDB 2.2, but the
  option should not be used anymore as it might be removed in a future version.

* changed behavior of replication logger

  There is no dedicated replication logger in ArangoDB 2.2 as there is the
  write-ahead log now. The existing APIs for starting and stopping the replication
  logger still exist in ArangoDB 2.2 for downwards-compatibility, but calling
  the start or stop operations are no-ops in ArangoDB 2.2. When querying the
  replication logger status via the API, the server will always report that the
  replication logger is running. Configuring the replication logger is a no-op
  in ArangoDB 2.2, too. Changing the replication logger configuration has no
  effect. Instead, the write-ahead log configuration can be changed.

* removed MRuby integration for arangod

  ArangoDB had an experimental MRuby integration in some of the publish builds.
  This wasn't continuously developed, and so it has been removed in ArangoDB 2.2.

  This change has led to the following startup options being superfluous:

  - `--ruby.gc-interval`
  - `--ruby.action-directory`
  - `--ruby.modules-path`
  - `--ruby.startup-directory`

  Specifying these startup options will do nothing in ArangoDB 2.2, but the
  options should be avoided from now on as they might be removed in future versions.

* reclaim index memory when last document in collection is deleted

  Previously, deleting documents from a collection did not lead to index sizes being
  reduced. Instead, the already allocated index memory was re-used when a collection
  was refilled.

  Now, index memory for primary indexes and hash indexes is reclaimed instantly when
  the last document from a collection is removed.

* inlined and optimized functions in hash indexes

* added AQL TRANSLATE function

  This function can be used to perform lookups from static lists, e.g.

      LET countryNames = { US: "United States", UK: "United Kingdom", FR: "France" }
      RETURN TRANSLATE("FR", countryNames)

* fixed datafile debugger

* fixed check-version for empty directory

* moved try/catch block to the top of routing chain

* added mountedApp function for foxx-manager

* fixed issue #883: arango 2.1 - when starting multi-machine cluster, UI web
  does not change to cluster overview

* fixed dfdb: should not start any other V8 threads

* cleanup of version-check, added module org/arangodb/database-version,
  added --check-version option

* fixed issue #881: [2.1.0] Bombarded (every 10 sec or so) with
  "WARNING format string is corrupt" when in non-system DB Dashboard

* specialized primary index implementation to allow faster hash table
  rebuilding and reduce lookups in datafiles for the actual value of `_key`.

* issue #862: added `--overwrite` option to arangoimp

* removed number of property lookups for documents during AQL queries that
  access documents

* prevent buffering of long print results in arangosh's and arangod's print
  command

  this change will emit buffered intermediate print results and discard the
  output buffer to quickly deliver print results to the user, and to prevent
  constructing very large buffers for large results

* removed sorting of attribute names for use in a collection's shaper

  sorting attribute names was done on document insert to keep attributes
  of a collection in sorted order for faster comparisons. The sort order
  of attributes was only used in one particular and unlikely case, so it
  was removed. Collections with many different attribute names should
  benefit from this change by faster inserts and slightly less memory usage.

* fixed a bug in arangodump which got the collection name in _from and _to
  attributes of edges wrong (all were "_unknown")

* fixed a bug in arangorestore which did not recognize wrong _from and _to
  attributes of edges

* improved error detection and reporting in arangorestore


v2.1.1 (2014-06-06)
-------------------

* fixed dfdb: should not start any other V8 threads

* signature for collection functions was modified

  The basic change was the substitution of the input parameter of the
  function by an generic options object which can contain multiple
  option parameter of the function.
  Following functions were modified
  remove
  removeBySample
  replace
  replaceBySample
  update
  updateBySample

  Old signature is yet supported but it will be removed in future versions

v2.1.0 (2014-05-29)
-------------------

* implemented upgrade procedure for clusters

* fixed communication issue with agency which prevented reconnect
  after an agent failure

* fixed cluster dashboard in the case that one but not all servers
  in the cluster are down

* fixed a bug with coordinators creating local database objects
  in the wrong order (_system needs to be done first)

* improved cluster dashboard


v2.1.0-rc2 (2014-05-25)
-----------------------

* fixed issue #864: Inconsistent behavior of AQL REVERSE(list) function


v2.1.0-rc1 (XXXX-XX-XX)
-----------------------

* added server-side periodic task management functions:

  - require("org/arangodb/tasks").register(): registers a periodic task
  - require("org/arangodb/tasks").unregister(): unregisters and removes a
    periodic task
  - require("org/arangodb/tasks").get(): retrieves a specific tasks or all
    existing tasks

  the previous undocumented function `internal.definePeriodic` is now
  deprecated and will be removed in a future release.

* decrease the size of some seldom used system collections on creation.

  This will make these collections use less disk space and mapped memory.

* added AQL date functions

* added AQL FLATTEN() list function

* added index memory statistics to `db.<collection>.figures()` function

  The `figures` function will now return a sub-document `indexes`, which lists
  the number of indexes in the `count` sub-attribute, and the total memory
  usage of the indexes in bytes in the `size` sub-attribute.

* added AQL CURRENT_DATABASE() function

  This function returns the current database's name.

* added AQL CURRENT_USER() function

  This function returns the current user from an AQL query. The current user is the
  username that was specified in the `Authorization` HTTP header of the request. If
  authentication is turned off or the query was executed outside a request context,
  the function will return `null`.

* fixed issue #796: Searching with newline chars broken?

  fixed slightly different handling of backslash escape characters in a few
  AQL functions. Now handling of escape sequences should be consistent, and
  searching for newline characters should work the same everywhere

* added OpenSSL version check for configure

  It will report all OpenSSL versions < 1.0.1g as being too old.
  `configure` will only complain about an outdated OpenSSL version but not stop.

* require C++ compiler support (requires g++ 4.8, clang++ 3.4 or Visual Studio 13)

* less string copying returning JSONified documents from ArangoDB, e.g. via
  HTTP GET `/_api/document/<collection>/<document>`

* issue #798: Lower case http headers from arango

  This change allows returning capitalized HTTP headers, e.g.
  `Content-Length` instead of `content-length`.
  The HTTP spec says that headers are case-insensitive, but
  in fact several clients rely on a specific case in response
  headers.
  This change will capitalize HTTP headers if the `X-Arango-Version`
  request header is sent by the client and contains a value of at
  least `20100` (for version 2.1). The default value for the
  compatibility can also be set at server start, using the
  `--server.default-api-compatibility` option.

* simplified usage of `db._createStatement()`

  Previously, the function could not be called with a query string parameter as
  follows:

      db._createStatement(queryString);

  Calling it as above resulted in an error because the function expected an
  object as its parameter. From now on, it's possible to call the function with
  just the query string.

* make ArangoDB not send back a `WWW-Authenticate` header to a client in case the
  client sends the `X-Omit-WWW-Authenticate` HTTP header.

  This is done to prevent browsers from showing their built-in HTTP authentication
  dialog for AJAX requests that require authentication.
  ArangoDB will still return an HTTP 401 (Unauthorized) if the request doesn't
  contain valid credentials, but it will omit the `WWW-Authenticate` header,
  allowing clients to bypass the browser's authentication dialog.

* added REST API method HTTP GET `/_api/job/job-id` to query the status of an
  async job without potentially fetching it from the list of done jobs

* fixed non-intuitive behavior in jobs API: previously, querying the status
  of an async job via the API HTTP PUT `/_api/job/job-id` removed a currently
  executing async job from the list of queryable jobs on the server.
  Now, when querying the result of an async job that is still executing,
  the job is kept in the list of queryable jobs so its result can be fetched
  by a subsequent request.

* use a new data structure for the edge index of an edge collection. This
  improves the performance for the creation of the edge index and in
  particular speeds up removal of edges in graphs. Note however that
  this change might change the order in which edges starting at
  or ending in a vertex are returned. However, this order was never
  guaranteed anyway and it is not sensible to guarantee any particular
  order.

* provide a size hint to edge and hash indexes when initially filling them
  this will lead to less re-allocations when populating these indexes

  this may speed up building indexes when opening an existing collection

* don't requeue identical context methods in V8 threads in case a method is
  already registered

* removed arangod command line option `--database.remove-on-compacted`

* export the sort attribute for graph traversals to the HTTP interface

* add support for arangodump/arangorestore for clusters


v2.0.8 (XXXX-XX-XX)
-------------------

* fixed too-busy iteration over skiplists

  Even when a skiplist query was restricted by a limit clause, the skiplist
  index was queried without the limit. this led to slower-than-necessary
  execution times.

* fixed timeout overflows on 32 bit systems

  this bug has led to problems when select was called with a high timeout
  value (2000+ seconds) on 32bit systems that don't have a forgiving select
  implementation. when the call was made on these systems, select failed
  so no data would be read or sent over the connection

  this might have affected some cluster-internal operations.

* fixed ETCD issues on 32 bit systems

  ETCD was non-functional on 32 bit systems at all. The first call to the
  watch API crashed it. This was because atomic operations worked on data
  structures that were not properly aligned on 32 bit systems.

* fixed issue #848: db.someEdgeCollection.inEdge does not return correct
  value when called the 2nd time after a .save to the edge collection


v2.0.7 (2014-05-05)
-------------------

* issue #839: Foxx Manager missing "unfetch"

* fixed a race condition at startup

  this fixes undefined behavior in case the logger was involved directly at
  startup, before the logger initialization code was called. This should have
  occurred only for code that was executed before the invocation of main(),
  e.g. during ctor calls of statically defined objects.


v2.0.6 (2014-04-22)
-------------------

* fixed issue #835: arangosh doesn't show correct database name



v2.0.5 (2014-04-21)
-------------------

* Fixed a caching problem in IE JS Shell

* added cancelation for async jobs

* upgraded to new gyp for V8

* new Windows installer


v2.0.4 (2014-04-14)
-------------------

* fixed cluster authentication front-end issues for Firefox and IE, there are
  still problems with Chrome


v2.0.3 (2014-04-14)
-------------------

* fixed AQL optimizer bug

* fixed front-end issues

* added password change dialog


v2.0.2 (2014-04-06)
-------------------

* during cluster startup, do not log (somewhat expected) connection errors with
  log level error, but with log level info

* fixed dashboard modals

* fixed connection check for cluster planning front end: firefox does
  not support async:false

* document how to persist a cluster plan in order to relaunch an existing
  cluster later


v2.0.1 (2014-03-31)
-------------------

* make ArangoDB not send back a `WWW-Authenticate` header to a client in case the
  client sends the `X-Omit-WWW-Authenticate` HTTP header.

  This is done to prevent browsers from showing their built-in HTTP authentication
  dialog for AJAX requests that require authentication.
  ArangoDB will still return an HTTP 401 (Unauthorized) if the request doesn't
  contain valid credentials, but it will omit the `WWW-Authenticate` header,
  allowing clients to bypass the browser's authentication dialog.

* fixed isses in arango-dfdb:

  the dfdb was not able to unload certain system collections, so these couldn't be
  inspected with the dfdb sometimes. Additionally, it did not truncate corrupt
  markers from datafiles under some circumstances

* added `changePassword` attribute for users

* fixed non-working "save" button in collection edit view of web interface
  clicking the save button did nothing. one had to press enter in one of the input
  fields to send modified form data

* fixed V8 compile error on MacOS X

* prevent `body length: -9223372036854775808` being logged in development mode for
  some Foxx HTTP responses

* fixed several bugs in web interface dashboard

* fixed issue #783: coffee script not working in manifest file

* fixed issue #783: coffee script not working in manifest file

* fixed issue #781: Cant save current query from AQL editor ui

* bumped version in `X-Arango-Version` compatibility header sent by arangosh and other
  client tools from `1.5` to `2.0`.

* fixed startup options for arango-dfdb, added details option for arango-dfdb

* fixed display of missing error messages and codes in arangosh

* when creating a collection via the web interface, the collection type was always
  "document", regardless of the user's choice


v2.0.0 (2014-03-10)
-------------------

* first 2.0 release


v2.0.0-rc2 (2014-03-07)
-----------------------

* fixed cluster authorization


v2.0.0-rc1 (2014-02-28)
-----------------------

* added sharding :-)

* added collection._dbName attribute to query the name of the database from a collection

  more detailed documentation on the sharding and cluster features can be found in the user
  manual, section **Sharding**

* INCOMPATIBLE CHANGE: using complex values in AQL filter conditions with operators other
  than equality (e.g. >=, >, <=, <) will disable usage of skiplist indexes for filter
  evaluation.

  For example, the following queries will be affected by change:

      FOR doc IN docs FILTER doc.value < { foo: "bar" } RETURN doc
      FOR doc IN docs FILTER doc.value >= [ 1, 2, 3 ] RETURN doc

  The following queries will not be affected by the change:

      FOR doc IN docs FILTER doc.value == 1 RETURN doc
      FOR doc IN docs FILTER doc.value == "foo" RETURN doc
      FOR doc IN docs FILTER doc.value == [ 1, 2, 3 ] RETURN doc
      FOR doc IN docs FILTER doc.value == { foo: "bar" } RETURN doc

* INCOMPATIBLE CHANGE: removed undocumented method `collection.saveOrReplace`

  this feature was never advertised nor documented nor tested.

* INCOMPATIBLE CHANGE: removed undocumented REST API method `/_api/simple/BY-EXAMPLE-HASH`

  this feature was never advertised nor documented nor tested.

* added explicit startup parameter `--server.reuse-address`

  This flag can be used to control whether sockets should be acquired with the SO_REUSEADDR
  flag.

  Regardless of this setting, sockets on Windows are always acquired using the
  SO_EXCLUSIVEADDRUSE flag.

* removed undocumented REST API method GET `/_admin/database-name`

* added user validation API at POST `/_api/user/<username>`

* slightly improved users management API in `/_api/user`:

  Previously, when creating a new user via HTTP POST, the username needed to be
  passed in an attribute `username`. When users were returned via this API,
  the usernames were returned in an attribute named `user`. This was slightly
  confusing and was changed in 2.0 as follows:

  - when adding a user via HTTP POST, the username can be specified in an attribute
  `user`. If this attribute is not used, the API will look into the attribute `username`
  as before and use that value.
  - when users are returned via HTTP GET, the usernames are still returned in an
    attribute `user`.

  This change should be fully downwards-compatible with the previous version of the API.

* added AQL SLICE function to extract slices from lists

* made module loader more node compatible

* the startup option `--javascript.package-path` for arangosh is now deprecated and does
  nothing. Using it will not cause an error, but the option is ignored.

* added coffee script support

* Several UI improvements.

* Exchanged icons in the graphviewer toolbar

* always start networking and HTTP listeners when starting the server (even in
  console mode)

* allow vertex and edge filtering with user-defined functions in TRAVERSAL,
  TRAVERSAL_TREE and SHORTEST_PATH AQL functions:

      // using user-defined AQL functions for edge and vertex filtering
      RETURN TRAVERSAL(friends, friendrelations, "friends/john", "outbound", {
        followEdges: "myfunctions::checkedge",
        filterVertices: "myfunctions::checkvertex"
      })

      // using the following custom filter functions
      var aqlfunctions = require("org/arangodb/aql/functions");
      aqlfunctions.register("myfunctions::checkedge", function (config, vertex, edge, path) {
        return (edge.type !== 'dislikes'); // don't follow these edges
      }, false);

      aqlfunctions.register("myfunctions::checkvertex", function (config, vertex, path) {
        if (vertex.isDeleted || ! vertex.isActive) {
          return [ "prune", "exclude" ]; // exclude these and don't follow them
        }
        return [ ]; // include everything else
      }, false);

* fail if invalid `strategy`, `order` or `itemOrder` attribute values
  are passed to the AQL TRAVERSAL function. Omitting these attributes
  is not considered an error, but specifying an invalid value for any
  of these attributes will make an AQL query fail.

* issue #751: Create database through API should return HTTP status code 201

  By default, the server now returns HTTP 201 (created) when creating a new
  database successfully. To keep compatibility with older ArangoDB versions, the
  startup parameter `--server.default-api-compatibility` can be set to a value
  of `10400` to indicate API compatibility with ArangoDB 1.4. The compatibility
  can also be enforced by setting the `X-Arango-Version` HTTP header in a
  client request to this API on a per-request basis.

* allow direct access from the `db` object to collections whose names start
  with an underscore (e.g. db._users).

  Previously, access to such collections via the `db` object was possible from
  arangosh, but not from arangod (and thus Foxx and actions). The only way
  to access such collections from these places was via the `db._collection(<name>)`
  workaround.

* allow `\n` (as well as `\r\n`) as line terminator in batch requests sent to
  `/_api/batch` HTTP API.

* use `--data-binary` instead of `--data` parameter in generated cURL examples

* issue #703: Also show path of logfile for fm.config()

* issue #675: Dropping a collection used in "graph" module breaks the graph

* added "static" Graph.drop() method for graphs API

* fixed issue #695: arangosh server.password error

* use pretty-printing in `--console` mode by default

* simplified ArangoDB startup options

  Some startup options are now superfluous or their usage is simplified. The
  following options have been changed:

  * `--javascript.modules-path`: this option has been removed. The modules paths
    are determined by arangod and arangosh automatically based on the value of
    `--javascript.startup-directory`.

    If the option is set on startup, it is ignored so startup will not abort with
    an error `unrecognized option`.

  * `--javascript.action-directory`: this option has been removed. The actions
    directory is determined by arangod automatically based on the value of
    `--javascript.startup-directory`.

    If the option is set on startup, it is ignored so startup will not abort with
    an error `unrecognized option`.

  * `--javascript.package-path`: this option is still available but it is not
    required anymore to set the standard package paths (e.g. `js/npm`). arangod
    will automatically use this standard package path regardless of whether it
    was specified via the options.

    It is possible to use this option to add additional package paths to the
    standard value.

  Configuration files included with arangod are adjusted accordingly.

* layout of the graphs tab adapted to better fit with the other tabs

* database selection is moved to the bottom right corner of the web interface

* removed priority queue index type

  this feature was never advertised nor documented nor tested.

* display internal attributes in document source view of web interface

* removed separate shape collections

  When upgrading to ArangoDB 2.0, existing collections will be converted to include
  shapes and attribute markers in the datafiles instead of using separate files for
  shapes.

  When a collection is converted, existing shapes from the SHAPES directory will
  be written to a new datafile in the collection directory, and the SHAPES directory
  will be removed afterwards.

  This saves up to 2 MB of memory and disk space for each collection
  (savings are higher, the less different shapes there are in a collection).
  Additionally, one less file descriptor per opened collection will be used.

  When creating a new collection, the amount of sync calls may be reduced. The same
  may be true for documents with yet-unknown shapes. This may help performance
  in these cases.

* added AQL functions `NTH` and `POSITION`

* added signal handler for arangosh to save last command in more cases

* added extra prompt placeholders for arangosh:
  - `%e`: current endpoint
  - `%u`: current user

* added arangosh option `--javascript.gc-interval` to control amount of
  garbage collection performed by arangosh

* fixed issue #651: Allow addEdge() to take vertex ids in the JS library

* removed command-line option `--log.format`

  In previous versions, this option did not have an effect for most log messages, so
  it got removed.

* removed C++ logger implementation

  Logging inside ArangoDB is now done using the LOG_XXX() macros. The LOGGER_XXX()
  macros are gone.

* added collection status "loading"


v1.4.16 (XXXX-XX-XX)
--------------------

* fixed too eager datafile deletion

  this issue could have caused a crash when the compaction had marked datafiles as obsolete
  and they were removed while "old" temporary query results still pointed to the old datafile
  positions

* fixed issue #826: Replication fails when a collection's configuration changes


v1.4.15 (2014-04-19)
--------------------

* bugfix for AQL query optimizer

  the following type of query was too eagerly optimized, leading to errors in code-generation:

      LET a = (FOR i IN [] RETURN i) LET b = (FOR i IN [] RETURN i) RETURN 1

  the problem occurred when both lists in the subqueries were empty. In this case invalid code
  was generated and the query couldn't be executed.


v1.4.14 (2014-04-05)
--------------------

* fixed race conditions during shape / attribute insertion

  A race condition could have led to spurious `cannot find attribute #xx` or
  `cannot find shape #xx` (where xx is a number) warning messages being logged
  by the server. This happened when a new attribute was inserted and at the same
  time was queried by another thread.

  Also fixed a race condition that may have occurred when a thread tried to
  access the shapes / attributes hash tables while they were resized. In this
  cases, the shape / attribute may have been hashed to a wrong slot.

* fixed a memory barrier / cpu synchronization problem with libev, affecting
  Windows with Visual Studio 2013 (probably earlier versions are affected, too)

  The issue is described in detail here:
  http://lists.schmorp.de/pipermail/libev/2014q1/002318.html


v1.4.13 (2014-03-14)
--------------------

* added diagnostic output for Foxx application upload

* allow dump & restore from ArangoDB 1.4 with an ArangoDB 2.0 server

* allow startup options `temp-path` and `default-language` to be specified from the arangod
  configuration file and not only from the command line

* fixed too eager compaction

  The compaction will now wait for several seconds before trying to re-compact the same
  collection. Additionally, some other limits have been introduced for the compaction.


v1.4.12 (2014-03-05)
--------------------

* fixed display bug in web interface which caused the following problems:
  - documents were displayed in web interface as being empty
  - document attributes view displayed many attributes with content "undefined"
  - document source view displayed many attributes with name "TYPEOF" and value "undefined"
  - an alert popping up in the browser with message "Datatables warning..."

* re-introduced old-style read-write locks to supports Windows versions older than
  Windows 2008R2 and Windows 7. This should re-enable support for Windows Vista and
  Windows 2008.


v1.4.11 (2014-02-27)
--------------------

* added SHORTEST_PATH AQL function

  this calculates the shortest paths between two vertices, using the Dijkstra
  algorithm, employing a min-heap

  By default, ArangoDB does not know the distance between any two vertices and
  will use a default distance of 1. A custom distance function can be registered
  as an AQL user function to make the distance calculation use any document
  attributes or custom logic:

      RETURN SHORTEST_PATH(cities, motorways, "cities/CGN", "cities/MUC", "outbound", {
        paths: true,
        distance: "myfunctions::citydistance"
      })

      // using the following custom distance function
      var aqlfunctions = require("org/arangodb/aql/functions");
      aqlfunctions.register("myfunctions::distance", function (config, vertex1, vertex2, edge) {
        return Math.sqrt(Math.pow(vertex1.x - vertex2.x) + Math.pow(vertex1.y - vertex2.y));
      }, false);

* fixed bug in Graph.pathTo function

* fixed small memleak in AQL optimizer

* fixed access to potentially uninitialized variable when collection had a cap constraint


v1.4.10 (2014-02-21)
--------------------

* fixed graph constructor to allow graph with some parameter to be used

* added node.js "events" and "stream"

* updated npm packages

* added loading of .json file

* Fixed http return code in graph api with waitForSync parameter.

* Fixed documentation in graph, simple and index api.

* removed 2 tests due to change in ruby library.

* issue #756: set access-control-expose-headers on CORS response

  the following headers are now whitelisted by ArangoDB in CORS responses:
  - etag
  - content-encoding
  - content-length
  - location
  - server
  - x-arango-errors
  - x-arango-async-id


v1.4.9 (2014-02-07)
-------------------

* return a document's current etag in response header for HTTP HEAD requests on
  documents that return an HTTP 412 (precondition failed) error. This allows
  retrieving the document's current revision easily.

* added AQL function `SKIPLIST` to directly access skiplist indexes from AQL

  This is a shortcut method to use a skiplist index for retrieving specific documents in
  indexed order. The function capability is rather limited, but it may be used
  for several cases to speed up queries. The documents are returned in index order if
  only one condition is used.

      /* return all documents with mycollection.created > 12345678 */
      FOR doc IN SKIPLIST(mycollection, { created: [[ '>', 12345678 ]] })
        RETURN doc

      /* return first document with mycollection.created > 12345678 */
      FOR doc IN SKIPLIST(mycollection, { created: [[ '>', 12345678 ]] }, 0, 1)
        RETURN doc

      /* return all documents with mycollection.created between 12345678 and 123456790 */
      FOR doc IN SKIPLIST(mycollection, { created: [[ '>', 12345678 ], [ '<=', 123456790 ]] })
        RETURN doc

      /* return all documents with mycollection.a equal 1 and .b equal 2 */
      FOR doc IN SKIPLIST(mycollection, { a: [[ '==', 1 ]], b: [[ '==', 2 ]] })
        RETURN doc

  The function requires a skiplist index with the exact same attributes to
  be present on the specified collection. All attributes present in the skiplist
  index must be specified in the conditions specified for the `SKIPLIST` function.
  Attribute declaration order is important, too: attributes must be specified in the
  same order in the condition as they have been declared in the skiplist index.

* added command-line option `--server.disable-authentication-unix-sockets`

  with this option, authentication can be disabled for all requests coming
  in via UNIX domain sockets, enabling clients located on the same host as
  the ArangoDB server to connect without authentication.
  Other connections (e.g. TCP/IP) are not affected by this option.

  The default value for this option is `false`.
  Note: this option is only supported on platforms that support Unix domain
  sockets.

* call global arangod instance destructor on shutdown

* issue #755: TRAVERSAL does not use strategy, order and itemOrder options

  these options were not honored when configuring a traversal via the AQL
  TRAVERSAL function. Now, these options are used if specified.

* allow vertex and edge filtering with user-defined functions in TRAVERSAL,
  TRAVERSAL_TREE and SHORTEST_PATH AQL functions:

      // using user-defined AQL functions for edge and vertex filtering
      RETURN TRAVERSAL(friends, friendrelations, "friends/john", "outbound", {
        followEdges: "myfunctions::checkedge",
        filterVertices: "myfunctions::checkvertex"
      })

      // using the following custom filter functions
      var aqlfunctions = require("org/arangodb/aql/functions");
      aqlfunctions.register("myfunctions::checkedge", function (config, vertex, edge, path) {
        return (edge.type !== 'dislikes'); // don't follow these edges
      }, false);

      aqlfunctions.register("myfunctions::checkvertex", function (config, vertex, path) {
        if (vertex.isDeleted || ! vertex.isActive) {
          return [ "prune", "exclude" ]; // exclude these and don't follow them
        }
        return [ ]; // include everything else
      }, false);

* issue #748: add vertex filtering to AQL's TRAVERSAL[_TREE]() function


v1.4.8 (2014-01-31)
-------------------

* install foxx apps in the web interface

* fixed a segfault in the import API


v1.4.7 (2014-01-23)
-------------------

* issue #744: Add usage example arangoimp from Command line

* issue #738: added __dirname, __filename pseudo-globals. Fixes #733. (@by pluma)

* mount all Foxx applications in system apps directory on startup


v1.4.6 (2014-01-20)
-------------------

* issue #736: AQL function to parse collection and key from document handle

* added fm.rescan() method for Foxx-Manager

* fixed issue #734: foxx cookie and route problem

* added method `fm.configJson` for arangosh

* include `startupPath` in result of API `/_api/foxx/config`


v1.4.5 (2014-01-15)
-------------------

* fixed issue #726: Alternate Windows Install Method

* fixed issue #716: dpkg -P doesn't remove everything

* fixed bugs in description of HTTP API `_api/index`

* fixed issue #732: Rest API GET revision number

* added missing documentation for several methods in HTTP API `/_api/edge/...`

* fixed typos in description of HTTP API `_api/document`

* defer evaluation of AQL subqueries and logical operators (lazy evaluation)

* Updated font in WebFrontend, it now contains a version that renders properly on Windows

* generally allow function return values as call parameters to AQL functions

* fixed potential deadlock in global context method execution

* added override file "arangod.conf.local" (and co)


v1.4.4 (2013-12-24)
-------------------

* uid and gid are now set in the scripts, there is no longer a separate config file for
  arangod when started from a script

* foxx-manager is now an alias for arangosh

* arango-dfdb is now an alias for arangod, moved from bin to sbin

* changed from readline to linenoise for Windows

* added --install-service and --uninstall-service for Windows

* removed --daemon and --supervisor for Windows

* arangosh and arangod now uses the config-file which maps the binary name, i. e. if you
  rename arangosh to foxx-manager it will use the config file foxx-manager.conf

* fixed lock file for Windows

* fixed issue #711, #687: foxx-manager throws internal errors

* added `--server.ssl-protocol` option for client tools
  this allows connecting from arangosh, arangoimp, arangoimp etc. to an ArangoDB
  server that uses a non-default value for `--server.ssl-protocol`. The default
  value for the SSL protocol is 4 (TLSv1). If the server is configured to use a
  different protocol, it was not possible to connect to it with the client tools.

* added more detailed request statistics

  This adds the number of async-executed HTTP requests plus the number of HTTP
  requests per individual HTTP method type.

* added `--force` option for arangorestore
  this option allows continuing a restore operation even if the server reports errors
  in the middle of the restore operation

* better error reporting for arangorestore
  in case the server returned an HTTP error, arangorestore previously reported this
  error as `internal error` without any details only. Now server-side errors are
  reported by arangorestore with the server's error message

* include more system collections in dumps produced by arangodump
  previously some system collections were intentionally excluded from dumps, even if the
  dump was run with `--include-system-collections`. for example, the collections `_aal`,
  `_modules`, `_routing`, and `_users` were excluded. This makes sense in a replication
  context but not always in a dump context.
  When specifying `--include-system-collections`, arangodump will now include the above-
  mentioned collections in the dump, too. Some other system collections are still excluded
  even when the dump is run with `--include-system-collections`, for example `_replication`
  and `_trx`.

* fixed issue #701: ArangoStatement undefined in arangosh

* fixed typos in configuration files


v1.4.3 (2013-11-25)
-------------------

* fixed a segfault in the AQL optimizer, occurring when a constant non-list value was
  used on the right-hand side of an IN operator that had a collection attribute on the
  left-hand side

* issue #662:

  Fixed access violation errors (crashes) in the Windows version, occurring under some
  circumstances when accessing databases with multiple clients in parallel

* fixed issue #681: Problem with ArchLinux PKGBUILD configuration


v1.4.2 (2013-11-20)
-------------------

* fixed issue #669: Tiny documentation update

* ported Windows version to use native Windows API SRWLocks (slim read-write locks)
  and condition variables instead of homemade versions

  MSDN states the following about the compatibility of SRWLocks and Condition Variables:

      Minimum supported client:
      Windows Server 2008 [desktop apps | Windows Store apps]

      Minimum supported server:
      Windows Vista [desktop apps | Windows Store apps]

* fixed issue #662: ArangoDB on Windows hanging

  This fixes a deadlock issue that occurred on Windows when documents were written to
  a collection at the same time when some other thread tried to drop the collection.

* fixed file-based logging in Windows

  the logger complained on startup if the specified log file already existed

* fixed startup of server in daemon mode (`--daemon` startup option)

* fixed a segfault in the AQL optimizer

* issue #671: Method graph.measurement does not exist

* changed Windows condition variable implementation to use Windows native
  condition variables

  This is an attempt to fix spurious Windows hangs as described in issue #662.

* added documentation for JavaScript traversals

* added --code-page command-line option for Windows version of arangosh

* fixed a problem when creating edges via the web interface.

  The problem only occurred if a collection was created with type "document
  collection" via the web interface, and afterwards was dropped and re-created
  with type "edge collection". If the web interface page was not reloaded,
  the old collection type (document) was cached, making the subsequent creation
  of edges into the (seeming-to-be-document) collection fail.

  The fix is to not cache the collection type in the web interface. Users of
  an older version of the web interface can reload the collections page if they
  are affected.

* fixed a caching problem in arangosh: if a collection was created using the web
  interface, and then removed via arangosh, arangosh did not actually drop the
  collection due to caching.

  Because the `drop` operation was not carried out, this caused misleading error
  messages when trying to re-create the collection (e.g. `cannot create collection:
  duplicate name`).

* fixed ALT-introduced characters for arangosh console input on Windows

  The Windows readline port was not able to handle characters that are built
  using CTRL or ALT keys. Regular characters entered using the CTRL or ALT keys
  were silently swallowed and not passed to the terminal input handler.

  This did not seem to cause problems for the US keyboard layout, but was a
  severe issue for keyboard layouts that require the ALT (or ALT-GR) key to
  construct characters. For example, entering the character `{` with a German
  keyboard layout requires pressing ALT-GR + 9.

* fixed issue #665: Hash/skiplist combo madness bit my ass

  this fixes a problem with missing/non-deterministic rollbacks of inserts in
  case of a unique constraint violation into a collection with multiple secondary
  indexes (with at least one of them unique)

* fixed issue #664: ArangoDB installer on Windows requires drive c:

* partly fixed issue #662: ArangoDB on Windows hanging

  This fixes dropping databases on Windows. In previous 1.4 versions on Windows,
  one shape collection file was not unloaded and removed when dropping a database,
  leaving one directory and one shape collection file in the otherwise-dropped
  database directory.

* fixed issue #660: updated documentation on indexes


v1.4.1 (2013-11-08)
-------------------

* performance improvements for skip-list deletes


v1.4.1-rc1 (2013-11-07)
-----------------------

* fixed issue #635: Web-Interface should have a "Databases" Menu for Management

* fixed issue #624: Web-Interface is missing a Database selector

* fixed segfault in bitarray query

* fixed issue #656: Cannot create unique index through web interface

* fixed issue #654: bitarray index makes server down

* fixed issue #653: Slow query

* fixed issue #650: Randomness of any() should be improved

* made AQL `DOCUMENT()` function polymorphic and work with just one parameter.

  This allows using the `DOCUMENT` function like this:

      DOCUMENT('users/john')
      DOCUMENT([ 'users/john', 'users/amy' ])

  in addition to the existing use cases:

      DOCUMENT(users, 'users/john')
      DOCUMENT(users, 'john')
      DOCUMENT(users, [ 'users/john' ])
      DOCUMENT(users, [ 'users/john', 'users/amy' ])
      DOCUMENT(users, [ 'john', 'amy' ])

* simplified usage of ArangoDB batch API

  It is not necessary anymore to send the batch boundary in the HTTP `Content-Type`
  header. Previously, the batch API expected the client to send a Content-Type header
  of`multipart/form-data; boundary=<some boundary value>`. This is still supported in
  ArangoDB 2.0, but clients can now also omit this header. If the header is not
  present in a client request, ArangoDB will ignore the request content type and
  read the MIME boundary from the beginning of the request body.

  This also allows using the batch API with the Swagger "Try it out" feature (which is
  not too good at sending a different or even dynamic content-type request header).

* added API method GET `/_api/database/user`

  This returns the list of databases a specific user can see without changing the
  username/passwd.

* issue #424: Documentation about IDs needs to be upgraded


v1.4.0 (2013-10-29)
-------------------

* fixed issue #648: /batch API is missing from Web Interface API Documentation (Swagger)

* fixed issue #647: Icon tooltips missing

* fixed issue #646: index creation in web interface

* fixed issue #645: Allow jumping from edge to linked vertices

* merged PR for issue #643: Some minor corrections and a link to "Downloads"

* fixed issue #642: Completion of error handling

* fixed issue #639: compiling v1.4 on maverick produces warnings on -Wstrict-null-sentinel

* fixed issue #634: Web interface bug: Escape does not always propagate

* fixed issue #620: added startup option `--server.default-api-compatibility`

  This adds the following changes to the ArangoDB server and clients:
  - the server provides a new startup option `--server.default-api-compatibility`.
    This option can be used to determine the compatibility of (some) server API
    return values. The value for this parameter is a server version number,
    calculated as follows: `10000 * major + 100 * minor` (e.g. `10400` for ArangoDB
    1.3). The default value is `10400` (1.4), the minimum allowed value is `10300`
    (1.3).

    When setting this option to a value lower than the current server version,
    the server might respond with old-style results to "old" clients, increasing
    compatibility with "old" (non-up-to-date) clients.

  - the server will on each incoming request check for an HTTP header
    `x-arango-version`. Clients can optionally set this header to the API
    version number they support. For example, if a client sends the HTTP header
    `x-arango-version: 10300`, the server will pick this up and might send ArangoDB
    1.3-style responses in some situations.

    Setting either the startup parameter or using the HTTP header (or both) allows
    running "old" clients with newer versions of ArangoDB, without having to adjust
    the clients too much.

  - the `location` headers returned by the server for the APIs `/_api/document/...`
    and `/_api/collection/...` will have different values depending on the used API
    version. If the API compatibility is `10300`, the `location` headers returned
    will look like this:

        location: /_api/document/....

    whereas when an API compatibility of `10400` or higher is used, the `location`
    headers will look like this:

        location: /_db/<database name>/_api/document/...

  Please note that even in the presence of this, old API versions still may not
  be supported forever by the server.

* fixed issue #643: Some minor corrections and a link to "Downloads" by @frankmayer

* started issue #642: Completion of error handling

* fixed issue #639: compiling v1.4 on maverick produces warnings on
  -Wstrict-null-sentinel

* fixed issue #621: Standard Config needs to be fixed

* added function to manage indexes (web interface)

* improved server shutdown time by signaling shutdown to applicationserver,
  logging, cleanup and compactor threads

* added foxx-manager `replace` command

* added foxx-manager `installed` command (a more intuitive alias for `list`)

* fixed issue #617: Swagger API is missing '/_api/version'

* fixed issue #615: Swagger API: Some commands have no parameter entry forms

* fixed issue #614: API : Typo in : Request URL /_api/database/current

* fixed issue #609: Graph viz tool - different background color

* fixed issue #608: arangosh config files - eventually missing in the manual

* fixed issue #607: Admin interface: no core documentation

* fixed issue #603: Aardvark Foxx App Manager

* fixed a bug in type-mapping between AQL user functions and the AQL layer

  The bug caused errors like the following when working with collection documents
  in an AQL user function:

      TypeError: Cannot assign to read only property '_id' of #<ShapedJson>

* create less system collections when creating a new database

  This is achieved by deferring collection creation until the collections are actually
  needed by ArangoDB. The following collections are affected by the change:
  - `_fishbowl`
  - `_structures`


v1.4.0-beta2 (2013-10-14)
-------------------------

* fixed compaction on Windows

  The compaction on Windows did not ftruncate the cleaned datafiles to a smaller size.
  This has been fixed so not only the content of the files is cleaned but also files
  are re-created with potentially smaller sizes.

* only the following system collections will be excluded from replication from now on:
  - `_replication`
  - `_trx`
  - `_users`
  - `_aal`
  - `_fishbowl`
  - `_modules`
  - `_routing`

  Especially the following system collections will now be included in replication:
  - `_aqlfunctions`
  - `_graphs`

  In previous versions of ArangoDB, all system collections were excluded from the
  replication.

  The change also caused a change in the replication logger and applier:
  in previous versions of ArangoDB, only a collection's id was logged for an operation.
  This has not caused problems for non-system collections but for system collections
  there ids might differ. In addition to a collection id ArangoDB will now also log the
  name of a collection for each replication event.

  The replication applier will now look for the collection name attribute in logged
  events preferably.

* added database selection to arango-dfdb

* provide foxx-manager, arangodump, and arangorestore in Windows build

* ArangoDB 1.4 will refuse to start if option `--javascript.app-path` is not set.

* added startup option `--server.allow-method-override`

  This option can be set to allow overriding the HTTP request method in a request using
  one of the following custom headers:

  - x-http-method-override
  - x-http-method
  - x-method-override

  This allows bypassing proxies and tools that would otherwise just let certain types of
  requests pass. Enabling this option may impose a security risk, so it should only be
  used in very controlled environments.

  The default value for this option is `false` (no method overriding allowed).

* added "details" URL parameter for bulk import API

  Setting the `details` URL parameter to `true` in a call to POST `/_api/import` will make
  the import return details about non-imported documents in the `details` attribute. If
  `details` is `false` or omitted, no `details` attribute will be present in the response.
  This is the same behavior that previous ArangoDB versions exposed.

* added "complete" option for bulk import API

  Setting the `complete` URL parameter to `true` in a call to POST `/_api/import` will make
  the import completely fail if at least one of documents cannot be imported successfully.

  It defaults to `false`, which will make ArangoDB continue importing the other documents
  from the import even if some documents cannot be imported. This is the same behavior that
  previous ArangoDB versions exposed.

* added missing swagger documentation for `/_api/log`

* calling `/_api/logs` (or `/_admin/logs`) is only permitted from the `_system` database now.

  Calling this API method for/from other database will result in an HTTP 400.

' ported fix from https://github.com/novus/nvd3/commit/0894152def263b8dee60192f75f66700cea532cc

  This prevents JavaScript errors from occurring in Chrome when in the admin interface,
  section "Dashboard".

* show current database name in web interface (bottom right corner)

* added missing documentation for /_api/import in swagger API docs

* allow specification of database name for replication sync command replication applier

  This allows syncing from a master database with a different name than the slave database.

* issue #601: Show DB in prompt

  arangosh now displays the database name as part of the prompt by default.

  Can change the prompt by using the `--prompt` option, e.g.

      > arangosh --prompt "my db is named \"%d\"> "


v1.4.0-beta1 (2013-10-01)
-------------------------

* make the Foxx manager use per-database app directories

  Each database now has its own subdirectory for Foxx applications. Each database
  can thus use different Foxx applications if required. A Foxx app for a specific
  database resides in `<app-path>/databases/<database-name>/<app-name>`.

  System apps are shared between all databases. They reside in `<app-path>/system/<app-name>`.

* only trigger an engine reset in development mode for URLs starting with `/dev/`

  This prevents ArangoDB from reloading all Foxx applications when it is not
  actually necessary.

* changed error code from 10 (bad parameter) to 1232 (invalid key generator) for
  errors that are due to an invalid key generator specification when creating a new
  collection

* automatic detection of content-type / mime-type for Foxx assets based on filenames,
  added possibility to override auto detection

* added endpoint management API at `/_api/endpoint`

* changed HTTP return code of PUT `/_api/cursor` from 400 to 404 in case a
  non-existing cursor is referred to

* issue #360: added support for asynchronous requests

  Incoming HTTP requests with the headers `x-arango-async: true` or
  `x-arango-async: store` will be answered by the server instantly with a generic
  HTTP 202 (Accepted) response.

  The actual requests will be queued and processed by the server asynchronously,
  allowing the client to continue sending other requests without waiting for the
  server to process the actually requested operation.

  The exact point in time when a queued request is executed is undefined. If an
  error occurs during execution of an asynchronous request, the client will not
  be notified by the server.

  The maximum size of the asynchronous task queue can be controlled using the new
  option `--scheduler.maximal-queue-size`. If the queue contains this many number of
  tasks and a new asynchronous request comes in, the server will reject it with an
  HTTP 500 (internal server error) response.

  Results of incoming requests marked with header `x-arango-async: true` will be
  discarded by the server immediately. Clients have no way of accessing the result
  of such asynchronously executed request. This is just _fire and forget_.

  To later retrieve the result of an asynchronously executed request, clients can
  mark a request with the header `x-arango-async: keep`. This makes the server
  store the result of the request in memory until explicitly fetched by a client
  via the `/_api/job` API. The `/_api/job` API also provides methods for basic
  inspection of which pending or already finished requests there are on the server,
  plus ways for garbage collecting unneeded results.

* Added new option `--scheduler.maximal-queue-size`.

* issue #590: Manifest Lint

* added data dump and restore tools, arangodump and arangorestore.

  arangodump can be used to create a logical dump of an ArangoDB database, or
  just dedicated collections. It can be used to dump both a collection's structure
  (properties and indexes) and data (documents).

  arangorestore can be used to restore data from a dump created with arangodump.
  arangorestore currently does not re-create any indexes, and doesn't yet handle
  referenced documents in edges properly when doing just partial restores.
  This will be fixed until 1.4 stable.

* introduced `--server.database` option for arangosh, arangoimp, and arangob.

  The option allows these client tools to use a certain database for their actions.
  In arangosh, the current database can be switched at any time using the command

      db._useDatabase(<name>);

  When no database is specified, all client tools will assume they should use the
  default database `_system`. This is done for downwards-compatibility reasons.

* added basic multi database support (alpha)

  New databases can be created using the REST API POST `/_api/database` and the
  shell command `db._createDatabase(<name>)`.

  The default database in ArangoDB is called `_system`. This database is always
  present and cannot be deleted by the user. When an older version of ArangoDB is
  upgraded to 1.4, the previously only database will automatically become the
  `_system` database.

  New databases can be created with the above commands, and can be deleted with the
  REST API DELETE `/_api/database/<name>` or the shell command `db._dropDatabase(<name>);`.

  Deleting databases is still unstable in ArangoDB 1.4 alpha and might crash the
  server. This will be fixed until 1.4 stable.

  To access a specific database via the HTTP REST API, the `/_db/<name>/` prefix
  can be used in all URLs. ArangoDB will check if an incoming request starts with
  this prefix, and will automatically pick the database name from it. If the prefix
  is not there, ArangoDB will assume the request is made for the default database
  (`_system`). This is done for downwards-compatibility reasons.

  That means, the following URL pathnames are logically identical:

      /_api/document/mycollection/1234
      /_db/_system/document/mycollection/1234

  To access a different database (e.g. `test`), the URL pathname would look like this:

      /_db/test/document/mycollection/1234

  New databases can also be created and existing databases can only be dropped from
  within the default database (`_system`). It is not possible to drop the `_system`
  database itself.

  Cross-database operations are unintended and unsupported. The intention of the
  multi-database feature is to have the possibility to have a few databases managed
  by ArangoDB in parallel, but to only access one database at a time from a connection
  or a request.

  When accessing the web interface via the URL pathname `/_admin/html/` or `/_admin/aardvark`,
  the web interface for the default database (`_system`) will be displayed.
  To access the web interface for a different database, the database name can be
  put into the URLs as a prefix, e.g. `/_db/test/_admin/html` or
  `/_db/test/_admin/aardvark`.

  All internal request handlers and also all user-defined request handlers and actions
  (including Foxx) will only get to see the unprefixed URL pathnames (i.e. excluding
  any database name prefix). This is to ensure downwards-compatibility.

  To access the name of the requested database from any action (including Foxx), use
  use `req.database`.

  For example, when calling the URL `/myapp/myaction`, the content of `req.database`
  will be `_system` (the default database because no database got specified) and the
  content of `req.url` will be `/myapp/myaction`.

  When calling the URL `/_db/test/myapp/myaction`, the content of `req.database` will be
  `test`, and the content of `req.url` will still be `/myapp/myaction`.

* Foxx now excludes files starting with . (dot) when bundling assets

  This mitigates problems with editor swap files etc.

* made the web interface a Foxx application

  This change caused the files for the web interface to be moved from `html/admin` to
  `js/apps/aardvark` in the file system.

  The base URL for the admin interface changed from `_admin/html/index.html` to
  `_admin/aardvark/index.html`.

  The "old" redirection to `_admin/html/index.html` will now produce a 404 error.

  When starting ArangoDB with the `--upgrade` option, this will automatically be remedied
  by putting in a redirection from `/` to `/_admin/aardvark/index.html`, and from
  `/_admin/html/index.html` to `/_admin/aardvark/index.html`.

  This also obsoletes the following configuration (command-line) options:
  - `--server.admin-directory`
  - `--server.disable-admin-interface`

  when using these now obsolete options when the server is started, no error is produced
  for downwards-compatibility.

* changed User-Agent value sent by arangoimp, arangosh, and arangod from "VOC-Agent" to
  "ArangoDB"

* changed journal file creation behavior as follows:

  Previously, a journal file for a collection was always created when a collection was
  created. When a journal filled up and became full, the current journal was made a
  datafile, and a new (empty) journal was created automatically. There weren't many
  intended situations when a collection did not have at least one journal.

  This is changed now as follows:
  - when a collection is created, no journal file will be created automatically
  - when there is a write into a collection without a journal, the journal will be
    created lazily
  - when there is a write into a collection with a full journal, a new journal will
    be created automatically

  From the end user perspective, nothing should have changed, except that there is now
  less disk usage for empty collections. Disk usage of infrequently updated collections
  might also be reduced significantly by running the `rotate()` method of a collection,
  and not writing into a collection subsequently.

* added method `collection.rotate()`

  This allows premature rotation of a collection's current journal file into a (read-only)
  datafile. The purpose of using `rotate()` is to prematurely allow compaction (which is
  performed on datafiles only) on data, even if the journal was not filled up completely.

  Using `rotate()` may make sense in the following scenario:

      c = db._create("test");
      for (i = 0; i < 1000; ++i) {
        c.save(...); // insert lots of data here
      }

      ...
      c.truncate(); // collection is now empty
      // only data in datafiles will be compacted by following compaction runs
      // all data in the current journal would not be compacted

      // calling rotate will make the current journal a datafile, and thus make it
      // eligible for compaction
      c.rotate();

  Using `rotate()` may also be useful when data in a collection is known to not change
  in the immediate future. After having completed all write operations on a collection,
  performing a `rotate()` will reduce the size of the current journal to the actually
  required size (remember that journals are pre-allocated with a specific size) before
  making the journal a datafile. Thus `rotate()` may cause disk space savings, even if
  the datafiles does not qualify for compaction after rotation.

  Note: rotating the journal is asynchronous, so that the actual rotation may be executed
  after `rotate()` returns to the caller.

* changed compaction to merge small datafiles together (up to 3 datafiles are merged in
  a compaction run)

  In the regular case, this should leave less small datafiles stay around on disk and allow
  using less file descriptors in total.

* added AQL MINUS function

* added AQL UNION_DISTINCT function (more efficient than combination of `UNIQUE(UNION())`)

* updated mruby to 2013-08-22

* issue #587: Add db._create() in help for startup arangosh

* issue #586: Share a link on installation instructions in the User Manual

* issue #585: Bison 2.4 missing on Mac for custom build

* issue #584: Web interface images broken in devel

* issue #583: Small documentation update

* issue #581: Parameter binding for attributes

* issue #580: Small improvements (by @guidoreina)

* issue #577: Missing documentation for collection figures in implementor manual

* issue #576: Get disk usage for collections and graphs

  This extends the result of the REST API for /_api/collection/figures with
  the attributes `compactors.count`, `compactors.fileSize`, `shapefiles.count`,
  and `shapefiles.fileSize`.

* issue #575: installing devel version on mac (low prio)

* issue #574: Documentation (POST /_admin/routing/reload)

* issue #558: HTTP cursors, allow count to ignore LIMIT


v1.4.0-alpha1 (2013-08-02)
--------------------------

* added replication. check online manual for details.

* added server startup options `--server.disable-replication-logger` and
  `--server.disable-replication-applier`

* removed action deployment tool, this now handled with Foxx and its manager or
  by kaerus node utility

* fixed a server crash when using byExample / firstExample inside a transaction
  and the collection contained a usable hash/skiplist index for the example

* defineHttp now only expects a single context

* added collection detail dialog (web interface)

  Shows collection properties, figures (datafiles, journals, attributes, etc.)
  and indexes.

* added documents filter (web interface)

  Allows searching for documents based on attribute values. One or many filter
  conditions can be defined, using comparison operators such as '==', '<=', etc.

* improved AQL editor (web interface)

  Editor supports keyboard shortcuts (Submit, Undo, Redo, Select).
  Editor allows saving and reusing of user-defined queries.
  Added example queries to AQL editor.
  Added comment button.

* added document import (web interface)

  Allows upload of JSON-data from files. Files must have an extension of .json.

* added dashboard (web interface)

  Shows the status of replication and multiple system charts, e.g.
  Virtual Memory Size, Request Time, HTTP Connections etc.

* added API method `/_api/graph` to query all graphs with all properties.

* added example queries in web interface AQL editor

* added arango.reconnect(<host>) method for arangosh to dynamically switch server or
  user name

* added AQL range operator `..`

  The `..` operator can be used to easily iterate over a sequence of numeric
  values. It will produce a list of values in the defined range, with both bounding
  values included.

  Example:

      2010..2013

  will produce the following result:

      [ 2010, 2011, 2012, 2013 ]

* added AQL RANGE function

* added collection.first(count) and collection.last(count) document access functions

  These functions allow accessing the first or last n documents in a collection. The order
  is determined by document insertion/update time.

* added AQL INTERSECTION function

* INCOMPATIBLE CHANGE: changed AQL user function namespace resolution operator from `:` to `::`

  AQL user-defined functions were introduced in ArangoDB 1.3, and the namespace resolution
  operator for them was the single colon (`:`). A function call looked like this:

      RETURN mygroup:myfunc()

  The single colon caused an ambiguity in the AQL grammar, making it indistinguishable from
  named attributes or the ternary operator in some cases, e.g.

      { mygroup:myfunc ? mygroup:myfunc }

  The change of the namespace resolution operator from `:` to `::` fixes this ambiguity.

  Existing user functions in the database will be automatically fixed when starting ArangoDB
  1.4 with the `--upgrade` option. However, queries using user-defined functions need to be
  adjusted on the client side to use the new operator.

* allow multiple AQL LET declarations separated by comma, e.g.
  LET a = 1, b = 2, c = 3

* more useful AQL error messages

  The error position (line/column) is more clearly indicated for parse errors.
  Additionally, if a query references a collection that cannot be found, the error
  message will give a hint on the collection name

* changed return value for AQL `DOCUMENT` function in case document is not found

  Previously, when the AQL `DOCUMENT` function was called with the id of a document and
  the document could not be found, it returned `undefined`. This value is not part of the
  JSON type system and this has caused some problems.
  Starting with ArangoDB 1.4, the `DOCUMENT` function will return `null` if the document
  looked for cannot be found.

  In case the function is called with a list of documents, it will continue to return all
  found documents, and will not return `null` for non-found documents. This has not changed.

* added single line comments for AQL

  Single line comments can be started with a double forward slash: `//`.
  They end at the end of the line, or the end of the query string, whichever is first.

* fixed documentation issues #567, #568, #571.

* added collection.checksum(<withData>) method to calculate CRC checksums for
  collections

  This can be used to
  - check if data in a collection has changed
  - compare the contents of two collections on different ArangoDB instances

* issue #565: add description line to aal.listAvailable()

* fixed several out-of-memory situations when double freeing or invalid memory
  accesses could happen

* less msyncing during the creation of collections

  This is achieved by not syncing the initial (standard) markers in shapes collections.
  After all standard markers are written, the shapes collection will get synced.

* renamed command-line option `--log.filter` to `--log.source-filter` to avoid
  misunderstandings

* introduced new command-line option `--log.content-filter` to optionally restrict
  logging to just specific log messages (containing the filter string, case-sensitive).

  For example, to filter on just log entries which contain `ArangoDB`, use:

      --log.content-filter "ArangoDB"

* added optional command-line option `--log.requests-file` to log incoming HTTP
  requests to a file.

  When used, all HTTP requests will be logged to the specified file, containing the
  client IP address, HTTP method, requests URL, HTTP response code, and size of the
  response body.

* added a signal handler for SIGUSR1 signal:

  when ArangoDB receives this signal, it will respond all further incoming requests
  with an HTTP 503 (Service Unavailable) error. This will be the case until another
  SIGUSR1 signal is caught. This will make ArangoDB start serving requests regularly
  again. Note: this is not implemented on Windows.

* limited maximum request URI length to 16384 bytes:

  Incoming requests with longer request URIs will be responded to with an HTTP
  414 (Request-URI Too Long) error.

* require version 1.0 or 1.1 in HTTP version signature of requests sent by clients:

  Clients sending requests with a non-HTTP 1.0 or non-HTTP 1.1 version number will
  be served with an HTTP 505 (HTTP Version Not Supported) error.

* updated manual on indexes:

  using system attributes such as `_id`, `_key`, `_from`, `_to`, `_rev` in indexes is
  disallowed and will be rejected by the server. This was the case since ArangoDB 1.3,
  but was not properly documented.

* issue #563: can aal become a default object?

  aal is now a prefab object in arangosh

* prevent certain system collections from being renamed, dropped, or even unloaded.

  Which restrictions there are for which system collections may vary from release to
  release, but users should in general not try to modify system collections directly
  anyway.

  Note: there are no such restrictions for user-created collections.

* issue #559: added Foxx documentation to user manual

* added server startup option `--server.authenticate-system-only`. This option can be
  used to restrict the need for HTTP authentication to internal functionality and APIs,
  such as `/_api/*` and `/_admin/*`.
  Setting this option to `true` will thus force authentication for the ArangoDB APIs
  and the web interface, but allow unauthenticated requests for other URLs (including
  user defined actions and Foxx applications).
  The default value of this option is `false`, meaning that if authentication is turned
  on, authentication is still required for *all* incoming requests. Only by setting the
  option to `true` this restriction is lifted and authentication becomes required for
  URLs starting with `/_` only.

  Please note that authentication still needs to be enabled regularly by setting the
  `--server.disable-authentication` parameter to `false`. Otherwise no authentication
  will be required for any URLs as before.

* protect collections against unloading when there are still document barriers around.

* extended cap constraints to optionally limit the active data size in a collection to
  a specific number of bytes.

  The arguments for creating a cap constraint are now:
  `collection.ensureCapConstraint(<count>, <byteSize>);`

  It is supported to specify just a count as in ArangoDB 1.3 and before, to specify
  just a fileSize, or both. The first met constraint will trigger the automated
  document removal.

* added `db._exists(doc)` and `collection.exists(doc)` for easy document existence checks

* added API `/_api/current-database` to retrieve information about the database the
  client is currently connected to (note: the API `/_api/current-database` has been
  removed in the meantime. The functionality is accessible via `/_api/database/current`
  now).

* ensure a proper order of tick values in datafiles/journals/compactors.
  any new files written will have the _tick values of their markers in order. for
  older files, there are edge cases at the beginning and end of the datafiles when
  _tick values are not properly in order.

* prevent caching of static pages in PathHandler.
  whenever a static page is requested that is served by the general PathHandler, the
  server will respond to HTTP GET requests with a "Cache-Control: max-age=86400" header.

* added "doCompact" attribute when creating collections and to collection.properties().
  The attribute controls whether collection datafiles are compacted.

* changed the HTTP return code from 400 to 404 for some cases when there is a referral
  to a non-existing collection or document.

* introduced error code 1909 `too many iterations` that is thrown when graph traversals
  hit the `maxIterations` threshold.

* optionally limit traversals to a certain number of iterations
  the limitation can be achieved via the traversal API by setting the `maxIterations`
  attribute, and also via the AQL `TRAVERSAL` and `TRAVERSAL_TREE` functions by setting
  the same attribute. If traversals are not limited by the end user, a server-defined
  limit for `maxIterations` may be used to prevent server-side traversals from running
  endlessly.

* added graph traversal API at `/_api/traversal`

* added "API" link in web interface, pointing to REST API generated with Swagger

* moved "About" link in web interface into "links" menu

* allow incremental access to the documents in a collection from out of AQL
  this allows reading documents from a collection chunks when a full collection scan
  is required. memory usage might be must lower in this case and queries might finish
  earlier if there is an additional LIMIT statement

* changed AQL COLLECT to use a stable sort, so any previous SORT order is preserved

* issue #547: Javascript error in the web interface

* issue #550: Make AQL graph functions support key in addition to id

* issue #526: Unable to escape when an errorneous command is entered into the js shell

* issue #523: Graph and vertex methods for the javascript api

* issue #517: Foxx: Route parameters with capital letters fail

* issue #512: Binded Parameters for LIMIT


v1.3.3 (2013-08-01)
-------------------

* issue #570: updateFishbowl() fails once

* updated and fixed generated examples

* issue #559: added Foxx documentation to user manual

* added missing error reporting for errors that happened during import of edges


v1.3.2 (2013-06-21)
-------------------

* fixed memleak in internal.download()

* made the shape-collection journal size adaptive:
  if too big shapes come in, a shape journal will be created with a big-enough size
  automatically. the maximum size of a shape journal is still restricted, but to a
  very big value that should never be reached in practice.

* fixed a segfault that occurred when inserting documents with a shape size bigger
  than the default shape journal size (2MB)

* fixed a locking issue in collection.truncate()

* fixed value overflow in accumulated filesizes reported by collection.figures()

* issue #545: AQL FILTER unnecessary (?) loop

* issue #549: wrong return code with --daemon


v1.3.1 (2013-05-24)
-------------------

* removed currently unused _ids collection

* fixed usage of --temp-path in aranogd and arangosh

* issue #540: suppress return of temporary internal variables in AQL

* issue #530: ReferenceError: ArangoError is not a constructor

* issue #535: Problem with AQL user functions javascript API

* set --javascript.app-path for test execution to prevent startup error

* issue #532: Graph _edgesCache returns invalid data?

* issue #531: Arangod errors

* issue #529: Really weird transaction issue

* fixed usage of --temp-path in aranogd and arangosh


v1.3.0 (2013-05-10)
-------------------

* fixed problem on restart ("datafile-xxx is not sealed") when server was killed
  during a compaction run

* fixed leak when using cursors with very small batchSize

* issue #508: `unregistergroup` function not mentioned in http interface docs

* issue #507: GET /_api/aqlfunction returns code inside parentheses

* fixed issue #489: Bug in aal.install

* fixed issue 505: statistics not populated on MacOS


v1.3.0-rc1 (2013-04-24)
-----------------------

* updated documentation for 1.3.0

* added node modules and npm packages

* changed compaction to only compact datafiles with more at least 10% of dead
  documents (byte size-wise)

* issue #498: fixed reload of authentication info when using
  `require("org/arangodb/users").reload()`

* issue #495: Passing an empty array to create a document results in a
  "phantom" document

* added more precision for requests statistics figures

* added "sum" attribute for individual statistics results in statistics API
  at /_admin/statistics

* made "limit" an optional parameter in AQL function NEAR().
  limit can now be either omitted completely, or set to 0. If so, an internal
  default value (currently 100) will be applied for the limit.

* issue #481

* added "attributes.count" to output of `collection.figures()`
  this also affects the REST API /_api/collection/<name>/figures

* added IndexedPropertyGetter for ShapedJson objects

* added API for user-defined AQL functions

* issue #475: A better error message for deleting a non-existent graph

* issue #474: Web interface problems with the JS Shell

* added missing documentation for AQL UNION function

* added transaction support.
  This provides ACID transactions for ArangoDB. Transactions can be invoked
  using the `db._executeTransaction()` function, or the `/_api/transaction`
  REST API.

* switched to semantic versioning (at least for alpha & alpha naming)

* added saveOrReplace() for server-side JS

v1.3.alpha1 (2013-04-05)
------------------------

* cleanup of Module, Package, ArangoApp and modules "internal", "fs", "console"

* use Error instead of string in throw to allow stack-trace

* issue #454: error while creation of Collection

* make `collection.count()` not recalculate the number of documents on the fly, but
  use some internal document counters.

* issue #457: invalid string value in web interface

* make datafile id (datafile->_fid) identical to the numeric part of the filename.
  E.g. the datafile `journal-123456.db` will now have a datafile marker with the same
  fid (i.e. `123456`) instead of a different value. This change will only affect
  datafiles that are created with 1.3 and not any older files.
  The intention behind this change is to make datafile debugging easier.

* consistently discard document attributes with reserved names (system attributes)
  but without any known meaning, for example `_test`, `_foo`, ...

  Previously, these attributes were saved with the document regularly in some cases,
  but were discarded in other cases.
  Now these attributes are discarded consistently. "Real" system attributes such as
  `_key`, `_from`, `_to` are not affected and will work as before.

  Additionally, attributes with an empty name (``) are discarded when documents are
  saved.

  Though using reserved or empty attribute names in documents was not really and
  consistently supported in previous versions of ArangoDB, this change might cause
  an incompatibility for clients that rely on this feature.

* added server startup flag `--database.force-sync-properties` to force syncing of
  collection properties on collection creation, deletion and on property update.
  The default value is true to mimic the behavior of previous versions of ArangoDB.
  If set to false, collection properties are written to disk but no call to sync()
  is made.

* added detailed output of server version and components for REST APIs
  `/_admin/version` and `/_api/version`. To retrieve this extended information,
  call the REST APIs with URL parameter `details=true`.

* issue #443: For git-based builds include commit hash in version

* adjust startup log output to be more compact, less verbose

* set the required minimum number of file descriptors to 256.
  On server start, this number is enforced on systems that have rlimit. If the limit
  cannot be enforced, starting the server will fail.
  Note: 256 is considered to be the absolute minimum value. Depending on the use case
  for ArangoDB, a much higher number of file descriptors should be used.

  To avoid checking & potentially changing the number of maximum open files, use the
  startup option `--server.descriptors-minimum 0`

* fixed shapedjson to json conversion for special numeric values (NaN, +inf, -inf).
  Before, "NaN", "inf", or "-inf" were written into the JSONified output, but these
  values are not allowed in JSON. Now, "null" is written to the JSONified output as
  required.

* added AQL functions VARIANCE_POPULATION(), VARIANCE_SAMPLE(), STDDEV_POPULATION(),
  STDDEV_SAMPLE(), AVERAGE(), MEDIAN() to calculate statistical values for lists

* added AQL SQRT() function

* added AQL TRIM(), LEFT() and RIGHT() string functions

* fixed issue #436: GET /_api/document on edge

* make AQL REVERSE() and LENGTH() functions work on strings, too

* disabled DOT generation in `make doxygen`. this speeds up docs generation

* renamed startup option `--dispatcher.report-intervall` to `--dispatcher.report-interval`

* renamed startup option `--scheduler.report-intervall` to `--scheduler.report-interval`

* slightly changed output of REST API method /_admin/log.
  Previously, the log messages returned also contained the date and log level, now
  they will only contain the log message, and no date and log level information.
  This information can be re-created by API users from the `timestamp` and `level`
  attributes of the result.

* removed configure option `--enable-zone-debug`
  memory zone debugging is now automatically turned on when compiling with ArangoDB
  `--enable-maintainer-mode`

* removed configure option `--enable-arangob`
  arangob is now always included in the build


v1.2.3 (XXXX-XX-XX)
-------------------

* added optional parameter `edgexamples` for AQL function EDGES() and NEIGHBORS()

* added AQL function NEIGHBORS()

* added freebsd support

* fixed firstExample() query with `_id` and `_key` attributes

* issue triAGENS/ArangoDB-PHP#55: AQL optimizer may have mis-optimized duplicate
  filter statements with limit


v1.2.2 (2013-03-26)
-------------------

* fixed save of objects with common sub-objects

* issue #459: fulltext internal memory allocation didn't scale well
  This fix improves loading times for collections with fulltext indexes that have
  lots of equal words indexed.

* issue #212: auto-increment support

  The feature can be used by creating a collection with the extra `keyOptions`
  attribute as follows:

      db._create("mycollection", { keyOptions: { type: "autoincrement", offset: 1, increment: 10, allowUserKeys: true } });

  The `type` attribute will make sure the keys will be auto-generated if no
  `_key` attribute is specified for a document.

  The `allowUserKeys` attribute determines whether users might still supply own
  `_key` values with documents or if this is considered an error.

  The `increment` value determines the actual increment value, whereas the `offset`
  value can be used to seed to value sequence with a specific starting value.
  This will be useful later in a multi-master setup, when multiple servers can use
  different auto-increment seed values and thus generate non-conflicting auto-increment values.

  The default values currently are:

  - `allowUserKeys`: `true`
  - `offset`: `0`
  - `increment`: `1`

  The only other available key generator type currently is `traditional`.
  The `traditional` key generator will auto-generate keys in a fashion as ArangoDB
  always did (some increasing integer value, with a more or less unpredictable
  increment value).

  Note that for the `traditional` key generator there is only the option to disallow
  user-supplied keys and give the server the sole responsibility for key generation.
  This can be achieved by setting the `allowUserKeys` property to `false`.

  This change also introduces the following errors that API implementors may want to check
  the return values for:

  - 1222: `document key unexpected`: will be raised when a document is created with
    a `_key` attribute, but the underlying collection was set up with the `keyOptions`
    attribute `allowUserKeys: false`.

  - 1225: `out of keys`: will be raised when the auto-increment key generator runs
    out of keys. This may happen when the next key to be generated is 2^64 or higher.
    In practice, this will only happen if the values for `increment` or `offset` are
    not set appropriately, or if users are allowed to supply own keys, those keys
    are near the 2^64 threshold, and later the auto-increment feature kicks in and
    generates keys that cross that threshold.

    In practice it should not occur with proper configuration and proper usage of the
    collections.

  This change may also affect the following REST APIs:
  - POST `/_api/collection`: the server does now accept the optional `keyOptions`
    attribute in the second parameter
  - GET `/_api/collection/properties`: will return the `keyOptions` attribute as part
    of the collection's properties. The previous optional attribute `createOptions`
    is now gone.

* fixed `ArangoStatement.explain()` method with bind variables

* fixed misleading "cursor not found" error message in arangosh that occurred when
  `count()` was called for client-side cursors

* fixed handling of empty attribute names, which may have crashed the server under
  certain circumstances before

* fixed usage of invalid pointer in error message output when index description could
  not be opened


v1.2.1 (2013-03-14)
-------------------

* issue #444: please darken light color in arangosh

* issue #442: pls update post install info on osx

* fixed conversion of special double values (NaN, -inf, +inf) when converting from
  shapedjson to JSON

* fixed compaction of markers (location of _key was not updated correctly in memory,
  leading to _keys pointing to undefined memory after datafile rotation)

* fixed edge index key pointers to use document master pointer plus offset instead
  of direct _key address

* fixed case when server could not create any more journal or compactor files.
  Previously a wrong status code may have been returned, and not being able to create
  a new compactor file may have led to an infinite loop with error message
  "could not create compactor".

* fixed value truncation for numeric filename parts when renaming datafiles/journals


v1.2.0 (2013-03-01)
-------------------

* by default statistics are now switch off; in order to enable comment out
  the "disable-statistics = yes" line in "arangod.conf"

* fixed issue #435: csv parser skips data at buffer border

* added server startup option `--server.disable-statistics` to turn off statistics
  gathering without recompilation of ArangoDB.
  This partly addresses issue #432.

* fixed dropping of indexes without collection name, e.g.
  `db.xxx.dropIndex("123456");`
  Dropping an index like this failed with an assertion error.

* fixed issue #426: arangoimp should be able to import edges into edge collections

* fixed issue #425: In case of conflict ArangoDB returns HTTP 400 Bad request
  (with 1207 Error) instead of HTTP 409 Conflict

* fixed too greedy token consumption in AQL for negative values:
  e.g. in the statement `RETURN { a: 1 -2 }` the minus token was consumed as part
  of the value `-2`, and not interpreted as the binary arithmetic operator


v1.2.beta3 (2013-02-22)
-----------------------

* issue #427: ArangoDB Importer Manual has no navigation links (previous|home|next)

* issue #319: Documentation missing for Emergency console and incomplete for datafile debugger.

* issue #370: add documentation for reloadRouting and flushServerModules

* issue #393: added REST API for user management at /_api/user

* issue #393, #128: added simple cryptographic functions for user actions in module "crypto":
  * require("org/arangodb/crypto").md5()
  * require("org/arangodb/crypto").sha256()
  * require("org/arangodb/crypto").rand()

* added replaceByExample() Javascript and REST API method

* added updateByExample() Javascript and REST API method

* added optional "limit" parameter for removeByExample() Javascript and REST API method

* fixed issue #413

* updated bundled V8 version from 3.9.4 to 3.16.14.1
  Note: the Windows version used a more recent version (3.14.0.1) and was not updated.

* fixed issue #404: keep original request url in request object


v1.2.beta2 (2013-02-15)
-----------------------

* fixed issue #405: 1.2 compile warnings

* fixed issue #333: [debian] Group "arangodb" is not used when starting vie init.d script

* added optional parameter 'excludeSystem' to GET /_api/collection
  This parameter can be used to disable returning system collections in the list
  of all collections.

* added AQL functions KEEP() and UNSET()

* fixed issue #348: "HTTP Interface for Administration and Monitoring"
  documentation errors.

* fix stringification of specific positive int64 values. Stringification of int64
  values with the upper 32 bits cleared and the 33rd bit set were broken.

* issue #395:  Collection properties() function should return 'isSystem' for
  Javascript and REST API

* make server stop after upgrade procedure when invoked with `--upgrade option`.
  When started with the `--upgrade` option, the server will perfom
  the upgrade, and then exit with a status code indicating the result of the
  upgrade (0 = success, 1 = failure). To start the server regularly in either
  daemon or console mode, the `--upgrade` option must not be specified.
  This change was introduced to allow init.d scripts check the result of
  the upgrade procedure, even in case an upgrade was successful.
  this was introduced as part of issue #391.

* added AQL function EDGES()

* added more crash-protection when reading corrupted collections at startup

* added documentation for AQL function CONTAINS()

* added AQL function LIKE()

* replaced redundant error return code 1520 (Unable to open collection) with error code
  1203 (Collection not found). These error codes have the same meanings, but one of
  them was returned from AQL queries only, the other got thrown by other parts of
  ArangoDB. Now, error 1203 (Collection not found) is used in AQL too in case a
  non-existing collection is used.

v1.2.beta1 (2013-02-01)
-----------------------

* fixed issue #382: [Documentation error] Maschine... should be Machine...

* unified history file locations for arangod, arangosh, and arangoirb.
  - The readline history for arangod (emergency console) is now stored in file
    $HOME/.arangod. It was stored in $HOME/.arango before.
  - The readline history for arangosh is still stored in $HOME/.arangosh.
  - The readline history for arangoirb is now stored in $HOME/.arangoirb. It was
    stored in $HOME/.arango-mrb before.

* fixed issue #381: _users user should have a unique constraint

* allow negative list indexes in AQL to access elements from the end of a list,
  e.g. ```RETURN values[-1]``` will return the last element of the `values` list.

* collection ids, index ids, cursor ids, and document revision ids created and
  returned by ArangoDB are now returned as strings with numeric content inside.
  This is done to prevent some value overrun/truncation in any part of the
  complete client/server workflow.
  In ArangoDB 1.1 and before, these values were previously returned as
  (potentially very big) integer values. This may cause problems (clipping, overrun,
  precision loss) for clients that do not support big integers natively and store
  such values in IEEE754 doubles internally. This type loses precision after about
  52 bits and is thus not safe to hold an id.
  Javascript and 32 bit-PHP are examples for clients that may cause such problems.
  Therefore, ids are now returned by ArangoDB as strings, with the string
  content being the integer value as before.

  Example for documents ("_rev" attribute):
  - Document returned by ArangoDB 1.1: { "_rev": 1234, ... }
  - Document returned by ArangoDB 1.2: { "_rev": "1234", ... }

  Example for collections ("id" attribute / "_id" property):
  - Collection returned by ArangoDB 1.1: { "id": 9327643, "name": "test", ... }
  - Collection returned by ArangoDB 1.2: { "id": "9327643", "name": "test", ... }

  Example for cursors ("id" attribute):
  - Collection returned by ArangoDB 1.1: { "id": 11734292, "hasMore": true, ... }
  - Collection returned by ArangoDB 1.2: { "id": "11734292", "hasMore": true, ... }

* global variables are not automatically available anymore when starting the
  arangod Javascript emergency console (i.e. ```arangod --console```).

  Especially, the variables `db`, `edges`, and `internal` are not available
  anymore. `db` and `internal` can be made available in 1.2 by
  ```var db = require("org/arangodb").db;``` and
  ```var internal = require("internal");```, respectively.
  The reason for this change is to get rid of global variables in the server
  because this will allow more specific inclusion of functionality.

  For convenience, the global variable `db` is still available by default in
  arangosh. The global variable `edges`, which since ArangoDB 1.1 was kind of
  a redundant wrapper of `db`, has been removed in 1.2 completely.
  Please use `db` instead, and if creating an edge collection, use the explicit
  ```db._createEdgeCollection()``` command.

* issue #374: prevent endless redirects when calling admin interface with
  unexpected URLs

* issue #373: TRAVERSAL() `trackPaths` option does not work. Instead `paths` does work

* issue #358: added support for CORS

* honor optional waitForSync property for document removal, replace, update, and
  save operations in arangosh. The waitForSync parameter for these operations
  was previously honored by the REST API and on the server-side, but not when
  the waitForSync parameter was specified for a document operation in arangosh.

* calls to db.collection.figures() and /_api/collection/<collection>/figures now
  additionally return the number of shapes used in the collection in the
  extra attribute "shapes.count"

* added AQL TRAVERSAL_TREE() function to return a hierarchical result from a traversal

* added AQL TRAVERSAL() function to return the results from a traversal

* added AQL function ATTRIBUTES() to return the attribute names of a document

* removed internal server-side AQL functions from global scope.

  Now the AQL internal functions can only be accessed via the exports of the
  ahuacatl module, which can be included via ```require("org/arangodb/ahuacatl")```.
  It shouldn't be necessary for clients to access this module at all, but
  internal code may use this module.

  The previously global AQL-related server-side functions were moved to the
  internal namespace. This produced the following function name changes on
  the server:

     old name              new name
     ------------------------------------------------------
     AHUACATL_RUN       => require("internal").AQL_QUERY
     AHUACATL_EXPLAIN   => require("internal").AQL_EXPLAIN
     AHUACATL_PARSE     => require("internal").AQL_PARSE

  Again, clients shouldn't have used these functions at all as there is the
  ArangoStatement object to execute AQL queries.

* fixed issue #366: Edges index returns strange description

* added AQL function MATCHES() to check a document against a list of examples

* added documentation and tests for db.collection.removeByExample

* added --progress option for arangoimp. This will show the percentage of the input
  file that has been processed by arangoimp while the import is still running. It can
  be used as a rough indicator of progress for the entire import.

* make the server log documents that cannot be imported via /_api/import into the
  logfile using the warning log level. This may help finding illegal documents in big
  import runs.

* check on server startup whether the database directory and all collection directories
  are writable. if not, the server startup will be aborted. this prevents serious
  problems with collections being non-writable and this being detected at some pointer
  after the server has been started

* allow the following AQL constructs: FUNC(...)[...], FUNC(...).attribute

* fixed issue #361: Bug in Admin Interface. Header disappears when clicking new collection

* Added in-memory only collections

  Added collection creation parameter "isVolatile":
  if set to true, the collection is created as an in-memory only collection,
  meaning that all document data of that collection will reside in memory only,
  and will not be stored permanently to disk.
  This means that all collection data will be lost when the collection is unloaded
  or the server is shut down.
  As this collection type does not have datafile disk overhead for the regular
  document operations, it may be faster than normal disk-backed collections. The
  actual performance gains strongly depend on the underlying OS, filesystem, and
  settings though.
  This collection type should be used for caches only and not for any sensible data
  that cannot be re-created otherwise.
  Some platforms, namely Windows, currently do not support this collection type.
  When creating an in-memory collection on such platform, an error message will be
  returned by ArangoDB telling the user the platform does not support it.

  Note: in-memory collections are an experimental feature. The feature might
  change drastically or even be removed altogether in a future version of ArangoDB.

* fixed issue #353: Please include "pretty print" in Emergency Console

* fixed issue #352: "pretty print" console.log
  This was achieved by adding the dump() function for the "internal" object

* reduced insertion time for edges index
  Inserting into the edges index now avoids costly comparisons in case of a hash
  collision, reducing the prefilling/loading timer for bigger edge collections

* added fulltext queries to AQL via FULLTEXT() function. This allows search
  fulltext indexes from an AQL query to find matching documents

* added fulltext index type. This index type allows indexing words and prefixes of
  words from a specific document attribute. The index can be queries using a
  SimpleQueryFull object, the HTTP REST API at /_api/simple/fulltext, or via AQL

* added collection.revision() method to determine whether a collection has changed.
  The revision method returns a revision string that can be used by client programs
  for equality/inequality comparisons. The value returned by the revision method
  should be treated by clients as an opaque string and clients should not try to
  figure out the sense of the revision id. This is still useful enough to check
  whether data in a collection has changed.

* issue #346: adaptively determine NUMBER_HEADERS_PER_BLOCK

* issue #338: arangosh cursor positioning problems

* issue #326: use limit optimization with filters

* issue #325: use index to avoid sorting

* issue #324: add limit optimization to AQL

* removed arango-password script and added Javascript functionality to add/delete
  users instead. The functionality is contained in module `users` and can be invoked
  as follows from arangosh and arangod:
  * require("users").save("name", "passwd");
  * require("users").replace("name", "newPasswd");
  * require("users").remove("name");
  * require("users").reload();
  These functions are intentionally not offered via the web interface.
  This also addresses issue #313

* changed print output in arangosh and the web interface for JSON objects.
  Previously, printing a JSON object in arangosh resulted in the attribute values
  being printed as proper JSON, but attribute names were printed unquoted and
  unescaped. This was fine for the purpose of arangosh, but lead to invalid
  JSON being produced. Now, arangosh will produce valid JSON that can be used
  to send it back to ArangoDB or use it with arangoimp etc.

* fixed issue #300: allow importing documents via the REST /_api/import API
  from a JSON list, too.
  So far, the API only supported importing from a format that had one JSON object
  on each line. This is sometimes inconvenient, e.g. when the result of an AQL
  query or any other list is to be imported. This list is a JSON list and does not
  necessary have a document per line if pretty-printed.
  arangoimp now supports the JSON list format, too. However, the format requires
  arangoimp and the server to read the entire dataset at once. If the dataset is
  too big (bigger than --max-upload-size) then the import will be rejected. Even if
  increased, the entire list must fit in memory on both the client and the server,
  and this may be more resource-intensive than importing individual lines in chunks.

* removed unused parameter --reuse-ids for arangoimp. This parameter did not have
  any effect in 1.2, was never publicly announced and did evil (TM) things.

* fixed issue #297 (partly): added whitespace between command line and
  command result in arangosh, added shell colors for better usability

* fixed issue #296: system collections not usable from AQL

* fixed issue #295: deadlock on shutdown

* fixed issue #293: AQL queries should exploit edges index

* fixed issue #292: use index when filtering on _key in AQL

* allow user-definable document keys
  users can now define their own document keys by using the _key attribute
  when creating new documents or edges. Once specified, the value of _key is
  immutable.
  The restrictions for user-defined key values are:
  * the key must be at most 254 bytes long
  * it must consist of the letters a-z (lower or upper case), the digits 0-9,
    the underscore (_) or dash (-) characters only
  * any other characters, especially multi-byte sequences, whitespace or
    punctuation characters cannot be used inside key values

  Specifying a document key is optional when creating new documents. If no
  document key is specified, ArangoDB will create a document key itself.
  There are no guarantees about the format and pattern of auto-generated document
  keys other than the above restrictions.
  Clients should therefore treat auto-generated document keys as opaque values.
  Keys can be used to look up and reference documents, e.g.:
  * saving a document: `db.users.save({ "_key": "fred", ... })`
  * looking up a document: `db.users.document("fred")`
  * referencing other documents: `edges.relations.save("users/fred", "users/john", ...)`

  This change is downwards-compatible to ArangoDB 1.1 because in ArangoDB 1.1
  users were not able to define their own keys. If the user does not supply a _key
  attribute when creating a document, ArangoDB 1.2 will still generate a key of
  its own as ArangoDB 1.1 did. However, all documents returned by ArangoDB 1.2 will
  include a _key attribute and clients should be able to handle that (e.g. by
  ignoring it if not needed). Documents returned will still include the _id attribute
  as in ArangoDB 1.1.

* require collection names everywhere where a collection id was allowed in
  ArangoDB 1.1 & 1.0
  This change requires clients to use a collection name in place of a collection id
  at all places the client deals with collections.
  Examples:
  * creating edges: the _from and _to attributes must now contain collection names instead
    of collection ids: `edges.relations.save("test/my-key1", "test/my-key2", ...)`
  * retrieving edges: the returned _from and _to attributes now will contain collection
    names instead of ids, too: _from: `test/fred` instead of `1234/3455`
  * looking up documents: db.users.document("fred") or db._document("users/fred")

  Collection names must be used in REST API calls instead of collection ids, too.
  This change is thus not completely downwards-compatible to ArangoDB 1.1. ArangoDB 1.1
  required users to use collection ids in many places instead of collection names.
  This was unintuitive and caused overhead in cases when just the collection name was
  known on client-side but not its id. This overhead can now be avoided so clients can
  work with the collection names directly. There is no need to work with collection ids
  on the client side anymore.
  This change will likely require adjustments to API calls issued by clients, and also
  requires a change in how clients handle the _id value of returned documents. Previously,
  the _id value of returned documents contained the collection id, a slash separator and
  the document number. Since 1.2, _id will contain the collection name, a slash separator
  and the document key. The same applies to the _from and _to attribute values of edges
  that are returned by ArangoDB.

  Also removed (now unnecessary) location header in responses of the collections REST API.
  The location header was previously returned because it was necessary for clients.
  When clients created a collection, they specified the collection name. The collection
  id was generated on the server, but the client needed to use the server-generated
  collection id for further API calls, e.g. when creating edges etc. Therefore, the
  full collection URL, also containing the collection id, was returned by the server in
  responses to the collection API, in the HTTP location header.
  Returning the location header has become unnecessary in ArangoDB 1.2 because users
  can access collections by name and do not need to care about collection ids.


v1.1.3 (2013-XX-XX)
-------------------

* fix case when an error message was looked up for an error code but no error
  message was found. In this case a NULL ptr was returned and not checked everywhere.
  The place this error popped up was when inserting into a non-unique hash index
  failed with a specific, invalid error code.

* fixed issue #381:  db._collection("_users").getIndexes();

* fixed issue #379: arango-password fatal issue javscript.startup-directory

* fixed issue #372: Command-Line Options for the Authentication and Authorization


v1.1.2 (2013-01-20)
-------------------

* upgraded to mruby 2013-01-20 583983385b81c21f82704b116eab52d606a609f4

* fixed issue #357: Some spelling and grammar errors

* fixed issue #355: fix quotes in pdf manual

* fixed issue #351: Strange arangosh error message for long running query

* fixed randomly hanging connections in arangosh on MacOS

* added "any" query method: this returns a random document from a collection. It
  is also available via REST HTTP at /_api/simple/any.

* added deployment tool

* added getPeerVertex

* small fix for logging of long messages: the last character of log messages longer
  than 256 bytes was not logged.

* fixed truncation of human-readable log messages for web interface: the trailing \0
  byte was not appended for messages longer than 256 bytes

* fixed issue #341: ArangoDB crashes when stressed with Batch jobs
  Contrary to the issue title, this did not have anything to do with batch jobs but
  with too high memory usage. The memory usage of ArangoDB is now reduced for cases
   when there are lots of small collections with few documents each

* started with issue #317: Feature Request (from Google Groups): DATE handling

* backported issue #300: Extend arangoImp to Allow importing resultset-like
  (list of documents) formatted files

* fixed issue #337: "WaitForSync" on new collection does not work on Win/X64

* fixed issue #336: Collections REST API docs

* fixed issue #335: mmap errors due to wrong memory address calculation

* fixed issue #332: arangoimp --use-ids parameter seems to have no impact

* added option '--server.disable-authentication' for arangosh as well. No more passwd
  prompts if not needed

* fixed issue #330: session logging for arangosh

* fixed issue #329: Allow passing script file(s) as parameters for arangosh to run

* fixed issue #328: 1.1 compile warnings

* fixed issue #327: Javascript parse errors in front end


v1.1.1 (2012-12-18)
-------------------

* fixed issue #339: DELETE /_api/cursor/cursor-identifier return incollect errorNum

  The fix for this has led to a signature change of the function actions.resultNotFound().
  The meaning of parameter #3 for This function has changed from the error message string
  to the error code. The error message string is now parameter #4.
  Any client code that uses this function in custom actions must be adjusted.

* fixed issue #321: Problem upgrading arangodb 1.0.4 to 1.1.0 with Homebrew (OSX 10.8.2)

* fixed issue #230: add navigation and search for online documentation

* fixed issue #315: Strange result in PATH

* fixed issue #323: Wrong function returned in error message of AQL CHAR_LENGTH()

* fixed some log errors on startup / shutdown due to pid file handling and changing
  of directories


v1.1.0 (2012-12-05)
-------------------

* WARNING:
  arangod now performs a database version check at startup. It will look for a file
  named "VERSION" in its database directory. If the file is not present, arangod will
  perform an automatic upgrade of the database directory. This should be the normal
  case when upgrading from ArangoDB 1.0 to ArangoDB 1.1.

  If the VERSION file is present but is from an older version of ArangoDB, arangod
  will refuse to start and ask the user to run a manual upgrade first. A manual upgrade
  can be performed by starting arangod with the option `--upgrade`.

  This upgrade procedure shall ensure that users have full control over when they
  perform any updates/upgrades of their data, and can plan backups accordingly. The
  procedure also guarantees that the server is not run without any required system
  collections or with in incompatible data state.

* added AQL function DOCUMENT() to retrieve a document by its _id value

* fixed issue #311: fixed segfault on unload

* fixed issue #309: renamed stub "import" button from web interface

* fixed issue #307: added WaitForSync column in collections list in in web interface

* fixed issue #306: naming in web interface

* fixed issue #304: do not clear AQL query text input when switching tabs in
  web interface

* fixed issue #303: added documentation about usage of var keyword in web interface

* fixed issue #301: PATCH does not work in web interface

# fixed issue #269: fix make distclean & clean

* fixed issue #296: system collections not usable from AQL

* fixed issue #295: deadlock on shutdown

* added collection type label to web interface

* fixed issue #290: the web interface now disallows creating non-edges in edge collections
  when creating collections via the web interface, the collection type must also be
  specified (default is document collection)

* fixed issue #289: tab-completion does not insert any spaces

* fixed issue #282: fix escaping in web interface

* made AQL function NOT_NULL take any number of arguments. Will now return its
  first argument that is not null, or null if all arguments are null. This is downwards
  compatible.

* changed misleading AQL function name NOT_LIST() to FIRST_LIST() and slightly changed
  the behavior. The function will now return its first argument that is a list, or null
  if none of the arguments are lists.
  This is mostly downwards-compatible. The only change to the previous implementation in
  1.1-beta will happen if two arguments were passed and the 1st and 2nd arguments were
  both no lists. In previous 1.1, the 2nd argument was returned as is, but now null
  will be returned.

* add AQL function FIRST_DOCUMENT(), with same behavior as FIRST_LIST(), but working
  with documents instead of lists.

* added UPGRADING help text

* fixed issue #284: fixed Javascript errors when adding edges/vertices without own
  attributes

* fixed issue #283: AQL LENGTH() now works on documents, too

* fixed issue #281: documentation for skip lists shows wrong example

* fixed AQL optimizer bug, related to OR-combined conditions that filtered on the
  same attribute but with different conditions

* fixed issue #277: allow usage of collection names when creating edges
  the fix of this issue also implies validation of collection names / ids passed to
  the REST edge create method. edges with invalid collection ids or names in the
  "from" or "to" values will be rejected and not saved


v1.1.beta2 (2012-11-13)
-----------------------

* fixed arangoirb compilation

* fixed doxygen


v1.1.beta1 (2012-10-24)
-----------------------

* fixed AQL optimizer bug

* WARNING:
  - the user has changed from "arango" to "arangodb", the start script has changed from
    "arangod" to "arangodb", the database directory has changed from "/var/arangodb" to
    "/var/lib/arangodb" to be compliant with various Linux policies

  - In 1.1, we have introduced types for collections: regular documents go into document
    collections, and edges go into edge collections. The prefixing (db.xxx vs. edges.xxx)
    works slightly different in 1.1: edges.xxx can still be used to access collections,
    however, it will not determine the type of existing collections anymore. To create an
    edge collection 1.1, you can use db._createEdgeCollection() or edges._create().
    And there's of course also db._createDocumentCollection().
    db._create() is also still there and will create a document collection by default,
    whereas edges._create() will create an edge collection.

  - the admin web interface that was previously available via the simple URL suffix /
    is now available via a dedicated URL suffix only: /_admin/html
    The reason for this is that routing and URLs are now subject to changes by the end user,
    and only URLs parts prefixed with underscores (e.g. /_admin or /_api) are reserved
    for ArangoDB's internal usage.

* the server now handles requests with invalid Content-Length header values as follows:
  - if Content-Length is negative, the server will respond instantly with HTTP 411
    (length required)

  - if Content-Length is positive but shorter than the supplied body, the server will
    respond with HTTP 400 (bad request)

  - if Content-Length is positive but longer than the supplied body, the server will
    wait for the client to send the missing bytes. The server allows 90 seconds for this
    and will close the connection if the client does not send the remaining data

  - if Content-Length is bigger than the maximum allowed size (512 MB), the server will
    fail with HTTP 413 (request entity too large).

  - if the length of the HTTP headers is greater than the maximum allowed size (1 MB),
    the server will fail with HTTP 431 (request header fields too large)

* issue #265: allow optional base64 encoding/decoding of action response data

* issue #252: create _modules collection using arango-upgrade (note: arango-upgrade was
  finally replaced by the `--upgrade` option for arangod)

* issue #251: allow passing arbitrary options to V8 engine using new command line option:
  --javascript.v8-options. Using this option, the Harmony features or other settings in
  v8 can be enabled if the end user requires them

* issue #248: allow AQL optimizer to pull out completely uncorrelated subqueries to the
  top level, resulting in less repeated evaluation of the subquery

* upgraded to Doxygen 1.8.0

* issue #247: added AQL function MERGE_RECURSIVE

* issue #246: added clear() function in arangosh

* issue #245: Documentation: Central place for naming rules/limits inside ArangoDB

* reduced size of hash index elements by 50 %, allowing more index elements to fit in
  memory

* issue #235: GUI Shell throws Error:ReferenceError: db is not defined

* issue #229: methods marked as "under construction"

* issue #228: remove unfinished APIs (/_admin/config/*)

* having the OpenSSL library installed is now a prerequisite to compiling ArangoDB
  Also removed the --enable-ssl configure option because ssl is always required.

* added AQL functions TO_LIST, NOT_LIST

* issue #224: add optional Content-Id for batch requests

* issue #221: more documentation on AQL explain functionality. Also added
  ArangoStatement.explain() client method

* added db._createStatement() method on server as well (was previously available
  on the client only)

* issue #219: continue in case of "document not found" error in PATHS() function

* issue #213: make waitForSync overridable on specific actions

* changed AQL optimizer to use indexes in more cases. Previously, indexes might
  not have been used when in a reference expression the inner collection was
  specified last. Example: FOR u1 IN users FOR u2 IN users FILTER u1._id == u2._id
  Previously, this only checked whether an index could be used for u2._id (not
  possible). It was not checked whether an index on u1._id could be used (possible).
  Now, for expressions that have references/attribute names on both sides of the
  above as above, indexes are checked for both sides.

* issue #204: extend the CSV import by TSV and by user configurable
  separator character(s)

* issue #180: added support for batch operations

* added startup option --server.backlog-size
  this allows setting the value of the backlog for the listen() system call.
  the default value is 10, the maximum value is platform-dependent

* introduced new configure option "--enable-maintainer-mode" for
  ArangoDB maintainers. this option replaces the previous compile switches
  --with-boost-test, --enable-bison, --enable-flex and --enable-errors-dependency
  the individual configure options have been removed. --enable-maintainer-mode
  turns them all on.

* removed potentially unused configure option --enable-memfail

* fixed issue #197: HTML web interface calls /_admin/user-manager/session

* fixed issue #195: VERSION file in database directory

* fixed issue #193: REST API HEAD request returns a message body on 404

* fixed issue #188: intermittent issues with 1.0.0
  (server-side cursors not cleaned up in all cases, pthreads deadlock issue)

* issue #189: key store should use ISO datetime format bug

* issue #187: run arango-upgrade on server start (note: arango-upgrade was finally
  replaced by the `--upgrade` option for arangod)n

* fixed issue #183: strange unittest error

* fixed issue #182: manual pages

* fixed issue #181: use getaddrinfo

* moved default database directory to "/var/lib/arangodb" in accordance with
  http://www.pathname.com/fhs/pub/fhs-2.3.html

* fixed issue #179: strange text in import manual

* fixed issue #178: test for aragoimp is missing

* fixed issue #177: a misleading error message was returned if unknown variables
  were used in certain positions in an AQL query.

* fixed issue #176: explain how to use AQL from the arangosh

* issue #175: re-added hidden (and deprecated) option --server.http-port. This
  option is only there to be downwards-compatible to Arango 1.0.

* fixed issue #174: missing Documentation for `within`

* fixed issue #170: add db.<coll_name>.all().toArray() to arangosh help screen

* fixed issue #169: missing argument in Simple Queries

* added program arango-upgrade. This program must be run after installing ArangoDB
  and after upgrading from a previous version of ArangoDB. The arango-upgrade script
  will ensure all system collections are created and present in the correct state.
  It will also perform any necessary data updates.
  Note: arango-upgrade was finally replaced by the `--upgrade` option for arangod.

* issue #153: edge collection should be a flag for a collection
  collections now have a type so that the distinction between document and edge
  collections can now be done at runtime using a collection's type value.
  A collection's type can be queried in Javascript using the <collection>.type() method.

  When new collections are created using db._create(), they will be document
  collections by default. When edge._create() is called, an edge collection will be created.
  To explicitly create a collection of a specific/different type, use the methods
  _createDocumentCollection() or _createEdgeCollection(), which are available for
  both the db and the edges object.
  The Javascript objects ArangoEdges and ArangoEdgesCollection have been removed
  completely.
  All internal and test code has been adjusted for this, and client code
  that uses edges.* should also still work because edges is still there and creates
  edge collections when _create() is called.

  INCOMPATIBLE CHANGE: Client code might still need to be changed in the following aspect:
  Previously, collections did not have a type so documents and edges could be inserted
  in the same collection. This is now disallowed. Edges can only be inserted into
  edge collections now. As there were no collection types in 1.0, ArangoDB will perform
  an automatic upgrade when migrating from 1.0 to 1.1.
  The automatic upgrade will check every collection and determine its type as follows:
  - if among the first 50 documents in the collection there are documents with
    attributes "_from" and "_to", the collection is typed as an edge collection
  - if among the first 50 documents in the collection there are no documents with
    attributes "_from" and "_to", the collection is made as a document collection

* issue #150: call V8 garbage collection on server periodically

* issue #110: added support for partial updates

  The REST API for documents now offers an HTTP PATCH method to partially update
  documents. Overwriting/replacing documents is still available via the HTTP PUT method
  as before. The Javascript API in the shell also offers a new update() method in extension to
  the previously existing replace() method.


v1.0.4 (2012-11-12)
-------------------

* issue #275: strange error message in arangosh 1.0.3 at startup


v1.0.3 (2012-11-08)
-------------------

* fixed AQL optimizer bug

* issue #273: fixed segfault in arangosh on HTTP 40x

* issue #265: allow optional base64 encoding/decoding of action response data

* issue #252: _modules collection not created automatically


v1.0.2 (2012-10-22)
-------------------

* repository CentOS-X.Y moved to CentOS-X, same for Debian

* bugfix for rollback from edges

* bugfix for hash indexes

* bugfix for StringBuffer::erase_front

* added autoload for modules

* added AQL function TO_LIST


v1.0.1 (2012-09-30)
-------------------

* draft for issue #165: front-end application howto

* updated mruby to cf8fdea4a6598aa470e698e8cbc9b9b492319d

* fix for issue #190: install doesn't create log directory

* fix for issue #194: potential race condition between creating and dropping collections

* fix for issue #193: REST API HEAD request returns a message body on 404

* fix for issue #188: intermittent issues with 1.0.0

* fix for issue #163: server cannot create collection because of abandoned files

* fix for issue #150: call V8 garbage collection on server periodically


v1.0.0 (2012-08-17)
-------------------

* fix for issue #157: check for readline and ncurses headers, not only libraries


v1.0.beta4 (2012-08-15)
-----------------------

* fix for issue #152: fix memleak for barriers


v1.0.beta3 (2012-08-10)
-----------------------

* fix for issue #151: Memleak, collection data not removed

* fix for issue #149: Inconsistent port for admin interface

* fix for issue #163: server cannot create collection because of abandoned files

* fix for issue #157: check for readline and ncurses headers, not only libraries

* fix for issue #108: db.<collection>.truncate() inefficient

* fix for issue #109: added startup note about cached collection names and how to
  refresh them

* fix for issue #156: fixed memleaks in /_api/import

* fix for issue #59: added tests for /_api/import

* modified return value for calls to /_api/import: now, the attribute "empty" is
  returned as well, stating the number of empty lines in the input. Also changed the
  return value of the error code attribute ("errorNum") from 1100 ("corrupted datafile")
  to 400 ("bad request") in case invalid/unexpected JSON data was sent to the server.
  This error code is more appropriate as no datafile is broken but just input data is
  incorrect.

* fix for issue #152: Memleak for barriers

* fix for issue #151: Memleak, collection data not removed

* value of --database.maximal-journal-size parameter is now validated on startup. If
  value is smaller than the minimum value (currently 1048576), an error is thrown and
  the server will not start. Before this change, the global value of maximal journal
  size was not validated at server start, but only on collection level

* increased sleep value in statistics creation loop from 10 to 500 microseconds. This
  reduces accuracy of statistics values somewhere after the decimal points but saves
  CPU time.

* avoid additional sync() calls when writing partial shape data (attribute name data)
  to disk. sync() will still be called when the shape marker (will be written after
  the attributes) is written to disk

* issue #147: added flag --database.force-sync-shapes to force synching of shape data
  to disk. The default value is true so it is the same behavior as in version 1.0.
  if set to false, shape data is synched to disk if waitForSync for the collection is
  set to true, otherwise, shape data is not synched.

* fix for issue #145: strange issue on Travis: added epsilon for numeric comparison in
  geo index

* fix for issue #136: adjusted message during indexing

* issue #131: added timeout for HTTP keep-alive connections. The default value is 300
  seconds. There is a startup parameter server.keep-alive-timeout to configure the value.
  Setting it to 0 will disable keep-alive entirely on the server.

* fix for issue #137: AQL optimizer should use indexes for ref accesses with
  2 named attributes


v1.0.beta2 (2012-08-03)
-----------------------

* fix for issue #134: improvements for centos RPM

* fixed problem with disable-admin-interface in config file


v1.0.beta1 (2012-07-29)
-----------------------

* fixed issue #118: We need a collection "debugger"

* fixed issue #126: Access-Shaper must be cached

* INCOMPATIBLE CHANGE: renamed parameters "connect-timeout" and "request-timeout"
  for arangosh and arangoimp to "--server.connect-timeout" and "--server.request-timeout"

* INCOMPATIBLE CHANGE: authorization is now required on the server side
  Clients sending requests without HTTP authorization will be rejected with HTTP 401
  To allow backwards compatibility, the server can be started with the option
  "--server.disable-authentication"

* added options "--server.username" and "--server.password" for arangosh and arangoimp
  These parameters must be used to specify the user and password to be used when
  connecting to the server. If no password is given on the command line, arangosh/
  arangoimp will interactively prompt for a password.
  If no user name is specified on the command line, the default user "root" will be
  used.

* added startup option "--server.ssl-cipher-list" to determine which ciphers to
  use in SSL context. also added SSL_OP_CIPHER_SERVER_PREFERENCE to SSL default
  options so ciphers are tried in server and not in client order

* changed default SSL protocol to TLSv1 instead of SSLv2

* changed log-level of SSL-related messages

* added SSL connections if server is compiled with OpenSSL support. Use --help-ssl

* INCOMPATIBLE CHANGE: removed startup option "--server.admin-port".
  The new endpoints feature (see --server.endpoint) allows opening multiple endpoints
  anyway, and the distinction between admin and "other" endpoints can be emulated
  later using privileges.

* INCOMPATIBLE CHANGE: removed startup options "--port", "--server.port", and
  "--server.http-port" for arangod.
  These options have been replaced by the new "--server.endpoint" parameter

* INCOMPATIBLE CHANGE: removed startup option "--server" for arangosh and arangoimp.
  These options have been replaced by the new "--server.endpoint" parameter

* Added "--server.endpoint" option to arangod, arangosh, and arangoimp.
  For arangod, this option allows specifying the bind endpoints for the server
  The server can be bound to one or multiple endpoints at once. For arangosh
  and arangoimp, the option specifies the server endpoint to connect to.
  The following endpoint syntax is currently supported:
  - tcp://host:port or http@tcp://host:port (HTTP over IPv4)
  - tcp://[host]:port or http@tcp://[host]:port (HTTP over IPv6)
  - ssl://host:port or http@tcp://host:port (HTTP over SSL-encrypted IPv4)
  - ssl://[host]:port or http@tcp://[host]:port (HTTP over SSL-encrypted IPv6)
  - unix:///path/to/socket or http@unix:///path/to/socket (HTTP over UNIX socket)

  If no port is specified, the default port of 8529 will be used.

* INCOMPATIBLE CHANGE: removed startup options "--server.require-keep-alive" and
  "--server.secure-require-keep-alive".
  The server will now behave as follows which should be more conforming to the
  HTTP standard:
  * if a client sends a "Connection: close" header, the server will close the
    connection
  * if a client sends a "Connection: keep-alive" header, the server will not
    close the connection
  * if a client does not send any "Connection" header, the server will assume
    "keep-alive" if the request was an HTTP/1.1 request, and "close" if the
    request was an HTTP/1.0 request

* (minimal) internal optimizations for HTTP request parsing and response header
  handling

* fixed Unicode unescaping bugs for \f and surrogate pairs in BasicsC/strings.c

* changed implementation of TRI_BlockCrc32 algorithm to use 8 bytes at a time

* fixed issue #122: arangod doesn't start if <log.file> cannot be created

* fixed issue #121: wrong collection size reported

* fixed issue #98: Unable to change journalSize

* fixed issue #88: fds not closed

* fixed escaping of document data in HTML admin front end

* added HTTP basic authentication, this is always turned on

* added server startup option --server.disable-admin-interface to turn off the
  HTML admin interface

* honor server startup option --database.maximal-journal-size when creating new
  collections without specific journalsize setting. Previously, these
  collections were always created with journal file sizes of 32 MB and the
  --database.maximal-journal-size setting was ignored

* added server startup option --database.wait-for-sync to control the default
  behavior

* renamed "--unit-tests" to "--javascript.unit-tests"


v1.0.alpha3 (2012-06-30)
------------------------

* fixed issue #116: createCollection=create option doesn't work

* fixed issue #115: Compilation issue under OSX 10.7 Lion & 10.8 Mountain Lion
  (homebrew)

* fixed issue #114: image not found

* fixed issue #111: crash during "make unittests"

* fixed issue #104: client.js -> ARANGO_QUIET is not defined


v1.0.alpha2 (2012-06-24)
------------------------

* fixed issue #112: do not accept document with duplicate attribute names

* fixed issue #103: Should we cleanup the directory structure

* fixed issue #100: "count" attribute exists in cursor response with "count:
  false"

* fixed issue #84 explain command

* added new MRuby version (2012-06-02)

* added --log.filter

* cleanup of command line options:
** --startup.directory => --javascript.startup-directory
** --quite => --quiet
** --gc.interval => --javascript.gc-interval
** --startup.modules-path => --javascript.modules-path
** --action.system-directory => --javascript.action-directory
** --javascript.action-threads => removed (is now the same pool as --server.threads)

* various bug-fixes

* support for import

* added option SKIP_RANGES=1 for make unittests

* fixed several range-related assertion failures in the AQL query optimizer

* fixed AQL query optimizations for some edge cases (e.g. nested subqueries with
  invalid constant filter expressions)


v1.0.alpha1 (2012-05-28)
------------------------

Alpha Release of ArangoDB 1.0<|MERGE_RESOLUTION|>--- conflicted
+++ resolved
@@ -1,8 +1,7 @@
 devel
 -----
 
-<<<<<<< HEAD
-* AQL Breaking Chance in Cluster:
+* AQL Breaking Change in Cluster:
   The SHORTEST_PATH statement using edge-collection names instead
   of a graph name now requires to explicitly name the vertex-collection names 
   within the AQL query in the cluster. It can be done by adding `WITH <name>`
@@ -22,7 +21,7 @@
 
   This change is due to avoid dead-lock sitations in clustered case.
   An error stating the above is included.
-=======
+
 * added KB, MB, GB prefix for integer parameter, % for integer parameter
   with a base value
 
@@ -32,7 +31,6 @@
 
 * try recommended limit for file descriptors in case of unlimited
   hard limit
->>>>>>> 2cf8cc79
 
 * issue #2413: improve logging in case of lock timeout and deadlocks
 
