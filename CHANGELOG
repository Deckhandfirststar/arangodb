--- conflicted
+++ resolved
@@ -1,12 +1,11 @@
 v3.2.5 (2017-XX-XX)
 -------------------
 
-<<<<<<< HEAD
+
 * UI: fixed wrong user attribute name validation, issue #3228
-=======
+
 * fix potential overflow in CRC marker check when a corrupted CRC marker 
   is found at the very beginning of an MMFiles datafile
->>>>>>> 28b728a2
 
 * UI: fixed unresponsive events in cluster shards view
 
