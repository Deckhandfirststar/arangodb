# -*- mode: Makefile; -*-

## -----------------------------------------------------------------------------
## --SECTION--                                                             FILES
## -----------------------------------------------------------------------------

################################################################################
### @brief source to build before compile
################################################################################

BUILT_SOURCES = build.h

################################################################################
### @brief man pages to install
################################################################################

dist_man_MANS =

################################################################################
### @brief files to cleanup
################################################################################

CLEANUP = .setup-js-directories .setup-mr-directories

################################################################################
### @brief flex files
################################################################################

FLEX_FILES = 

################################################################################
### @brief flex++ files
################################################################################

FLEXXX_FILES = 

################################################################################
### @brief bison files
################################################################################

BISON_FILES =

################################################################################
### @brief bison++ files
################################################################################

BISONXX_FILES = 

################################################################################
### @brief protocol buffers files
################################################################################

PROTOBUF_FILES =

## -----------------------------------------------------------------------------
## --SECTION--                                                             PATHS
## -----------------------------------------------------------------------------

if ENABLE_RELATIVE

TRI_DATABASEDIR = 
TRI_LOGDIR = /tmp
TRI_PKGDATADIR = .
TRI_SBINDIR = ${abs_builddir}/bin

else

TRI_DATABASEDIR = ${localstatedir}/lib/${PACKAGE_TARNAME}
TRI_LOGDIR = ${localstatedir}/log/${PACKAGE_TARNAME}
TRI_PKGDATADIR = ${pkgdatadir}
TRI_SBINDIR = ${sbindir}

endif

## -----------------------------------------------------------------------------
## --SECTION--                                                             FLAGS
## -----------------------------------------------------------------------------

################################################################################
### @brief m4 directory
################################################################################

ACLOCAL_AMFLAGS = -I m4

################################################################################
### @brief preprocessor flags
################################################################################

AM_CPPFLAGS = \
	-I@top_srcdir@/lib \
	-I@top_builddir@/lib \
	@BOOST_CPPFLAGS@ \
	@LIBEV_CPPFLAGS@ \
	@MATH_CPPFLAGS@ \
	@OPENSSL_CPPFLAGS@ \
	@READLINE_CPPFLAGS@ \
	@ICU_CPPFLAGS@ \
	@PROTOBUF_CPPFLAGS@ \
	@V8_CPPFLAGS@


if ENABLE_ZEROMQ

AM_CPPFLAGS += \
	@ZEROMQ_CPPFLAGS@

endif


if ENABLE_RELATIVE

AM_CPPFLAGS += \
	-D_SYSCONFDIR_='"etc/relative"'


else

AM_CPPFLAGS += \
	-D_SYSCONFDIR_='"${sysconfdir}/${PACKAGE_TARNAME}"'

endif

################################################################################
### @brief linker flags
################################################################################

AM_LDFLAGS = \
	@BOOST_LDFLAGS@ \
	@LIBEV_LDFLAGS@ \
	@MATH_LDFLAGS@ \
	@OPENSSL_LDFLAGS@ \
	@READLINE_LDFLAGS@ \
	@PROTOBUF_LDFLAGS@ \
	@ICU_LDFLAGS@ \
	@V8_LDFLAGS@

if ENABLE_ZEROMQ

AM_LDFLAGS += \
	@ZEROMQ_LDFLAGS@

endif

################################################################################
### @brief libraries
################################################################################

LIBS = \
	@BOOST_LIBS@ \
	@LIBEV_LIBS@ \
	@MATH_LIBS@ \
	@OPENSSL_LIBS@ \
	@ICU_LIBS@ \
	@PROTOBUF_LIBS@ \
	@READLINE_LIBS@

################################################################################
### @brief ruby additions
################################################################################

if ENABLE_MRUBY

AM_CPPFLAGS += @MRUBY_CPPFLAGS@
AM_CPPFLAGS += @MRUBY_LDFLAGS@
LIBS += @MRUBY_LIBS@

endif

## -----------------------------------------------------------------------------
## --SECTION--                                              LIBRARIES & PROGRAMS
## -----------------------------------------------------------------------------

################################################################################
### @brief auxiliary libraries
################################################################################

noinst_LIBRARIES = \
	lib/libarango.a \
	lib/libarango_v8.a \
	lib/libarango_fe.a \
	lib/libarango_client.a

################################################################################
### @brief /sbin programs
################################################################################

sbin_PROGRAMS = \
	bin/arangod

################################################################################
### @brief /bin programs
################################################################################

bin_PROGRAMS = \
	bin/arangosh \
	bin/arangoimp \
	bin/arangob

################################################################################
### @brief uninstalled programs
################################################################################

noinst_PROGRAMS =

################################################################################
### @brief ruby additions
################################################################################

if ENABLE_MRUBY

noinst_LIBRARIES += lib/libarango_mruby.a
bin_PROGRAMS += bin/arangoirb

endif

################################################################################
### @brief /etc data
################################################################################

arangosysconfdir=$(sysconfdir)/$(PACKAGE_TARNAME)

arangosysconf_DATA = $(shell find @builddir@/etc/arangodb -name "*.conf" -print)

################################################################################
### @brief /share data
################################################################################

nobase_pkgdata_DATA = \
	$(shell find @srcdir@/js/actions -name "*.js" -print) \
	$(shell find @srcdir@/js/common -name "*.js" -print) \
	$(shell find @srcdir@/js/server -name "*.js" -print) \
	$(shell find @srcdir@/js/client -name "*.js" -print) \
	$(shell find @srcdir@/html -name "*.css" -print) \
	$(shell find @srcdir@/html -name "*.gif" -print) \
	$(shell find @srcdir@/html -name "*.html" -print) \
	$(shell find @srcdir@/html -name "*.ico" -print) \
	$(shell find @srcdir@/html -name "*.js" -print) \
	$(shell find @srcdir@/html -name "*.png" -print)

if ENABLE_MRUBY

nobase_pkgdata_DATA += \
	$(shell find @srcdir@/mr/actions/system -name "*.rb" -print) 

endif

<<<<<<< HEAD
## -----------------------------------------------------------------------------
=======
################################################################################
### @brief /var data
################################################################################

if ENABLE_INSTALL_DBDIR

install-data-local:
	test -d $(DESTDIR)$(TRI_DATABASE_DIR) || mkdir -p $(DESTDIR)$(TRI_DATABASE_DIR)
	test -d $(DESTDIR)$(TRI_LOG_DIR) || mkdir -p $(DESTDIR)$(TRI_LOG_DIR)

endif

################################################################################
>>>>>>> b36fa7c5
## --SECTION--                                                           TARGETS
## -----------------------------------------------------------------------------

################################################################################
### @brief version number
################################################################################

build.h: configure.ac
	@echo '#define TRIAGENS_VERSION "@PACKAGE_VERSION@"' > build.h

################################################################################
### @brief local modifications
################################################################################

-include Installation/Makefile.local

################################################################################
### @brief source files
################################################################################

include Makefile.files
include lib/Makefile.files
include arangod/Makefile.files
include arangosh/Makefile.files
include etc/Makefile.files
include utils/Makefile.files

if ENABLE_MRUBY
include arangoirb/Makefile.files
endif

################################################################################
### @brief unit tests
################################################################################

include UnitTests/Makefile.files

################################################################################
### @brief error code file
################################################################################

.PHONY: errorfiles

if ENABLE_ERRORS_DEPENDENCY

errorfiles: lib/BasicsC/errors.dat
	@top_srcdir@/config/build_errorfile.sh @top_srcdir@/config/generateErrorfile.py lib/BasicsC/errors.dat lib/BasicsC/voc-errors.h
	@top_srcdir@/config/build_errorfile.sh @top_srcdir@/config/generateErrorfile.py lib/BasicsC/errors.dat lib/BasicsC/voc-errors.c
	@top_srcdir@/config/build_errorfile.sh @top_srcdir@/config/generateErrorfile.py lib/BasicsC/errors.dat js/common/bootstrap/errors.js

BUILT_SOURCES += \
	errorfiles

endif

################################################################################
## cleanup
################################################################################

clean-local:
	rm -f $(CLEANUP); 

################################################################################
### @brief generated files
################################################################################

.PHONY: built-sources

built-sources: build.h errorfiles $(JAVASCRIPT_HEADER)

################################################################################
### @brief tags file
################################################################################

GTAGS_FILES = $(sort $(abspath $(SOURCES) $(HEADERS)))

GTAGS:
	echo $(GTAGS_FILES) | tr " " "\n" | gtags -i -f -

## -----------------------------------------------------------------------------
## --SECTION--                                                      DEPENDENCIES
## -----------------------------------------------------------------------------

################################################################################
### @brief documentation
################################################################################

include Documentation/Makefile.doxygen

################################################################################
### @brief javascript
################################################################################

include js/Makefile.javascript

################################################################################
### @brief mruby
################################################################################

if ENABLE_MRUBY
include mr/Makefile.mruby
endif

## -----------------------------------------------------------------------------
## --SECTION--                                                   GENERATED FILES
## -----------------------------------------------------------------------------

################################################################################
### @brief generate readme
################################################################################

if ENABLE_MARKDOWN
if ENABLE_HTML2TEXT

BUILT_SOURCES += README

README: README.md
	@MARKDOWN_EXEC@ -o html $< | @HTML2TEXT_EXEC@ -style pretty | fgrep -v _Build_Status_ > $@.tmp
	mv $@.tmp $@

endif
endif

################################################################################
### @brief generate all flex files
################################################################################

if ENABLE_FLEX
include lib/Makefile.flex
endif

################################################################################
### @brief generate all bison files
################################################################################

if ENABLE_BISON
include lib/Makefile.bison
endif

################################################################################
### @brief generate all protocol buffers
################################################################################

include lib/Makefile.protobuf

## -----------------------------------------------------------------------------
## --SECTION--                                                EXTERNAL LIBRARIES
## -----------------------------------------------------------------------------

################################################################################
### @brief libev
################################################################################

if ENABLE_ALL_IN_ONE_LIBEV
include 3rdParty/Makefile.all-in-one-libev
endif

################################################################################
### @brief protcol buffers
################################################################################

if ENABLE_ALL_IN_ONE_PROTOBUF
include 3rdParty/Makefile.all-in-one-protobuf
endif

################################################################################
### @brief V8
################################################################################

if ENABLE_ALL_IN_ONE_V8
include 3rdParty/Makefile.all-in-one-v8
endif

################################################################################
### @brief mruby
################################################################################

if ENABLE_MRUBY
include 3rdParty/Makefile.all-in-one-mruby
endif

################################################################################
### @brief zeromq
################################################################################

if ENABLE_ZEROMQ
include 3rdParty/Makefile.all-in-one-zeromq
endif

################################################################################
### @brief ICU
################################################################################

if ENABLE_ALL_IN_ONE_ICU
include 3rdParty/Makefile.all-in-one-icu
endif

## -----------------------------------------------------------------------------
## --SECTION--                                                       END-OF-FILE
## -----------------------------------------------------------------------------

## Local Variables:
## mode: outline-minor
## outline-regexp: "^\\(### @brief\\|## --SECTION--\\|# -\\*- \\)"
## End:<|MERGE_RESOLUTION|>--- conflicted
+++ resolved
@@ -244,23 +244,20 @@
 
 endif
 
-<<<<<<< HEAD
-## -----------------------------------------------------------------------------
-=======
 ################################################################################
 ### @brief /var data
 ################################################################################
 
-if ENABLE_INSTALL_DBDIR
+#if ENABLE_RELATIVE
+#else
 
 install-data-local:
-	test -d $(DESTDIR)$(TRI_DATABASE_DIR) || mkdir -p $(DESTDIR)$(TRI_DATABASE_DIR)
-	test -d $(DESTDIR)$(TRI_LOG_DIR) || mkdir -p $(DESTDIR)$(TRI_LOG_DIR)
-
-endif
-
-################################################################################
->>>>>>> b36fa7c5
+	test -d $(DESTDIR)$(TRI_DATABASEDIR) || mkdir -p $(DESTDIR)$(TRI_DATABASEDIR)
+	test -d $(DESTDIR)$(TRI_LOGDIR) || mkdir -p $(DESTDIR)$(TRI_LOGDIR)
+
+#endif
+
+## -----------------------------------------------------------------------------
 ## --SECTION--                                                           TARGETS
 ## -----------------------------------------------------------------------------
 
