/*jslint indent: 2,
         nomen: true,
         maxlen: 100,
         sloppy: true,
         vars: true,
         white: true,
         plusplus: true */
/*global require, db, edges, ModuleCache, Module,
  ArangoCollection, ArangoDatabase,
  ArangoError, ShapedJson,
  SYS_DEFINE_ACTION */

////////////////////////////////////////////////////////////////////////////////
/// @brief JavaScript server functions
///
/// @file
///
/// DISCLAIMER
///
/// Copyright 2011-2012 triagens GmbH, Cologne, Germany
///
/// Licensed under the Apache License, Version 2.0 (the "License");
/// you may not use this file except in compliance with the License.
/// You may obtain a copy of the License at
///
///     http://www.apache.org/licenses/LICENSE-2.0
///
/// Unless required by applicable law or agreed to in writing, software
/// distributed under the License is distributed on an "AS IS" BASIS,
/// WITHOUT WARRANTIES OR CONDITIONS OF ANY KIND, either express or implied.
/// See the License for the specific language governing permissions and
/// limitations under the License.
///
/// Copyright holder is triAGENS GmbH, Cologne, Germany
///
/// @author Dr. Frank Celler
/// @author Copyright 2011-2012, triAGENS GmbH, Cologne, Germany
////////////////////////////////////////////////////////////////////////////////

// -----------------------------------------------------------------------------
// --SECTION--                                                 Module "internal"
// -----------------------------------------------------------------------------

////////////////////////////////////////////////////////////////////////////////
/// @addtogroup V8ModuleInternal
/// @{
////////////////////////////////////////////////////////////////////////////////

////////////////////////////////////////////////////////////////////////////////
/// @brief internal module
////////////////////////////////////////////////////////////////////////////////

(function () {
  var internal = require("internal");
  var console = require("console");

  internal.reloadAuth = RELOAD_AUTH;

  internal.db = db;
  internal.edges = db;
  internal.ArangoCollection = ArangoCollection;
  internal.ArangoDatabase = ArangoDatabase;
  internal.ArangoError = ArangoError;

  if (typeof SYS_DEFINE_ACTION === "undefined") {
    internal.defineAction = function() {
      console.error("SYS_DEFINE_ACTION not available");
    };

    internal.actionLoaded = function() {
    }
  }
  else {
    internal.defineAction = SYS_DEFINE_ACTION;

    internal.actionLoaded = function() {
      var modules;
      var i;
      
      console.debug("actions loaded");
      
      modules = internal.db._collection("_modules");

      if (modules !== null) {
	modules = modules.byExample({ autoload: true }).toArray();

	for (i = 0;  i < modules.length;  ++i) {
	  var module = modules[i];

	  console.debug("autoloading module: %s", module.path);

	  try {
	    require(module.path);
	  }
	  catch (err) {
	    console.error("while loading '%s': %s", module.path, String(err));
	  }
	}
      }
    }
  }

  if (typeof SYS_EXECUTE_GLOBAL_CONTEXT_FUNCTION === "undefined") {
    internal.executeGlobalContextFunction = function() {
      console.error("SYS_EXECUTE_GLOBAL_CONTEXT_FUNCTION not available");
    };
  }
  else {
    internal.executeGlobalContextFunction = SYS_EXECUTE_GLOBAL_CONTEXT_FUNCTION;
  }

////////////////////////////////////////////////////////////////////////////////
/// @}
////////////////////////////////////////////////////////////////////////////////

// -----------------------------------------------------------------------------
// --SECTION--                                             Module "simple-query"
// -----------------------------------------------------------------------------

////////////////////////////////////////////////////////////////////////////////
/// @addtogroup V8ModuleSimpleQuery
/// @{
////////////////////////////////////////////////////////////////////////////////

////////////////////////////////////////////////////////////////////////////////
/// @brief simple-query module
////////////////////////////////////////////////////////////////////////////////

  try {
    require("simple-query");
  }
  catch (err) {
    console.error("while loading 'simple-query' module: %s", err);
  }

////////////////////////////////////////////////////////////////////////////////
/// @}
////////////////////////////////////////////////////////////////////////////////

// -----------------------------------------------------------------------------
// --SECTION--                                                        ShapedJson
// -----------------------------------------------------------------------------

////////////////////////////////////////////////////////////////////////////////
/// @addtogroup V8Shell
/// @{
////////////////////////////////////////////////////////////////////////////////

////////////////////////////////////////////////////////////////////////////////
/// @brief prints a shaped json
////////////////////////////////////////////////////////////////////////////////

  ShapedJson.prototype._PRINT = function(seen, path, names, level) {
    if (this instanceof ShapedJson) {
      internal.printObject(this, seen, path, names, level);
    }
    else {
      internal.output(this.toString());
    }
  };

////////////////////////////////////////////////////////////////////////////////
/// @}
////////////////////////////////////////////////////////////////////////////////

// -----------------------------------------------------------------------------
// --SECTION--                                                       ArangoError
// -----------------------------------------------------------------------------

////////////////////////////////////////////////////////////////////////////////
/// @addtogroup V8Shell
/// @{
////////////////////////////////////////////////////////////////////////////////

////////////////////////////////////////////////////////////////////////////////
/// @brief prints an error
////////////////////////////////////////////////////////////////////////////////

  ArangoError.prototype._PRINT = function() {
    var errorNum = this.errorNum;
    var errorMessage = this.errorMessage;

    internal.output("[ArangoError ", errorNum, ": ", errorMessage, "]");
  };

////////////////////////////////////////////////////////////////////////////////
/// @brief converts error to string
////////////////////////////////////////////////////////////////////////////////

  ArangoError.prototype.toString = function() {
    var errorNum = this.errorNum;
    var errorMessage = this.errorMessage;

    return "[ArangoError " + errorNum + ": " + errorMessage + "]";
  };

////////////////////////////////////////////////////////////////////////////////
/// @}
////////////////////////////////////////////////////////////////////////////////

// -----------------------------------------------------------------------------
// --SECTION--                                                    ArangoDatabase
// -----------------------------------------------------------------------------

////////////////////////////////////////////////////////////////////////////////
/// @addtogroup V8Shell
/// @{
////////////////////////////////////////////////////////////////////////////////

////////////////////////////////////////////////////////////////////////////////
/// @brief factory method to create a new statement
////////////////////////////////////////////////////////////////////////////////

  ArangoDatabase.prototype._createStatement = function (data) {  
    return new ArangoStatement(this, data);
  };

////////////////////////////////////////////////////////////////////////////////
/// @brief factory method to create and execute a new statement
////////////////////////////////////////////////////////////////////////////////

  ArangoDatabase.prototype._query = function (data) {  
    return new ArangoStatement(this, { query: data }).execute();
  };

////////////////////////////////////////////////////////////////////////////////
/// @brief drops a collection
///
/// @FUN{db._drop(@FA{collection})}
///
/// Drops a @FA{collection} and all its indexes.
///
/// @FUN{db._drop(@FA{collection-identifier})}
///
/// Drops a collection identified by @FA{collection-identifier} and all its
/// indexes. No error is thrown if there is no such collection.
///
/// @FUN{db._drop(@FA{collection-name})}
///
/// Drops a collection named @FA{collection-name} and all its indexes. No error
/// is thrown if there is no such collection.
///
/// @EXAMPLES
///
/// Drops a collection:
///
/// @verbinclude shell_collection-drop-db
///
/// Drops a collection identified by name:
///
/// @verbinclude shell_collection-drop-name-db
////////////////////////////////////////////////////////////////////////////////

  ArangoDatabase.prototype._drop = function(name) {
    var collection = name;

    if (! (name instanceof ArangoCollection)) {
      collection = internal.db._collection(name);
    }

    if (collection === null) {
      return;
    }

    return collection.drop();
  };

////////////////////////////////////////////////////////////////////////////////
/// @brief truncates a collection
///
/// @FUN{db._truncate(@FA{collection})}
///
/// Truncates a @FA{collection}, removing all documents but keeping all its
/// indexes.
///
/// @FUN{db._truncate(@FA{collection-identifier})}
///
/// Truncates a collection identified by @FA{collection-identified}. No error is
/// thrown if there is no such collection.
///
/// @FUN{db._truncate(@FA{collection-name})}
///
/// Truncates a collection named @FA{collection-name}. No error is thrown if
/// there is no such collection.
///
/// @EXAMPLES
///
/// Truncates a collection:
///
/// @verbinclude shell_collection-truncate-db
///
/// Truncates a collection identified by name:
///
/// @verbinclude shell_collection-truncate-name-db
////////////////////////////////////////////////////////////////////////////////

  ArangoDatabase.prototype._truncate = function(name) {
    var collection = name;

    if (! (name instanceof ArangoCollection)) {
      collection = internal.db._collection(name);
    }

    if (collection === null) {
      return;
    }

    collection.truncate();
  };

////////////////////////////////////////////////////////////////////////////////
/// @brief finds an index
///
/// @FUN{db._index(@FA{index-handle})}
///
/// Returns the index with @FA{index-handle} or null if no such index exists.
///
/// @EXAMPLES
///
/// @verbinclude shell_index-read-db
////////////////////////////////////////////////////////////////////////////////

  ArangoDatabase.prototype._index = function(id) {
    if (id.hasOwnProperty("id")) {
      id = id.id;
    }

    var pa = ArangoDatabase.indexRegex.exec(id);
    var err;

    if (pa === null) {
      err = new ArangoError();
      err.errorNum = internal.errors.ERROR_ARANGO_INDEX_HANDLE_BAD.code;
      err.errorMessage = internal.errors.ERROR_ARANGO_INDEX_HANDLE_BAD.message;
      throw err;
    }

    var col = this._collection(pa[1]);

    if (col === null) {
      err = new ArangoError();
      err.errorNum = internal.errors.ERROR_ARANGO_COLLECTION_NOT_FOUND.code;
      err.errorMessage = internal.errors.ERROR_ARANGO_COLLECTION_NOT_FOUND.message;
      throw err;
    }

    var indexes = col.getIndexes();
    var i;

    for (i = 0;  i < indexes.length;  ++i) {
      var index = indexes[i];

      if (index.id === id) {
        return index;
      }
    }

    return null;
  };

////////////////////////////////////////////////////////////////////////////////
/// @brief drops an index
///
/// @FUN{db._dropIndex(@FA{index})}
///
/// Drops the @FA{index}.  If the index does not exists, then @LIT{false} is
/// returned. If the index existed and was dropped, then @LIT{true} is
/// returned. Note that you cannot drop the primary index.
///
/// @FUN{db._dropIndex(@FA{index-handle})}
///
/// Drops the index with @FA{index-handle}.
///
/// @EXAMPLES
///
/// @verbinclude shell_index-drop-index-db
////////////////////////////////////////////////////////////////////////////////

  ArangoDatabase.prototype._dropIndex = function(id) {
    if (id.hasOwnProperty("id")) {
      id = id.id;
    }

    var pa = ArangoDatabase.indexRegex.exec(id);
    var err;

    if (pa === null) {
      err = new ArangoError();
      err.errorNum = internal.errors.ERROR_ARANGO_INDEX_HANDLE_BAD.code;
      err.errorMessage = internal.errors.ERROR_ARANGO_INDEX_HANDLE_BAD.message;
      throw err;
    }

    var col = this._collection(pa[1]);

    if (col === null) {
      err = new ArangoError();
      err.errorNum = internal.errors.ERROR_ARANGO_COLLECTION_NOT_FOUND.code;
      err.errorMessage = internal.errors.ERROR_ARANGO_COLLECTION_NOT_FOUND.message;
      throw err;
    }

    return col.dropIndex(id);
  };

////////////////////////////////////////////////////////////////////////////////
/// @brief prints a database
////////////////////////////////////////////////////////////////////////////////

    ArangoDatabase.prototype._PRINT = function(seen, path, names, level) {
      internal.output("[ArangoDatabase \"" + this._path + "\"]");
    };

////////////////////////////////////////////////////////////////////////////////
/// @brief strng representation of a database
////////////////////////////////////////////////////////////////////////////////

    ArangoDatabase.prototype.toString = function(seen, path, names, level) {
      return "[ArangoDatabase \"" + this._path + "\"]";
    };

////////////////////////////////////////////////////////////////////////////////
/// @brief index id regex
////////////////////////////////////////////////////////////////////////////////

    ArangoDatabase.indexRegex = /^([a-zA-Z0-9\-_]+)\/([0-9]+)$/;

////////////////////////////////////////////////////////////////////////////////
/// @}
////////////////////////////////////////////////////////////////////////////////

// -----------------------------------------------------------------------------
<<<<<<< HEAD
// --SECTION--                                                  ArangoCollection
// -----------------------------------------------------------------------------

////////////////////////////////////////////////////////////////////////////////
/// @addtogroup V8Shell
/// @{
////////////////////////////////////////////////////////////////////////////////

////////////////////////////////////////////////////////////////////////////////
/// @brief collection is corrupted
////////////////////////////////////////////////////////////////////////////////

  ArangoCollection.STATUS_CORRUPTED = 0;

////////////////////////////////////////////////////////////////////////////////
/// @brief collection is new born
////////////////////////////////////////////////////////////////////////////////

  ArangoCollection.STATUS_NEW_BORN = 1;

////////////////////////////////////////////////////////////////////////////////
/// @brief collection is unloaded
////////////////////////////////////////////////////////////////////////////////

  ArangoCollection.STATUS_UNLOADED = 2;

////////////////////////////////////////////////////////////////////////////////
/// @brief collection is loaded
////////////////////////////////////////////////////////////////////////////////

  ArangoCollection.STATUS_LOADED = 3;

////////////////////////////////////////////////////////////////////////////////
/// @brief collection is unloading
////////////////////////////////////////////////////////////////////////////////

  ArangoCollection.STATUS_UNLOADING = 4;

////////////////////////////////////////////////////////////////////////////////
/// @brief collection is deleted
////////////////////////////////////////////////////////////////////////////////

  ArangoCollection.STATUS_DELETED = 5;

////////////////////////////////////////////////////////////////////////////////
/// @brief document collection
////////////////////////////////////////////////////////////////////////////////
  
  ArangoCollection.TYPE_DOCUMENT = 2;

////////////////////////////////////////////////////////////////////////////////
/// @brief edge collection
////////////////////////////////////////////////////////////////////////////////

  ArangoCollection.TYPE_EDGE = 3;

////////////////////////////////////////////////////////////////////////////////
/// @brief converts collection into an array
///
/// @FUN{@FA{collection}.toArray()}
///
/// Converts the collection into an array of documents. Never use this call
/// in a production environment.
////////////////////////////////////////////////////////////////////////////////

  ArangoCollection.prototype.toArray = function() {
    return this.ALL(null, null).documents;
  };

////////////////////////////////////////////////////////////////////////////////
/// @brief truncates a collection
///
/// @FUN{@FA{collection}.truncate()}
///
/// Truncates a @FA{collection}, removing all documents but keeping all its
/// indexes.
///
/// @EXAMPLES
///
/// Truncates a collection:
///
/// @verbinclude shell_collection-truncate
////////////////////////////////////////////////////////////////////////////////

  ArangoCollection.prototype.truncate = function() {
    return internal.db._truncate(this);
  };

////////////////////////////////////////////////////////////////////////////////
/// @brief finds an index of a collection
///
/// @FUN{@FA{collection}.index(@FA{index-handle})}
///
/// Returns the index with @FA{index-handle} or null if no such index exists.
///
/// @EXAMPLES
///
/// @verbinclude shell_index-read
////////////////////////////////////////////////////////////////////////////////

  ArangoCollection.prototype.index = function(id) {
    var indexes = this.getIndexes();
    var i;

    if (typeof id === "string") {
      var pa = ArangoDatabase.indexRegex.exec(id);

      if (pa === null) {
        id = this.name() + "/" + id;
      }
    }
    else if (id.hasOwnProperty("id")) {
      id = id.id;
    }

    for (i = 0;  i < indexes.length;  ++i) {
      var index = indexes[i];

      if (index.id === id) {
        return index;
      }
    }

    return null;
  };

////////////////////////////////////////////////////////////////////////////////
/// @brief prints a collection
////////////////////////////////////////////////////////////////////////////////

  ArangoCollection.prototype._PRINT = function() {
    var status = type = "unknown";

    switch (this.status()) {
      case ArangoCollection.STATUS_NEW_BORN: status = "new born"; break;
      case ArangoCollection.STATUS_UNLOADED: status = "unloaded"; break;
      case ArangoCollection.STATUS_UNLOADING: status = "unloading"; break;
      case ArangoCollection.STATUS_LOADED: status = "loaded"; break;
      case ArangoCollection.STATUS_CORRUPTED: status = "corrupted"; break;
      case ArangoCollection.STATUS_DELETED: status = "deleted"; break;
    }

    switch (this.type()) {
      case ArangoCollection.TYPE_DOCUMENT: type = "document"; break;
      case ArangoCollection.TYPE_EDGE: type = "edge"; break;
    }

    internal.output("[ArangoCollection ",
                    this._id, 
                    ", \"", this.name(), "\" (type ", type, ", status ", status, ")]");
  };

////////////////////////////////////////////////////////////////////////////////
/// @brief strng representation of a collection
////////////////////////////////////////////////////////////////////////////////

  ArangoCollection.prototype.toString = function(seen, path, names, level) {
    return "[ArangoCollection " + this._id + "]";
  };

////////////////////////////////////////////////////////////////////////////////
/// @}
////////////////////////////////////////////////////////////////////////////////

// -----------------------------------------------------------------------------
=======
>>>>>>> c91b7c0f
// --SECTION--                                                   ArangoStatement
// -----------------------------------------------------------------------------

////////////////////////////////////////////////////////////////////////////////
/// @addtogroup V8Shell
/// @{
////////////////////////////////////////////////////////////////////////////////
  
  try {
    var SQ = require("simple-query-basics");
    var SB = require("statement-basics");
    internal.ArangoStatement = SB.ArangoStatement;
    ArangoStatement = SB.ArangoStatement;
  }
  catch (err) {
    console.error("while loading 'statement-basics' module: %s", err);
  }
  
////////////////////////////////////////////////////////////////////////////////
/// @brief parse a query and return the results
////////////////////////////////////////////////////////////////////////////////

  SB.ArangoStatement.prototype.parse = function () {
    var result = AHUACATL_PARSE(this._query); 

    return { "bindVars" : result.parameters, "collections" : result.collections };
  };

////////////////////////////////////////////////////////////////////////////////
/// @brief explain a query and return the results
////////////////////////////////////////////////////////////////////////////////

  SB.ArangoStatement.prototype.explain = function () {
    return AHUACATL_EXPLAIN(this._query); 
  };

////////////////////////////////////////////////////////////////////////////////
/// @brief execute the query
///
/// This will return a cursor with the query results in case of success.
////////////////////////////////////////////////////////////////////////////////

  SB.ArangoStatement.prototype.execute = function () {
    var result = AHUACATL_RUN(this._query, 
                              this._bindVars, 
                              this._doCount != undefined ? this._doCount : false, 
                              null, 
                              true);  
    return new SQ.GeneralArrayCursor(result, 0, null);
  };

////////////////////////////////////////////////////////////////////////////////
/// @}
////////////////////////////////////////////////////////////////////////////////

}());

// -----------------------------------------------------------------------------
// --SECTION--                                                       END-OF-FILE
// -----------------------------------------------------------------------------

// Local Variables:
// mode: outline-minor
// outline-regexp: "^\\(/// @brief\\|/// @addtogroup\\|// --SECTION--\\|/// @page\\|/// @\\}\\)"
// End:<|MERGE_RESOLUTION|>--- conflicted
+++ resolved
@@ -430,174 +430,6 @@
 ////////////////////////////////////////////////////////////////////////////////
 
 // -----------------------------------------------------------------------------
-<<<<<<< HEAD
-// --SECTION--                                                  ArangoCollection
-// -----------------------------------------------------------------------------
-
-////////////////////////////////////////////////////////////////////////////////
-/// @addtogroup V8Shell
-/// @{
-////////////////////////////////////////////////////////////////////////////////
-
-////////////////////////////////////////////////////////////////////////////////
-/// @brief collection is corrupted
-////////////////////////////////////////////////////////////////////////////////
-
-  ArangoCollection.STATUS_CORRUPTED = 0;
-
-////////////////////////////////////////////////////////////////////////////////
-/// @brief collection is new born
-////////////////////////////////////////////////////////////////////////////////
-
-  ArangoCollection.STATUS_NEW_BORN = 1;
-
-////////////////////////////////////////////////////////////////////////////////
-/// @brief collection is unloaded
-////////////////////////////////////////////////////////////////////////////////
-
-  ArangoCollection.STATUS_UNLOADED = 2;
-
-////////////////////////////////////////////////////////////////////////////////
-/// @brief collection is loaded
-////////////////////////////////////////////////////////////////////////////////
-
-  ArangoCollection.STATUS_LOADED = 3;
-
-////////////////////////////////////////////////////////////////////////////////
-/// @brief collection is unloading
-////////////////////////////////////////////////////////////////////////////////
-
-  ArangoCollection.STATUS_UNLOADING = 4;
-
-////////////////////////////////////////////////////////////////////////////////
-/// @brief collection is deleted
-////////////////////////////////////////////////////////////////////////////////
-
-  ArangoCollection.STATUS_DELETED = 5;
-
-////////////////////////////////////////////////////////////////////////////////
-/// @brief document collection
-////////////////////////////////////////////////////////////////////////////////
-  
-  ArangoCollection.TYPE_DOCUMENT = 2;
-
-////////////////////////////////////////////////////////////////////////////////
-/// @brief edge collection
-////////////////////////////////////////////////////////////////////////////////
-
-  ArangoCollection.TYPE_EDGE = 3;
-
-////////////////////////////////////////////////////////////////////////////////
-/// @brief converts collection into an array
-///
-/// @FUN{@FA{collection}.toArray()}
-///
-/// Converts the collection into an array of documents. Never use this call
-/// in a production environment.
-////////////////////////////////////////////////////////////////////////////////
-
-  ArangoCollection.prototype.toArray = function() {
-    return this.ALL(null, null).documents;
-  };
-
-////////////////////////////////////////////////////////////////////////////////
-/// @brief truncates a collection
-///
-/// @FUN{@FA{collection}.truncate()}
-///
-/// Truncates a @FA{collection}, removing all documents but keeping all its
-/// indexes.
-///
-/// @EXAMPLES
-///
-/// Truncates a collection:
-///
-/// @verbinclude shell_collection-truncate
-////////////////////////////////////////////////////////////////////////////////
-
-  ArangoCollection.prototype.truncate = function() {
-    return internal.db._truncate(this);
-  };
-
-////////////////////////////////////////////////////////////////////////////////
-/// @brief finds an index of a collection
-///
-/// @FUN{@FA{collection}.index(@FA{index-handle})}
-///
-/// Returns the index with @FA{index-handle} or null if no such index exists.
-///
-/// @EXAMPLES
-///
-/// @verbinclude shell_index-read
-////////////////////////////////////////////////////////////////////////////////
-
-  ArangoCollection.prototype.index = function(id) {
-    var indexes = this.getIndexes();
-    var i;
-
-    if (typeof id === "string") {
-      var pa = ArangoDatabase.indexRegex.exec(id);
-
-      if (pa === null) {
-        id = this.name() + "/" + id;
-      }
-    }
-    else if (id.hasOwnProperty("id")) {
-      id = id.id;
-    }
-
-    for (i = 0;  i < indexes.length;  ++i) {
-      var index = indexes[i];
-
-      if (index.id === id) {
-        return index;
-      }
-    }
-
-    return null;
-  };
-
-////////////////////////////////////////////////////////////////////////////////
-/// @brief prints a collection
-////////////////////////////////////////////////////////////////////////////////
-
-  ArangoCollection.prototype._PRINT = function() {
-    var status = type = "unknown";
-
-    switch (this.status()) {
-      case ArangoCollection.STATUS_NEW_BORN: status = "new born"; break;
-      case ArangoCollection.STATUS_UNLOADED: status = "unloaded"; break;
-      case ArangoCollection.STATUS_UNLOADING: status = "unloading"; break;
-      case ArangoCollection.STATUS_LOADED: status = "loaded"; break;
-      case ArangoCollection.STATUS_CORRUPTED: status = "corrupted"; break;
-      case ArangoCollection.STATUS_DELETED: status = "deleted"; break;
-    }
-
-    switch (this.type()) {
-      case ArangoCollection.TYPE_DOCUMENT: type = "document"; break;
-      case ArangoCollection.TYPE_EDGE: type = "edge"; break;
-    }
-
-    internal.output("[ArangoCollection ",
-                    this._id, 
-                    ", \"", this.name(), "\" (type ", type, ", status ", status, ")]");
-  };
-
-////////////////////////////////////////////////////////////////////////////////
-/// @brief strng representation of a collection
-////////////////////////////////////////////////////////////////////////////////
-
-  ArangoCollection.prototype.toString = function(seen, path, names, level) {
-    return "[ArangoCollection " + this._id + "]";
-  };
-
-////////////////////////////////////////////////////////////////////////////////
-/// @}
-////////////////////////////////////////////////////////////////////////////////
-
-// -----------------------------------------------------------------------------
-=======
->>>>>>> c91b7c0f
 // --SECTION--                                                   ArangoStatement
 // -----------------------------------------------------------------------------
 
