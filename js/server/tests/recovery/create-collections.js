/* jshint globalstrict:false, strict:false, unused : false */
/* global assertEqual, assertTrue, assertFalse */

// //////////////////////////////////////////////////////////////////////////////
// / @brief tests for dump/reload
// /
// / @file
// /
// / DISCLAIMER
// /
// / Copyright 2010-2012 triagens GmbH, Cologne, Germany
// /
// / Licensed under the Apache License, Version 2.0 (the "License")
// / you may not use this file except in compliance with the License.
// / You may obtain a copy of the License at
// /
// /     http://www.apache.org/licenses/LICENSE-2.0
// /
// / Unless required by applicable law or agreed to in writing, software
// / distributed under the License is distributed on an "AS IS" BASIS,
// / WITHOUT WARRANTIES OR CONDITIONS OF ANY KIND, either express or implied.
// / See the License for the specific language governing permissions and
// / limitations under the License.
// /
// / Copyright holder is triAGENS GmbH, Cologne, Germany
// /
// / @author Jan Steemann
// / @author Copyright 2012, triAGENS GmbH, Cologne, Germany
// //////////////////////////////////////////////////////////////////////////////

var db = require('@arangodb').db;
var internal = require('internal');
var jsunity = require('jsunity');
var engine = db._engine()["name"]

function runSetup () {
  'use strict';
  internal.debugClearFailAt();

  var c;
  db._drop('UnitTestsRecovery1');
  c = db._create('UnitTestsRecovery1', {
    waitForSync: true,
    journalSize: 8 * 1024 * 1024,
    doCompact: false
  });

  c.save({ value1: 1, value2: [ 'the',
      'quick',
      'brown',
      'foxx',
      'jumped',
      'over',
      'the',
      'lazy',
      'dog',
    'xxxxxxxxxxx' ] });
  c.ensureHashIndex('value1');
  c.ensureSkiplist('value2');

  db._drop('UnitTestsRecovery2');
  c = db._create('UnitTestsRecovery2', {
    waitForSync: false,
    journalSize: 16 * 1024 * 1024,
    doCompact: true,
    isVolatile: true
  });

  c.save({ value1: { 'some': 'rubbish' } });
  c.ensureSkiplist('value1');

  db._drop('UnitTestsRecovery3');
  c = db._createEdgeCollection('UnitTestsRecovery3', {
    waitForSync: false,
    journalSize: 32 * 1024 * 1024,
    doCompact: true
  });

  c.save('UnitTestsRecovery1/foo', 'UnitTestsRecovery2/bar', { value1: { 'some': 'rubbish' } });
  c.ensureUniqueSkiplist('value1');

  db._drop('_UnitTestsRecovery4');
  c = db._create('_UnitTestsRecovery4', { isSystem: true });
  c.save({ value42: 42 });
  c.ensureUniqueConstraint('value42');

  c.save({ _key: 'crashme' }, true);

  internal.debugSegfault('crashing server');
}

// //////////////////////////////////////////////////////////////////////////////
// / @brief test suite
// //////////////////////////////////////////////////////////////////////////////

function recoverySuite () {
  'use strict';
  jsunity.jsUnity.attachAssertions();

  return {
    setUp: function () {},
    tearDown: function () {},

    // //////////////////////////////////////////////////////////////////////////////
    // / @brief test whether we can restore the trx data
    // //////////////////////////////////////////////////////////////////////////////

    testCreateCollections: function () {
      var c, idx, prop;

      c = db._collection('UnitTestsRecovery1');
      assertEqual(1, c.count());
      prop = c.properties();
      assertTrue(prop.waitForSync);
      assertEqual(2, c.type());
<<<<<<< HEAD
      if (db._engine().name !== "rocksdb") {
=======
      if (engine == "mmfiles") {
>>>>>>> 842a665e
        assertEqual(8 * 1024 * 1024, prop.journalSize);
        assertFalse(prop.doCompact);
        assertFalse(prop.isVolatile);
      }
      assertFalse(prop.isSystem);
      idx = c.getIndexes();
      assertEqual(3, idx.length);

      c = db._collection('UnitTestsRecovery2');
      assertEqual(0, c.count());
      prop = c.properties();
      assertFalse(prop.waitForSync);
      assertEqual(2, c.type());
<<<<<<< HEAD
      if (db._engine().name !== "rocksdb") {
=======
      if (engine == "mmfiles") {
>>>>>>> 842a665e
        assertEqual(16 * 1024 * 1024, prop.journalSize);
        assertTrue(prop.doCompact);
        assertTrue(prop.isVolatile);
      }
      assertFalse(prop.isSystem);
      idx = c.getIndexes();
      assertEqual(2, idx.length);
      assertEqual('skiplist', idx[1].type);
      assertFalse(idx[1].unique);

      c = db._collection('UnitTestsRecovery3');
      assertEqual(1, c.count());
      prop = c.properties();
      assertFalse(prop.waitForSync);
      assertEqual(3, c.type());
<<<<<<< HEAD
      if (db._engine().name !== "rocksdb") {
=======
      if (engine == "mmfiles") {
>>>>>>> 842a665e
        assertEqual(32 * 1024 * 1024, prop.journalSize);
        assertTrue(prop.doCompact);
        assertFalse(prop.isVolatile);
      }
      assertFalse(prop.isSystem);
      idx = c.getIndexes();
      assertEqual(3, idx.length);
      assertEqual('edge', idx[1].type);
      assertEqual('skiplist', idx[2].type);
      assertTrue(idx[2].unique);

      c = db._collection('_UnitTestsRecovery4');
      assertEqual(2, c.count());
      prop = c.properties();
      assertEqual(2, c.type());
      assertTrue(prop.isSystem);
      idx = c.getIndexes();
      assertEqual(2, idx.length);
      assertEqual('hash', idx[1].type);
      assertTrue(idx[1].unique);
    }

  };
}

// //////////////////////////////////////////////////////////////////////////////
// / @brief executes the test suite
// //////////////////////////////////////////////////////////////////////////////

function main (argv) {
  'use strict';
  if (argv[1] === 'setup') {
    runSetup();
    return 0;
  } else {
    jsunity.run(recoverySuite);
    return jsunity.done().status ? 0 : 1;
  }
}<|MERGE_RESOLUTION|>--- conflicted
+++ resolved
@@ -31,7 +31,6 @@
 var db = require('@arangodb').db;
 var internal = require('internal');
 var jsunity = require('jsunity');
-var engine = db._engine()["name"]
 
 function runSetup () {
   'use strict';
@@ -113,11 +112,7 @@
       prop = c.properties();
       assertTrue(prop.waitForSync);
       assertEqual(2, c.type());
-<<<<<<< HEAD
-      if (db._engine().name !== "rocksdb") {
-=======
-      if (engine == "mmfiles") {
->>>>>>> 842a665e
+      if (db._engine().name == "mmfiles") {
         assertEqual(8 * 1024 * 1024, prop.journalSize);
         assertFalse(prop.doCompact);
         assertFalse(prop.isVolatile);
@@ -131,11 +126,7 @@
       prop = c.properties();
       assertFalse(prop.waitForSync);
       assertEqual(2, c.type());
-<<<<<<< HEAD
-      if (db._engine().name !== "rocksdb") {
-=======
-      if (engine == "mmfiles") {
->>>>>>> 842a665e
+      if (db._engine().name  == "mmfiles") {
         assertEqual(16 * 1024 * 1024, prop.journalSize);
         assertTrue(prop.doCompact);
         assertTrue(prop.isVolatile);
@@ -151,11 +142,7 @@
       prop = c.properties();
       assertFalse(prop.waitForSync);
       assertEqual(3, c.type());
-<<<<<<< HEAD
-      if (db._engine().name !== "rocksdb") {
-=======
-      if (engine == "mmfiles") {
->>>>>>> 842a665e
+      if (db._engine().name == "mmfiles") {
         assertEqual(32 * 1024 * 1024, prop.journalSize);
         assertTrue(prop.doCompact);
         assertFalse(prop.isVolatile);
