////////////////////////////////////////////////////////////////////////////////
/// @brief administration actions
///
/// @file
///
/// DISCLAIMER
///
/// Copyright 2010-2012 triagens GmbH, Cologne, Germany
///
/// Licensed under the Apache License, Version 2.0 (the "License");
/// you may not use this file except in compliance with the License.
/// You may obtain a copy of the License at
///
///     http://www.apache.org/licenses/LICENSE-2.0
///
/// Unless required by applicable law or agreed to in writing, software
/// distributed under the License is distributed on an "AS IS" BASIS,
/// WITHOUT WARRANTIES OR CONDITIONS OF ANY KIND, either express or implied.
/// See the License for the specific language governing permissions and
/// limitations under the License.
///
/// Copyright holder is triAGENS GmbH, Cologne, Germany
///
/// @author Dr. Frank Celler
/// @author Copyright 2012, triAGENS GmbH, Cologne, Germany
////////////////////////////////////////////////////////////////////////////////

var actions = require("actions");

// -----------------------------------------------------------------------------
// --SECTION--                                            administration actions
// -----------------------------------------------------------------------------

////////////////////////////////////////////////////////////////////////////////
/// @addtogroup ActionsAdmin
/// @{
////////////////////////////////////////////////////////////////////////////////

////////////////////////////////////////////////////////////////////////////////
/// @brief loads a collection
///
/// @REST{GET /_system/collection/load?collection=@FA{identifier}}
///
/// Loads a collection into memory.
///
/// @verbinclude restX
////////////////////////////////////////////////////////////////////////////////

actions.defineHttp({
  url : "_system/collection/load", // TODO -> api_collection.js
  context : "admin",

  callback : function (req, res) {
    try {
      req.collection.load();

<<<<<<< HEAD
      actions.actionResult(req, res, 204);
    }
    catch (err) {
      actions.actionError(req, res, err);
=======
      actions.resultOk(req, res, 204);
    }
    catch (err) {
      actions.resultError(req, res, err);
>>>>>>> f1bf5d06
    }
  },

  parameters : {
    collection : "collection-identifier"
  }
});

////////////////////////////////////////////////////////////////////////////////
/// @brief returns information about all indexes of a collection
///
/// @REST{GET /_system/collection/indexes?collection=@FA{identifier}}
///
/// Returns information about all indexes of a collection of the database.
////////////////////////////////////////////////////////////////////////////////

actions.defineHttp({
  url : "_system/collection/indexes", // TODO api_indexes.js
  context : "admin",

  callback : function (req, res) {
    try {
      result = {};
      result.name = req.collection.name();
      result.id = req.collection._id;
      result.indexes = req.collection.getIndexes();

      actions.resultOk(req, res, 200, result);
    }
    catch (err) {
      actions.resultError(req, res, err);
    }
  },

  parameters : {
    collection : "collection-identifier"
  }
});

////////////////////////////////////////////////////////////////////////////////
/// @brief returns information the server
///
/// @REST{GET /_system/status}
////////////////////////////////////////////////////////////////////////////////

actions.defineHttp({
  url : "_system/status", // TODO -> _api/system
  context : "admin",

  callback : function (req, res) {
    try {
      result = {};
      result.system = SYS_PROCESS_STAT();

      actions.resultOk(req, res, 200, result);
    }
    catch (err) {
      actions.resultError(req, res, err);
    }
  }
});

////////////////////////////////////////////////////////////////////////////////
/// @}
////////////////////////////////////////////////////////////////////////////////

// Local Variables:
// mode: outline-minor
// outline-regexp: "^\\(/// @brief\\|/// @addtogroup\\|// --SECTION--\\|/// @page\\|/// @}\\)"
// End:<|MERGE_RESOLUTION|>--- conflicted
+++ resolved
@@ -54,17 +54,10 @@
     try {
       req.collection.load();
 
-<<<<<<< HEAD
-      actions.actionResult(req, res, 204);
-    }
-    catch (err) {
-      actions.actionError(req, res, err);
-=======
       actions.resultOk(req, res, 204);
     }
     catch (err) {
       actions.resultError(req, res, err);
->>>>>>> f1bf5d06
     }
   },
 
