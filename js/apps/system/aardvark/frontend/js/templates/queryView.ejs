--- conflicted
+++ resolved
@@ -1,94 +1,14 @@
 <script id="queryView.ejs" type="text/template">
-<<<<<<< HEAD
   <div class="thumbnails2">
     <div class="headerBar">
       <a class="arangoHeader">AQL Editor</a>
-=======
-<ul class="thumbnails2">
-  <div class="headerBar">
-    <div class="headerButtonBar pull-right">
-      <ul class="headerButtonList">
-        <li class="enabled" style="visibility:hidden">
-          <a id="aqlToggle" class="headerButton">
-            <span class="" title="Settings"></span>
-          </a>
-        </li>
-        <li class="enabled">
-          <a id="editAQL" class="headerButton">
-            <span class="icon_arangodb_checklist" title="Edit custom Queries"></span>
-          </a>
-        </li>
-      </ul>
-    </div>
-    <a class="arangoHeader">AQL Editor</a>
-  </div>
-</ul>
-
-<div id="queryDropdown" class="headerDropdown">
-  <div class="dropdownInner" id="queryDropdownIn">
-    <a class="arangoHeader">Edit custom queries</a>
-    <div id="queryDropdownLeft">
-      Name
-      <select id="queryModalSelect"/>
-    </div>
-    <div id="queryDropdownRight">
-      Query
-      <textarea id="edit-aql-textarea"/>
-    </div>
-    <div class="buttonContainer">
-      <button id="delete-edit-query" class="button-danger">Delete</button>
-      <button id="save-edit-query" class="button-success">Save</button>
-    </div>
-  </div>
-  <div class="alert alert-error" style="display:none" id="reallyDeleteQueryDiv">
-    <strong>Really delete query?</strong>
-    <button id="confirmDeleteQuery" class="button-danger pull-right" style="margin-top: -4px; margin-right: -18px !important;">Yes</button>
-    <button id="abortDeleteQuery" class="button-neutral pull-right" style="margin-top: -4px; margin-right:10px;">No</button>
-  </div>
-</div>
-
-<div id="queryDiv" style="display:none">
-  <div id="editorLabel"><h6>Query</h6></div>
-  <div id="editorToolbar" class="queryToolbar">
-    <span class="icon_arangodb icon_arangodb_trash queryTooltips" title="Clear" id="clearInput"/>
-    <span class="icon_arangodb icon_arangodb_adddoc queryTooltips" title="Save current query" id="addAQL"/>
-    <span class="icon_arangodb icon_arangodb_bubble1 queryTooltips" title="Comment" id="commentText"/>
-    <span class="icon_arangodb icon_arangodb_arrow6 queryTooltips" title="Redo" id="redoText"/>
-    <span class="icon_arangodb icon_arangodb_arrow5 queryTooltips" title="Undo" id="undoText"/>
-  </div>
-  <div id="aqlEditor"></div>
-  <div id="wideButtonDiv">
-    <button id="submitQueryButton" class="button-success">Submit</button>
-    <button id="clearQueryButton" class="button-neutral">Clear</button>
-    <div class="styled-select">
-      <select id="querySelect"/>
-    </div>
-    <div class="styled-select querySizeDiv">
-      <select id="querySize"/>
-    </div>
-  </div>
-  <div id="editorLabel"><h6>Result</h6></div>
-  <div id="outputToolbar" class="queryToolbar">
-      <span class="icon_arangodb icon_arangodb_trash queryTooltips" title="Clear" id="clearOutput"></span>
-      <span class="icon_arangodb icon_arangodb_arrow1 queryTooltips" title="Unfold" id="bigOutput"></span>
-  </div>
-  <div id="queryOutput" class="contentDiv">
-  </div>
-    <div id="shortcutDiv">
-      <b>Submit:</b> CTRL/CMD + Return ; <b>Undo:</b> CTRL/CMD + Z ; <b>Redo:</b> CTRL/CMD + SHIFT + Z ;
-      <b>Toggle Comments:</b> CTRL/CMD + SHIFT + C
-      <br /><b>Warning:</b> Right now there is a bug in Safari, the cursor is misplaced. Please use a different browser for now. Fix in progress.
->>>>>>> d190c35c
     </div>
 
     <div id="queryContent">
-
-<<<<<<< HEAD
       <ul class="nav nav-tabs arangoTab">
         <li class="pull-right"><a href="#result" data-toggle="pill" id="result-switch">Result</a></li>
         <li class="pull-right"><a href="#query" data-toggle="pill" id="query-switch">Query</a></li>
       </ul>
-
       <div class="tab-content" id="tabContentQuery">
         <div class="tab-pane active" id="query">
 
@@ -105,16 +25,16 @@
                 <textarea id="edit-aql-textarea"/>
               </div>
               <div class="buttonContainer">
-                <button id="delete-edit-query" class="btn btn-danger">Delete</button>
-                <button id="save-edit-query" class="btn btn-success">Save</button>
+                <button id="delete-edit-query" class="button-danger">Delete</button>
+                <button id="save-edit-query" class="button-success">Save</button>
               </div>
             </div>
             <div class="alert alert-error" style="display:none" id="reallyDeleteQueryDiv">
               <strong>Really delete query?</strong>
-              <button id="confirmDeleteQuery" class="btn btn-danger pull-right"
+              <button id="confirmDeleteQuery" class="button-danger pull-right"
                       style="margin-top: -4px; margin-right: -18px !important;">Yes
               </button>
-              <button id="abortDeleteQuery" class="btn pull-right" style="margin-top: -4px; margin-right:10px;">No
+              <button id="abortDeleteQuery" class="button-neutral pull-right" style="margin-top: -4px; margin-right:10px;">No
               </button>
             </div>
           </div>
@@ -143,26 +63,6 @@
                 </div>
               </div>
               <div>
-=======
-<div id="new-aql-query" class="modal hide fade" tabindex="-1" role="dialog" aria-labelledby="myModalLabel" aria-hidden="true" style="display:none">
-  <div class="modal-header">
-    <button type="button" class="close" data-dismiss="modal" aria-hidden="true">×</button>
-    <a class="arangoHeader">Save new query</a>
-  </div>
-  <div id="new-aql-body" class="modal-body">
-    <table>
-      <tr>
-        <th class="queryTH">Name:</th>
-        <th class="queryTH2"><input type="text" id="new-query-name" name="name" value=""/></th>
-      </tr>
-    </table>
-  </div>
-  <div id="colFooter" class="modal-footer">
-    <button class="btn btn-close" data-dismiss="modal" aria-hidden="true">Close</button>
-    <button id="save-new-query" class="button-success pull-right">Save</button>
-  </div>
-</div>
->>>>>>> d190c35c
 
                 <button id="submitQueryButton" class="btn btn-success">Submit</button>
                 <button id="clearQueryButton" class="btn">Clear</button>
