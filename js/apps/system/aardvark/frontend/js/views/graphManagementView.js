/*jslint indent: 2, nomen: true, maxlen: 100, vars: true, white: true, plusplus: true*/
/*global Backbone, $, _, window, templateEngine, arangoHelper, GraphViewerUI, require */

(function() {
  "use strict";

  window.GraphManagementView = Backbone.View.extend({
    el: '#content',
    template: templateEngine.createTemplate("graphManagementView.ejs"),
    edgeDefintionTemplate: templateEngine.createTemplate("edgeDefinitionTable.ejs"),

    events: {
      "click #deleteGraph"                  : "deleteGraph",
      "click .icon_arangodb_settings2"      : "editGraph",
      "click .icon_arangodb_info"           : "info",
      "click #createGraph"                  : "addNewGraph",
      "keyup #graphManagementSearchInput"   : "search",
      "click #graphManagementSearchSubmit"  : "search",
      "click .tile-graph"                   : "loadGraphViewer"
    },

    loadGraphViewer: function(e) {
      var name = $(e.currentTarget).attr("id");
      name = name.substr(0, name.length - 5);
      var adapterConfig = {
        type: "gharial",
        graphName: name,
        baseUrl: require("internal").arango.databasePrefix("/")
      };
      var width = $("#content").width() - 75;
      $("#content").html("");
      this.ui = new GraphViewerUI($("#content")[0], adapterConfig, width, 680, {
        nodeShaper: {
          label: "_key",
          color: {
            type: "attribute",
            key: "_key"
          }
        }

      }, true);
    },

    addNewGraph: function(e) {
      e.preventDefault();
      this.createNewGraphModal();
    },

    deleteGraph: function(e) {
      var self = this;
      var name = $('#editGraphName').html();
      this.collection.get(name).destroy({
        success: function() {
          self.updateGraphManagementView();
          window.modalView.hide();
        },
        error: function(xhr, err) {
          var response = JSON.parse(err.responseText),
            msg = response.errorMessage;
          arangoHelper.arangoError(msg);
          window.modalView.hide();
        }
      });
    },

    render: function() {
      this.collection.fetch({
        async: false
      });

      $(this.el).html(this.template.render({
        graphs: this.collection,
        searchString : ''
      }));
      this.events["click .tableRow"] = this.showHideDefinition.bind(this);
      this.events["click .graphViewer-icon-button"] = this.addRemoveDefinition.bind(this);
      return this;
    },

    editGraph : function(e) {
      e.stopPropagation();
      this.collection.fetch();
      this.graphToEdit = this.evaluateGraphName($(e.currentTarget).attr("id"), '_settings');
      var graph = this.collection.findWhere({_key: this.graphToEdit});
      this.createEditGraphModal(
        this.graphToEdit, graph.get("edgeDefinitions"), graph.get("orphanCollections")
      );
    },

    info : function(e) {
      e.stopPropagation();
      this.collection.fetch();
      var graph = this.collection.findWhere(
        {_key: this.evaluateGraphName($(e.currentTarget).attr("id"), '_info')}
      );
      this.createInfoGraphModal(
        graph.get('_key'),
        graph.get('vertices'),
        graph.get('edges')
      );
    },

    saveEditedGraph: function() {

    },

    evaluateGraphName : function(str, substr) {
      var index = str.lastIndexOf(substr);
      return str.substring(0, index);
    },

    search: function() {
      var searchInput,
        searchString,
        strLength,
        reducedCollection;

      searchInput = $('#graphManagementSearchInput');
      searchString = $("#graphManagementSearchInput").val();
      reducedCollection = this.collection.filter(
        function(u) {
          return u.get("_key").indexOf(searchString) !== -1;
        }
      );
      $(this.el).html(this.template.render({
        graphs        : reducedCollection,
        searchString  : searchString
      }));

      //after rendering, get the "new" element
      searchInput = $('#graphManagementSearchInput');
      //set focus on end of text in input field
      strLength= searchInput.val().length;
      searchInput.focus();
      searchInput[0].setSelectionRange(strLength, strLength);
    },

    updateGraphManagementView: function() {
      var self = this;
      this.collection.fetch({
        success: function() {
          self.render();
        }
      });
    },

    createNewGraph: function() {
      var name = $("#createNewGraphName").val(),
        vertexCollections = _.pluck($('#newVertexCollections').select2("data"), "text"),
        edgeDefinitions = [],
        self = this,
        collection,
        from,
        to,
<<<<<<< HEAD
        searchForNext = true,
        edgeDefinitionElements;


      edgeDefinitionElements = $('[id^=s2id_newEdgeDefinitions]').toArray();
      edgeDefinitionElements.forEach(
        function(eDElement) {
          index = $(eDElement).attr("id");
          index = index.replace("s2id_newEdgeDefinitions", "");
          collection = _.pluck($('#s2id_newEdgeDefinitions' + index).select2("data"), "text")[0];
          if (collection && collection !== "") {
            from = _.pluck($('#s2id_newFromCollections' + index).select2("data"), "text");
            to = _.pluck($('#s2id_newToCollections' + index).select2("data"), "text");
            if (from !== 1 && to !== 1) {
              edgeDefinitions.push(
                {
                  collection: collection,
                  from: from,
                  to: to
                }
              );
            }
          }
        }
      );
=======
        i,
        id,
        definitions;

      definitions = $("tr[id*='newEdgeDefinitions']");
      for (i = 0 ; i < definitions.length ; i++) {
        id = definitions[i].id.split("row_newEdgeDefinitions")[1];
        if ($('#s2id_fromCollections' + id) &&
            _.pluck($('#s2id_fromCollections'  + id).select2("data"), "text") &&
            $('#newEdgeDefinitions'  + id) &&
            $('#newEdgeDefinitions'  + id).val() &&
            $('#s2id_toCollections'  + id) &&
            _.pluck($('#s2id_toCollections' + id).select2("data"), "text") ) {
          from = _.pluck($('#s2id_fromCollections'  + id).select2("data"), "text");
          to = _.pluck($('#s2id_toCollections'  + id).select2("data"), "text");
          collection = $('#newEdgeDefinitions'  + id).val();
          edgeDefinitions.push(
            {
              collection: collection,
              from: from,
              to: to
            }
          );
        }
      }
>>>>>>> 1bc48640

      if (!name) {
        arangoHelper.arangoNotification(
          "A name for the graph has to be provided."
        );
        return;
      }
      this.collection.create({
        name: name,
        edgeDefinitions: edgeDefinitions,
        orphanCollections: vertexCollections
      }, {
        success: function() {
          self.updateGraphManagementView();
          window.modalView.hide();
        },
        error: function(obj, err) {
          var response = JSON.parse(err.responseText),
            msg = response.errorMessage;
          // Gritter does not display <>
          msg = msg.replace("<", "");
          msg = msg.replace(">", "");
          arangoHelper.arangoError(msg);
        }
      });
    },

    createEditGraphModal: function(name, edgeDefinitions, orphanCollections) {
      var buttons = [],
        tableContent = [],
        maxIndex;

      this.counter = 0;
      window.modalView.disableSubmitOnEnter = true;

      tableContent.push(
        window.modalView.createReadOnlyEntry(
          "editGraphName",
          "Name",
          name,
          false
        )
      );

      edgeDefinitions.forEach(
        function(edgeDefinition, index) {
          maxIndex = index;
          if (index === 0) {
            tableContent.push(
              window.modalView.createSelect2Entry(
                "newEdgeDefinitions" + index,
                "Edge definitions",
                edgeDefinition.collection,
                "Some info for edge definitions",
                "Edge definitions",
                true,
                true,
                true,
                1
              )
            );
          } else {
            tableContent.push(
              window.modalView.createSelect2Entry(
                "newEdgeDefinitions" + index,
                "Edge definitions",
                edgeDefinition.collection,
                "Some info for edge definitions",
                "Edge definitions",
                true,
                true,
                false,
                1
              )
            );
          }
          tableContent.push(
            window.modalView.createSelect2Entry(
              "newFromCollections" + index,
              "fromCollections",
              edgeDefinition.from,
              "The collection that contain the start vertices of the relation.",
              "fromCollections",
              true,
              false,
              false,
              10
            )
          );
          tableContent.push(
            window.modalView.createSelect2Entry(
              "newToCollections" + index,
              "toCollections",
              edgeDefinition.to,
              "The collection that contain the end vertices of the relation.",
              "toCollections",
              true,
              false,
              false,
              10
            )
          );
        }
      );

      tableContent.push(
        window.modalView.createSelect2Entry(
          "newVertexCollections",
          "Vertex collections",
          orphanCollections,
          "Some info for vertex collections",
          "Vertex Collections",
          false
        )
      );
      buttons.push(
        window.modalView.createDeleteButton("Delete", this.deleteGraph.bind(this))
      );
      buttons.push(
        window.modalView.createSuccessButton("Save", this.saveEditedGraph.bind(this))
      );


      window.modalView.show(
        "modalGraphTable.ejs", "Add new Graph", buttons, tableContent, null, this.events
      );

      var i;
      for (i = 0; i <= maxIndex; i++) {
        $('#row_newFromCollections' + i).hide();
        $('#row_newToCollections' + i).hide();
      }

    },

    createInfoGraphModal: function(name, vertices, edges) {
      var buttons = [],
        tableContent = [];

      tableContent.push(
        window.modalView.createReadOnlyEntry(
          "infoGraphName",
          "Name",
          name,
          false
        )
      );
      tableContent.push(
        window.modalView.createReadOnlyEntry(
          "infoVertices",
          "Vertices",
          vertices,
          false
        )
      );
      tableContent.push(
        window.modalView.createReadOnlyEntry(
          "infoEdges",
          "Edges",
          edges,
          false
        )
      );

      window.modalView.show("modalTable.ejs", "Graph Properties", buttons, tableContent);

    },

    showHideDefinition : function(e) {
      e.stopPropagation();
      var id = $(e.currentTarget).attr("id"), number;
      if (id.indexOf("row_newEdgeDefinitions") !== -1 ) {
        number = id.split("row_newEdgeDefinitions")[1];
        $('#row_fromCollections' + number).toggle();
        $('#row_toCollections' + number).toggle();
      }
    },

    addRemoveDefinition : function(e) {
      var collList = [],
        collections = this.options.collectionCollection.models;

      collections.forEach(function (c) {
        collList.push(c.id);
      });
      e.stopPropagation();
      var id = $(e.currentTarget).attr("id"), number;
      if (id.indexOf("addAfter_newEdgeDefinitions") !== -1 ) {
        this.counter++;
        $('#row_newVertexCollections').before(
          this.edgeDefintionTemplate.render({
            number: this.counter
          })
        );
        $('#newEdgeDefinitions'+this.counter).select2({
          tags: collList,
          showSearchBox: false,
          minimumResultsForSearch: -1,
          width: "336px",
          maximumSelectionSize: 1
        });
        $('#newfromCollections'+this.counter).select2({
          tags: collList,
          showSearchBox: false,
          minimumResultsForSearch: -1,
          width: "336px",
          maximumSelectionSize: 10
        });
        $('#newtoCollections'+this.counter).select2({
          tags: collList,
          showSearchBox: false,
          minimumResultsForSearch: -1,
          width: "336px",
          maximumSelectionSize: 10
        });
        window.modalView.undelegateEvents();
        window.modalView.delegateEvents(this.events);
        return;
      }
      if (id.indexOf("remove_newEdgeDefinitions") !== -1 ) {
        number = id.split("remove_newEdgeDefinitions")[1];
        $('#row_newEdgeDefinitions' + number).remove();
        $('#row_fromCollections' + number).remove();
        $('#row_toCollections' + number).remove();
      }
    },

    createNewGraphModal2: function() {
      var buttons = [], collList = [],
        tableContent = [], collections = this.options.collectionCollection.models;

      collections.forEach(function (c) {
        collList.push(c.id);
      });
      this.counter = 0;
      window.modalView.disableSubmitOnEnter = true;

      tableContent.push(
        window.modalView.createTextEntry(
          "createNewGraphName",
          "Name",
          "",
          "The name to identify the graph. Has to be unique.",
          "graphName",
          true
        )
      );

      tableContent.push(
        window.modalView.createSelect2Entry(
          "newEdgeDefinitions0",
          "Edge definitions",
          "",
          "Some info for edge definitions",
          "Edge definitions",
          true,
          false,
          true,
          1,
          collList
        )
      );
      tableContent.push(
        window.modalView.createSelect2Entry(
          "fromCollections0",
          "fromCollections",
          "",
          "The collection that contain the start vertices of the relation.",
          "fromCollections",
          true,
          false,
          false,
          10,
          collList
        )
      );
      tableContent.push(
        window.modalView.createSelect2Entry(
          "toCollections0",
          "toCollections",
          "",
          "The collection that contain the end vertices of the relation.",
          "toCollections",
          true,
          false,
          false,
          10,
          collList
        )
      );


      tableContent.push(
        window.modalView.createSelect2Entry(
          "newVertexCollections",
          "Vertex collections",
          "",
          "Some info for vertex collections",
          "Vertex Collections",
          false,
          false,
          false,
          10,
          collList
        )
      );
      buttons.push(
        window.modalView.createSuccessButton("Create", this.createNewGraph2.bind(this))
      );


      window.modalView.show(
        "modalGraphTable.ejs", "Add new Graph", buttons, tableContent, null, this.events
      );
      $('#row_fromCollections1').hide();
      $('#row_toCollections1').hide();
    },

    createEditGraphModal2: function(name, vertices, edgeDefinitions) {
      var buttons = [],
        tableContent = [];

      this.counter = 0;

      tableContent.push(
        window.modalView.createReadOnlyEntry(
          "graphName",
          "Name",
          name,
          "The name to identify the graph. Has to be unique."
        )
      );
      edgeDefinitions.forEach(function(ed) {
        tableContent.push(
          window.modalView.createReadOnlyEntry(
            "edgeDefinitions" + this.counter,
            "Edge definitions",
            ed.collection,
            "Some info for edge definitions"
          )
        );

        tableContent.push(
          window.modalView.createSelect2Entry(
            "fromCollections" + this.counter,
            "fromCollections",
            ed.from,
            "The collection that contain the start vertices of the relation.",
            "",
            true
          )
        );
        tableContent.push(
          window.modalView.createSelect2Entry(
            "toCollections" + this.counter,
            "toCollections",
            ed.to,
            "The collection that contain the end vertices of the relation.",
            "",
            true
          )
        );
        this.counter++;
      });

      tableContent.push(
        window.modalView.createSelect2Entry(
          "vertexCollections",
          "Vertex collections",
          vertices,
          "Some info for vertex collections",
          "Vertex Collections",
          false
        )
      );

      buttons.push(
        window.modalView.createDeleteButton("Delete", this.deleteGraph.bind(this))
      );
      buttons.push(
        window.modalView.createNeutralButton("Save", this.deleteGraph.bind(this))
      );

      window.modalView.show("modalGraphTable.ejs", "Edit Graph", buttons, tableContent);

    }

  });
}());<|MERGE_RESOLUTION|>--- conflicted
+++ resolved
@@ -152,8 +152,7 @@
         collection,
         from,
         to,
-<<<<<<< HEAD
-        searchForNext = true,
+        index,
         edgeDefinitionElements;
 
 
@@ -178,33 +177,6 @@
           }
         }
       );
-=======
-        i,
-        id,
-        definitions;
-
-      definitions = $("tr[id*='newEdgeDefinitions']");
-      for (i = 0 ; i < definitions.length ; i++) {
-        id = definitions[i].id.split("row_newEdgeDefinitions")[1];
-        if ($('#s2id_fromCollections' + id) &&
-            _.pluck($('#s2id_fromCollections'  + id).select2("data"), "text") &&
-            $('#newEdgeDefinitions'  + id) &&
-            $('#newEdgeDefinitions'  + id).val() &&
-            $('#s2id_toCollections'  + id) &&
-            _.pluck($('#s2id_toCollections' + id).select2("data"), "text") ) {
-          from = _.pluck($('#s2id_fromCollections'  + id).select2("data"), "text");
-          to = _.pluck($('#s2id_toCollections'  + id).select2("data"), "text");
-          collection = $('#newEdgeDefinitions'  + id).val();
-          edgeDefinitions.push(
-            {
-              collection: collection,
-              from: from,
-              to: to
-            }
-          );
-        }
-      }
->>>>>>> 1bc48640
 
       if (!name) {
         arangoHelper.arangoNotification(
