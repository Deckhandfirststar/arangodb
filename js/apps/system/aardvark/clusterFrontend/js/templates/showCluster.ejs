<% var statusClass = function(s) {
    switch (s) {
      case "ok":
        return "success";
      case "warning": 
        return "warning";
      case "critical":
        return "danger";
    }
  };
%>
<ul class="thumbnails2">
  <div class="headerBar">
    <a class="arangoHeader">Cluster Dashboard</a>
  </div>
</ul>
<ul id="clusterLayout" class="tileList">
  <% if(type === "testPlan") { 
    _.each(byAddress, function(s, a) { 
      _.each(s.coords, function(c) {
    %>
      <li class="tile">
        <div class="coordinator <%=statusClass(c.get('status'))%>">
          <span class="clusterInfoIcon icon_arangodb_compass"></span>
        </div>
        <h5 class="collectionName"><%=c.get("name")%></h5>
      </li>
    <%
      });
      _.each(s.dbs, function(c) {
    %>
      <li class="tile">
        <div class="dbserver <%=statusClass(c.get('status'))%>">
          <span class="clusterInfoIcon icon_arangodb_database1"></span>
        </div>
        <h5 class="collectionName"><%=c.get("name")%></h5>
      </li>
    <%
        });
      });
    } else { 
      _.each(byAddress, function(s, a) { 
  %>
      <li class="tile">
        <% _.each(s.coords, function(c) { %>
          <div class="coordinator <%=statusClass(c.get('status'))%>">
            <span class="clusterInfoIcon icon_arangodb_compass"></span>
            <h6 class="serverName"><%=c.get("name")%></h6>
          </div>
        <% }); %>
        <% _.each(s.dbs, function(c) { %>
          <div class="dbserver <%=statusClass(c.get('status'))%>">
            <span class="clusterInfoIcon icon_arangodb_database1"></span>
            <h6 class="serverName"><%=c.get("name")%></h6>
          </div>
        <% }); %>
        <h5 class="collectionName"><%=a%></h5>
      </li>
    <%
    });
  }
  %>
</ul>
<div class="headerBar">
  <a class="arangoHeader">Cluster Statistics</a>
</div>
<div id="clusterGraphs">

</div>
<div id="lineGraph">

</div>
<<<<<<< HEAD



<div class="headerBar">
	<a class="arangoHeader">Cluster Statistics</a>
=======
<div id="lineGraphAgenda">
>>>>>>> efa91163
</div><|MERGE_RESOLUTION|>--- conflicted
+++ resolved
@@ -69,14 +69,4 @@
 </div>
 <div id="lineGraph">
 
-</div>
-<<<<<<< HEAD
-
-
-
-<div class="headerBar">
-	<a class="arangoHeader">Cluster Statistics</a>
-=======
-<div id="lineGraphAgenda">
->>>>>>> efa91163
 </div>