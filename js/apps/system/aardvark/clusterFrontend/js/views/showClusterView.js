/*jslint indent: 2, nomen: true, maxlen: 100, sloppy: true, vars: true, white: true, plusplus: true, newcap: true */
/*global window, $, Backbone, templateEngine, alert */

(function() {
  "use strict";

  window.ShowClusterView = Backbone.View.extend({

    el: "#content",

    template: templateEngine.createTemplate("showCluster.ejs"),
    modal: templateEngine.createTemplate("waitModal.ejs"),
    modalDummy: templateEngine.createTemplate("modalDashboardDummy.ejs"),

    events: {
      "change #selectDB"        : "updateCollections",
      "change #selectCol"       : "updateShards",
      "click .dbserver"         : "dashboard",
      "mouseover #lineGraph"    : "setShowAll",
      "mouseout #lineGraph"     : "resetShowAll"
    },

    replaceSVGs: function() {
      $(".svgToReplace").each(function() {
        var img = $(this);
        var id = img.attr("id");
        var src = img.attr("src");
        $.get(src, function(d) {
          var svg = $(d).find("svg");
          svg.attr("id", id)
          .attr("class", "icon")
          .removeAttr("xmlns:a");
          img.replaceWith(svg);
        }, "xml");
      });
    },

    updateServerTime: function() {
      this.serverTime = new Date().getTime();
    },

    setShowAll: function() {
      this.graphShowAll = true;
      this.renderLineChart();
    },

    resetShowAll: function() {
      this.graphShowAll = false;
      this.renderLineChart();
    },


<<<<<<< HEAD
      initialize: function() {
        this.interval = 1000000;
        this.isUpdating = false;
        this.timer = null;
        this.knownServers = [];
        this.graph = undefined;
        this.graphShowAll = false;
        this.updateServerTime();
=======
    initialize: function() {
      this.interval = 10000;
      this.isUpdating = false;
      this.timer = null;
      this.totalTimeChart = {};
      this.knownServers = [];
      this.graph = undefined;
      this.graphShowAll = false;
      this.updateServerTime();
>>>>>>> dc7a4c21


      this.dbservers = new window.ClusterServers([], {
        interval: this.interval
      });
      this.coordinators = new window.ClusterCoordinators([], {
        interval: this.interval
      });
      this.documentStore =  new window.arangoDocuments();
      this.statisticsDescription = new window.StatisticsDescription();
      this.statisticsDescription.fetch({
        async: false
      });

      this.dbs = new window.ClusterDatabases([], {
        interval: this.interval
      });
      this.cols = new window.ClusterCollections();
      this.shards = new window.ClusterShards();
      this.startUpdating();
    },

    listByAddress: function() {
      var byAddress = this.dbservers.byAddress();
      byAddress = this.coordinators.byAddress(byAddress);
      return byAddress;
    },

    updateCollections: function() {
      var dbName = $("#selectDB").find(":selected").attr("id");
      $("#selectCol").html("");
      _.each(_.pluck(this.cols.getList(dbName), "name"), function(c) {
        $("#selectCol").append("<option id=\"" + c + "\">" + c + "</option>");
      });
      this.updateShards();
    },

    updateShards: function() {
      var dbName = $("#selectDB").find(":selected").attr("id");
      var colName = $("#selectCol").find(":selected").attr("id");
      var list = this.shards.getList(dbName, colName);
      $(".shardCounter").html("0");
      _.each(list, function(s) {
        $("#" + s.server + "Shards").html(s.shards.length)
      });
    },

    updateServerStatus: function() {
      this.dbservers.getStatuses(function(stat, serv) {
        var id = serv.replace(":", "\\:"),
          type;
        type = $("#" + id).attr("class").split(/\s+/)[1];
        $("#" + id).attr("class", "dbserver " + type + " " + stat);
      });
      this.coordinators.getStatuses(function(stat, serv) {
        var id = serv.replace(":", "\\:"),
          type;
        type = $("#" + id).attr("class").split(/\s+/)[1];
        $("#" + id).attr("class", "coordinator " + type + " " + stat);
      });
    },

    updateDBDetailList: function() {
      var dbName = $("#selectDB").find(":selected").attr("id");
      var colName = $("#selectCol").find(":selected").attr("id");

      var selDB = $("#selectDB");
      selDB.html("");
      _.each(_.pluck(this.dbs.getList(), "name"), function(c) {
        selDB.append("<option id=\"" + c + "\">" + c + "</option>");
      });
      var dbToSel = $("#" + dbName, selDB);
      if (!dbToSel.length) {
        dbName = $("#selectDB").find(":selected").attr("id");
      } else {
        dbToSel.prop("selected", true);
      }

      var selCol = $("#selectCol");
      selCol.html("");
      _.each(_.pluck(this.cols.getList(dbName), "name"), function(c) {
        selCol.append("<option id=\"" + c + "\">" + c + "</option>");
      });
      var colToSel = $("#" + colName, selCol);
      colToSel.prop("selected", true);
      if (!colToSel.length || !dbToSel.length) {
        this.updateShards();
      }
    },

    rerender : function() {
      this.updateServerStatus();
      this.getServerStatistics();
      this.updateServerTime();
      this.data = this.generatePieData();
      this.renderPieChart(this.data);
      this.renderLineChart();
      this.updateDBDetailList();
    },

    render: function() {
      this.startUpdating();
      var byAddress = this.listByAddress();
      if (Object.keys(byAddress).length === 1) {
        this.type = "testPlan";
      } else {
        this.type = "other";
      }
      $(this.el).html(this.template.render({
        dbs: _.pluck(this.dbs.getList(), "name"),
        byAddress: byAddress,
        type: this.type
      }));
      $(this.el).append(this.modal.render({}));
      this.replaceSVGs();
      this.loadHistory();
      this.getServerStatistics();
      this.data = this.generatePieData();
      this.renderPieChart(this.data);
      this.renderLineChart();
      this.updateCollections();
    },

    generatePieData: function() {
      var pieData = [];
      var self = this;
      this.data.forEach(function(m) {
        pieData.push({key: m.get("name"), value :m.get("system").residentSize,
          time: self.serverTime});
      });
      return pieData;
    },

<<<<<<< HEAD
    loadHistory : function() {
        this.hist = {};
        var self = this;
        var coord = this.coordinators.findWhere({
          status: "ok"
        });
        var endpoint = coord.get("protocol")
          + "://"
          + coord.get("address");
        this.dbservers.forEach(function (dbserver) {
            if (dbserver.get("status") !== "ok") {return;}
            if (self.knownServers.indexOf(dbserver.id) === -1) {self.knownServers.push(dbserver.id);}
            var server = {
              raw: dbserver.get("address"),
              isDBServer: true,
              target: encodeURIComponent(dbserver.get("name")),
              endpoint: endpoint
            };
            self.documentStore.getStatisticsHistory({server: server, figures : ["client.totalTime"]});
            self.history = self.documentStore.history;
            self.hist[dbserver.id] = {};
            self.history.forEach(function(e) {
                var date = new Date(e.time * 1000);
                date.setMilliseconds(0);
                date.setSeconds(Math.round(date.getSeconds() / 10) * 10);
                var uptime = e.server.uptime * 1000
                var time = date.getTime();
                if (self.hist[dbserver.id].lastTime && (time - self.hist[dbserver.id].lastTime) > uptime) {
                    self.hist[dbserver.id][
                        self.hist[dbserver.id].lastTime +
                            (time-self.hist[dbserver.id].lastTime) / 2] = null;
                }
                self.hist[dbserver.id].lastTime = time;
                self.hist[dbserver.id][time] = e.client.totalTime.sum / e.client.totalTime.count;
            });
        });
        this.coordinators.forEach(function (coordinator) {
            if (coordinator.get("status") !== "ok") {return;}
            if (self.knownServers.indexOf(coordinator.id) === -1) {self.knownServers.push(coordinator.id);}
            var server = {
              raw: coordinator.get("address"),
              isDBServer: false,
              target: encodeURIComponent(coordinator.get("name")),
              endpoint: coordinator.get("protocol") + "://" + coordinator.get("address")
            };
            console.log(server, coordinator.id);
            self.documentStore.getStatisticsHistory({server: server, figures : ["client.totalTime"]});
            console.log(self.documentStore.history);
            self.history = self.documentStore.history;
            self.hist[coordinator.id] = {};
            self.history.forEach(function(e) {
                var date = new Date(e.time * 1000);
                date.setMilliseconds(0);
                date.setSeconds(Math.round(date.getSeconds() / 10) * 10);
                var uptime = e.server.uptime * 1000
                var time = date.getTime();
                if (self.hist[coordinator.id].lastTime && (time - self.hist[coordinator.id].lastTime) > uptime) {
                    self.hist[coordinator.id][
                        self.hist[coordinator.id].lastTime +
                            (time-self.hist[coordinator.id].lastTime) / 2] = null;
                }
                self.hist[coordinator.id].lastTime = time;
                self.hist[coordinator.id][time] = e.client.totalTime.sum / e.client.totalTime.count;
            });
=======
    transformForLineChart: function() {
      var c = 0;
      var self = this;
      var data = this.hist;
      data.forEach(function(entry) {
        c++;
        if (!self.totalTimeChart[entry.time]) {
          self.totalTimeChart[entry.time] = {};
        }
        if (!self.totalTimeChart[entry.time]["ClusterAverage"]) {
          self.totalTimeChart[entry.time]["ClusterAverage"] = 0;
        }
        self.totalTimeChart[entry.time][entry.key] = entry.value;
        self.totalTimeChart[entry.time]["ClusterAverage"] =
        self.totalTimeChart[entry.time]["ClusterAverage"] + entry.value;
      })
      self.knownServers.forEach(function (server) {
        Object.keys(self.totalTimeChart).sort().forEach(function(entry) {
          if (!self.totalTimeChart[entry][server]) {
            self.totalTimeChart[entry][server] = null;
          }
        })
      })
    },

    loadHistory : function() {
      this.hist = [];
      var self = this;
      var coord = this.coordinators.findWhere({
        status: "ok"
      });
      var endpoint = coord.get("protocol")
      + "://"
      + coord.get("address");
      this.dbservers.forEach(function (dbserver) {
        if (dbserver.get("status") !== "ok") {return;}
        if (self.knownServers.indexOf(dbserver.id) === -1) {self.knownServers.push(dbserver.id);}
        var server = {
          raw: dbserver.get("address"),
          isDBServer: true,
          target: encodeURIComponent(dbserver.get("name")),
          endpoint: endpoint
        };
        self.documentStore.getStatisticsHistory({server: server, figures : ["client.totalTime"]});
        self.history = self.documentStore.history;
        self.history.forEach(function(e) {
          var h = {};
          h.key = dbserver.id;
          h.value = e.client.totalTime.sum / e.client.totalTime.count;
          h.time = e.time * 1000
          self.hist.push(h);
        });
      });
      this.coordinators.forEach(function (coordinator) {
        if (coordinator.get("status") !== "ok") {return;}
        if (self.knownServers.indexOf(coordinator.id) === -1) {self.knownServers.push(coordinator.id);}
        var server = {
          raw: coordinator.get("address"),
          isDBServer: false,
          target: encodeURIComponent(coordinator.get("name")),
          endpoint: coordinator.get("protocol") + "://" + coordinator.get("address")
        };
        self.documentStore.getStatisticsHistory({server: server, figures : ["client.totalTime"]});
        self.history = self.documentStore.history;
        self.history.forEach(function(e) {
          var h = {};
          h.key = coordinator.id;
          h.value = e.client.totalTime.sum / e.client.totalTime.count;
          h.time = e.time * 1000
          self.hist.push(h);
>>>>>>> dc7a4c21
        });
      });
    },

    getServerStatistics: function() {
<<<<<<< HEAD
        var self = this;
        this.data = undefined;
        var statCollect = new window.ClusterStatisticsCollection();
        this.dbservers.forEach(function (dbserver) {
            if (dbserver.get("status") !== "ok") {return;}
            if (self.knownServers.indexOf(dbserver.id) === -1) {self.knownServers.push(dbserver.id);}
            var stat = new window.Statistics({name: dbserver.id});
            stat.url = "http://" + dbserver.get("address") + "/_admin/statistics";
            statCollect.add(stat);
        });
        this.coordinators.forEach(function (coordinator) {
            if (coordinator.get("status") !== "ok") {return;}
            if (self.knownServers.indexOf(coordinator.id) === -1) {self.knownServers.push(coordinator.id);}
            var stat = new window.Statistics({name: coordinator.id});
            stat.url = "http://" + coordinator.get("address") + "/_admin/statistics";
            statCollect.add(stat);
        });
        statCollect.fetch();
        statCollect.forEach(function(m) {
            var uptime = m.get("server").uptime * 1000
            var time = self.serverTime;
            if (self.hist[m.get("name")].lastTime && (time - self.hist[m.get("name")].lastTime) > uptime) {
                self.hist[m.get("name")][
                    self.hist[m.get("name")].lastTime +
                        (time-self.hist[m.get("name")].lastTime) / 2] = null;
            }
            self.hist[m.get("name")].lastTime = time;
            self.hist[m.get("name")][time] = m.get("client").totalTime.sum / m.get("client").totalTime.count;
        });
        this.data = statCollect;
    },

    renderPieChart: function(dataset) {
        var w = 280;
        var h = 160;
        var radius = Math.min(w, h) / 2; //change 2 to 1.4. It's hilarious.
        var color = d3.scale.category20();

        var arc = d3.svg.arc() //each datapoint will create one later.
            .outerRadius(radius - 20)
            .innerRadius(0);
        var pie = d3.layout.pie()
            .sort(function (d) {
                return d.value;
            })
            .value(function (d) {
                return d.value;
            });
        d3.select("#clusterGraphs").select("svg").remove();
        var pieChartSvg = d3.select("#clusterGraphs").append("svg")
            .attr("width", w)
            .attr("height", h)
            .attr("class", "clusterChart")
            .append("g") //someone to transform. Groups data.
            .attr("transform", "translate(" + w / 2 + "," + h / 2 + ")");

        var arc2 = d3.svg.arc()
            .outerRadius(radius-2)
            .innerRadius(radius-2);

        var slices = pieChartSvg.selectAll(".arc")
            .data(pie(dataset))
            .enter().append("g")
            .attr("class", "slice");

        slices.append("path")
            .attr("d", arc)
            .style("fill", function (d, i) {
                return color(i);
            });
        slices.append("text")
            .attr("transform", function(d) { return "translate(" + arc.centroid(d) + ")"; })
            .attr("dy", ".35em")
            .style("text-anchor", "middle")
            .text(function(d) {
                var v = d.data.value / 1000000000
                return v.toFixed(2) + "GB"; });

        slices.append("text")
            .attr("transform", function(d) { return "translate(" + arc2.centroid(d) + ")"; })
            .attr("dy", ".35em")
            .style("text-anchor", "middle")
            .text(function(d) { return d.data.key; });
      },

      renderLineChart: function() {
          var self = this;
          self.chartData = {
              labelsNormal : ['datetime'],
              labelsShowAll : ['datetime'],
              data : [],
              visibilityNormal : [],
              visibilityShowAll : []
          };
          var getData = function() {
              var data = {};
              Object.keys(self.hist).forEach(function(server) {
                  Object.keys(self.hist[server]).forEach(function(date) {
                    if (date === "lastTime") {
                        return;
                    }
                    if (!data[date]) {
                        data[date] = {}
                        Object.keys(self.hist).forEach(function(s) {
                            data[date][s] = null;
                        });
                    }
                    data[date][server] = self.hist[server][date];
                  });
              });
              Object.keys(data).forEach(function(d) {
                  var i = 0;
                  var sum = 0;
                  Object.keys(data[d]).forEach(function(server) {
                    if (data[d][server] !== null) {
                        i++;
                        sum = sum + data[d][server];
                    }
                    data[d]["ClusterAverage"] = sum/i;
                  });
              });
              Object.keys(data).sort().forEach(function (time) {
                  var dataList = [new Date(parseFloat(time))];
                  self.max = Number.NEGATIVE_INFINITY;
                  self.chartData.visibilityShowAll = [];
                  self.chartData.labelsShowAll = [ "Date"];
                  Object.keys(data[time]).sort().forEach(function (server) {
                      self.chartData.visibilityShowAll.push(true);
                      self.chartData.labelsShowAll.push(server);
                      dataList.push(data[time][server]);
                  });
                  self.chartData.data.push(dataList);
              });
              var latestEntry = self.chartData.data[self.chartData.data.length -1];
              latestEntry.forEach(function (e) {
                  if (latestEntry.indexOf(e) > 0) {
                      if (e !== null) {
                          if (self.max < e) {
                              self.max = e;
                          }
                      }
                  }
              });
              self.chartData.visibilityNormal = [];
              self.chartData.labelsNormal = [ "Date"];
              var i = 0;
              latestEntry.forEach(function (e) {
                  if (i > 0) {
                      if ("ClusterAverage" === self.chartData.labelsShowAll[i]) {
                          self.chartData.visibilityNormal.push(true);
                          self.chartData.labelsNormal.push(self.chartData.labelsShowAll[i] + " (avg)");
                      } else if (e === self.max ) {
                          self.chartData.visibilityNormal.push(true);
                          self.chartData.labelsNormal.push(self.chartData.labelsShowAll[i] + " (max)");
                      } else {
                          self.chartData.visibilityNormal.push(false);
                          self.chartData.labelsNormal.push(self.chartData.labelsShowAll[i]);
                      }
                  }
                  i++
              });
          };

          if (this.graph !== undefined) {
              getData();
              var opts = {file : this.chartData.data};
              if (this.graphShowAll ) {
                opts.labels = this.chartData.labelsShowAll;
                opts.visibility = this.chartData.visibilityShowAll;
              } else {
                opts.labels = this.chartData.labelsNormal;
                opts.visibility = this.chartData.visibilityNormal;
              }
              this.graph.updateOptions(opts);
              return;
          }

          var makeGraph = function(className) {
            getData(),
                console.log(self.chartData);
            self.graph = new Dygraph(
                  document.getElementById('lineGraph'),
                  self.chartData.data,
                  {   title: 'Average request time in milliseconds',
                      labelsDivStyles: { 'backgroundColor': '#e1e3e5','textAlign': 'right' },
                      //labelsSeparateLines: true,
                      connectSeparatedPoints : false,
                      digitsAfterDecimal: 3,
                      fillGraph : true,
                      strokeWidth: 2,
                      legend: "always",
                      axisLabelFont: "Open Sans",
                      //dateWindow : [new Date().getTime() - 20 * 60 * 1000,new Date().getTime()],
                      labels: self.chartData.labelsNormal,
                      visibility: self.chartData.visibilityNormal ,
                      //xAxisLabelWidth : "60",
                      showRangeSelector: false,
                      rightGap: 15,
                      pixelsPerLabel : 60,
                      //labelsKMG2: false,
                      highlightCircleSize: 2
                      });
              var onclick = function(ev) {
                  if (self.graph.isSeriesLocked()) {
                      self.graph.clearSelection();
                  } else {
                      self.graph.setSelection(self.graph.getSelection(), self.graph.getHighlightSeries(), true);
                  }
              };
              self.graph.updateOptions({clickCallback: onclick}, true);
              self.graph.setSelection(false, 'ClusterAverage', true);
=======
      var self = this;
      this.data = undefined;
      var statCollect = new window.ClusterStatisticsCollection();
      this.dbservers.forEach(function (dbserver) {
        if (dbserver.get("status") !== "ok") {return;}
        if (self.knownServers.indexOf(dbserver.id) === -1) {self.knownServers.push(dbserver.id);}
        var stat = new window.Statistics({name: dbserver.id});
        stat.url = "http://" + dbserver.get("address") + "/_admin/statistics";
        statCollect.add(stat);
      });
      this.coordinators.forEach(function (coordinator) {
        if (coordinator.get("status") !== "ok") {return;}
        if (self.knownServers.indexOf(coordinator.id) === -1) {self.knownServers.push(coordinator.id);}
        var stat = new window.Statistics({name: coordinator.id});
        stat.url = "http://" + coordinator.get("address") + "/_admin/statistics";
        statCollect.add(stat);
      });
      statCollect.fetch();
      statCollect.forEach(function(m) {
        self.hist.push({key: m.get("name"), value :m.get("client").totalTime.sum / m.get("client").totalTime.count,
          time: self.serverTime});
      });
      this.data = statCollect;
    },

    renderPieChart: function(dataset) {
      var w = 150;
      var h = 150;
      var radius = Math.min(w, h) / 2; //change 2 to 1.4. It's hilarious.
      var color = d3.scale.category20();

      var arc = d3.svg.arc() //each datapoint will create one later.
      .outerRadius(radius - 20)
      .innerRadius(0);
      var pie = d3.layout.pie()
      .sort(function (d) {
        return d.value;
      })
      .value(function (d) {
        return d.value;
      });
      d3.select("#clusterGraphs").select("svg").remove();
      var pieChartSvg = d3.select("#clusterGraphs").append("svg")
      .attr("width", w)
      .attr("height", h)
      .attr("class", "clusterChart")
      .append("g") //someone to transform. Groups data.
      .attr("transform", "translate(" + w / 2 + "," + h / 2 + ")");

      var arc2 = d3.svg.arc()
      .outerRadius(radius-2)
      .innerRadius(radius-2);

      var slices = pieChartSvg.selectAll(".arc")
      .data(pie(dataset))
      .enter().append("g")
      .attr("class", "slice");

      slices.append("path")
      .attr("d", arc)
      .style("fill", function (d, i) {
        return color(i);
      });
      slices.append("text")
      .attr("transform", function(d) { return "translate(" + arc.centroid(d) + ")"; })
      .attr("dy", ".35em")
      .style("text-anchor", "middle")
      .text(function(d) {
        var v = d.data.value / 1000000000
        return v.toFixed(2) + "GB"; });

      slices.append("text")
      .attr("transform", function(d) { return "translate(" + arc2.centroid(d) + ")"; })
      .attr("dy", ".35em")
      .style("text-anchor", "middle")
      .text(function(d) { return d.data.key; });
    },

    renderLineChart: function() {
      var self = this;

      var getData = function() {
        var data = [];
        self.max = Number.NEGATIVE_INFINITY;
        self.min = Number.POSITIVE_INFINITY;
        Object.keys(self.totalTimeChart).sort().forEach(function(time) {
          var entry = [new Date(parseInt(time))];
          Object.keys(self.totalTimeChart[time]).sort().forEach(function(server) {
            if (self.min > self.totalTimeChart[time][server]) {
              self.min = self.totalTimeChart[time][server];
            }
            if (self.max < self.totalTimeChart[time][server]) {
              self.max = self.totalTimeChart[time][server];
            }
            entry.push(self.totalTimeChart[time][server]);
          })
          data.push(entry);
        });
        return data;
      };
      var getVisibility = function() {
        var setFalse = function(list, index, skip) {
          for (var i = 0; i < index; i ++ ) {
            if (i !== skip) {
              list[i] = self.graphShowAll;
            }
          }
        }
        var latestTime = Object.keys(self.totalTimeChart).sort().reverse()[0];
        var visibility = [], max= 0, i = 0, skip = -1;
        Object.keys(self.totalTimeChart[latestTime]).sort().forEach(function(server) {
          i++;
          if (server === "ClusterAverage") {
            skip = i-1;
            visibility.push(true);
          } else if (max < self.totalTimeChart[latestTime][server]) {
            max = self.totalTimeChart[latestTime][server];
            setFalse(visibility, i-1, skip);
            visibility.push(true);
          } else {
            visibility.push(self.graphShowAll);
          }
        });
        return visibility;
      };
      var createLabels = function() {
        var labels = ['datetime'];
        Object.keys(self.totalTimeChart[Object.keys(self.totalTimeChart)[0]]).sort().forEach(function(server) {
          if (!self.graphShowAll) {
            if (server === "ClusterAverage") {
              labels.push(server + "(avg)");
            }  else {
              labels.push(server + "(max)");
            }
          } else {
            labels.push(server);
          }
        });
        return labels.slice();
      }



      if (this.graph !== undefined) {
        this.graph.updateOptions( {
          'file': getData(),
          'labels': createLabels(),
          'visibility' : getVisibility(),
          'valueRange': [self.min -0.1 * self.min, self.max + 0.1 * self.max]
        } );
        return;
      }

      var makeGraph = function(className) {

        self.graph = new Dygraph(
          document.getElementById('lineGraph'),
          getData(),
          {   title: 'Average request time in milliseconds',
            labelsDivStyles: { 'backgroundColor': '#e1e3e5','textAlign': 'right' },
            labelsSeparateLines: true,
            connectSeparatedPoints : true,
            digitsAfterDecimal: 3,
            fillGraph : true,
            strokeWidth: 2,
            legend: "always",
            axisLabelFont: "Open Sans",
            dateWindow : [new Date().getTime() - 20 * 60 * 1000,new Date().getTime()],
            //labels: createLabels(),
            //visibility:getVisibility() ,
            xAxisLabelWidth : "60",
            showRangeSelector: false,
            rightGap: 15,
            pixelsPerLabel : 60,
            labelsKMG2: false,
            highlightCircleSize: 2
          });
          var onclick = function(ev) {
            if (self.graph.isSeriesLocked()) {
              self.graph.clearSelection();
            } else {
              self.graph.setSelection(self.graph.getSelection(), self.graph.getHighlightSeries(), true);
            }
>>>>>>> dc7a4c21
          };
          self.graph.updateOptions({clickCallback: onclick}, true);
          self.graph.setSelection(false, 'ClusterAverage', true);
        };
        makeGraph('lineGraph');

      },

      stopUpdating: function () {
        window.clearTimeout(this.timer);
        delete this.graph;
        this.isUpdating = false;
      },

      startUpdating: function () {
        if (this.isUpdating) {
          return;
        }
        this.isUpdating = true;
        var self = this;
        this.timer = window.setInterval(function() {
          self.rerender();
        }, this.interval);
      },


      dashboard: function(e) {
        this.stopUpdating();
        var tar = $(e.currentTarget);
        var serv = {};
        var cur;
        var coord;
        $("#modalPlaceholder").html(this.modalDummy.render({}));
        serv.raw = tar.attr("id");
        serv.isDBServer = tar.hasClass("dbserver");
        if (serv.isDBServer) {
          cur = this.dbservers.findWhere({
            address: serv.raw
          });
          coord = this.coordinators.findWhere({
            status: "ok"
          });
          serv.endpoint = coord.get("protocol")
          + "://"
          + coord.get("address");
        } else {
          cur = this.coordinators.findWhere({
            address: serv.raw
          });
          serv.endpoint = cur.get("protocol")
          + "://"
          + cur.get("address");
        }
        serv.target = encodeURIComponent(cur.get("name"));
        window.App.serverToShow = serv;
        window.App.dashboard();
      }
    });

  }());<|MERGE_RESOLUTION|>--- conflicted
+++ resolved
@@ -50,28 +50,14 @@
     },
 
 
-<<<<<<< HEAD
-      initialize: function() {
-        this.interval = 1000000;
+    initialize: function() {
+        this.interval = 10000;
         this.isUpdating = false;
         this.timer = null;
         this.knownServers = [];
         this.graph = undefined;
         this.graphShowAll = false;
         this.updateServerTime();
-=======
-    initialize: function() {
-      this.interval = 10000;
-      this.isUpdating = false;
-      this.timer = null;
-      this.totalTimeChart = {};
-      this.knownServers = [];
-      this.graph = undefined;
-      this.graphShowAll = false;
-      this.updateServerTime();
->>>>>>> dc7a4c21
-
-
       this.dbservers = new window.ClusterServers([], {
         interval: this.interval
       });
@@ -203,7 +189,6 @@
       return pieData;
     },
 
-<<<<<<< HEAD
     loadHistory : function() {
         this.hist = {};
         var self = this;
@@ -268,84 +253,10 @@
                 self.hist[coordinator.id].lastTime = time;
                 self.hist[coordinator.id][time] = e.client.totalTime.sum / e.client.totalTime.count;
             });
-=======
-    transformForLineChart: function() {
-      var c = 0;
-      var self = this;
-      var data = this.hist;
-      data.forEach(function(entry) {
-        c++;
-        if (!self.totalTimeChart[entry.time]) {
-          self.totalTimeChart[entry.time] = {};
-        }
-        if (!self.totalTimeChart[entry.time]["ClusterAverage"]) {
-          self.totalTimeChart[entry.time]["ClusterAverage"] = 0;
-        }
-        self.totalTimeChart[entry.time][entry.key] = entry.value;
-        self.totalTimeChart[entry.time]["ClusterAverage"] =
-        self.totalTimeChart[entry.time]["ClusterAverage"] + entry.value;
-      })
-      self.knownServers.forEach(function (server) {
-        Object.keys(self.totalTimeChart).sort().forEach(function(entry) {
-          if (!self.totalTimeChart[entry][server]) {
-            self.totalTimeChart[entry][server] = null;
-          }
-        })
-      })
-    },
-
-    loadHistory : function() {
-      this.hist = [];
-      var self = this;
-      var coord = this.coordinators.findWhere({
-        status: "ok"
-      });
-      var endpoint = coord.get("protocol")
-      + "://"
-      + coord.get("address");
-      this.dbservers.forEach(function (dbserver) {
-        if (dbserver.get("status") !== "ok") {return;}
-        if (self.knownServers.indexOf(dbserver.id) === -1) {self.knownServers.push(dbserver.id);}
-        var server = {
-          raw: dbserver.get("address"),
-          isDBServer: true,
-          target: encodeURIComponent(dbserver.get("name")),
-          endpoint: endpoint
-        };
-        self.documentStore.getStatisticsHistory({server: server, figures : ["client.totalTime"]});
-        self.history = self.documentStore.history;
-        self.history.forEach(function(e) {
-          var h = {};
-          h.key = dbserver.id;
-          h.value = e.client.totalTime.sum / e.client.totalTime.count;
-          h.time = e.time * 1000
-          self.hist.push(h);
         });
-      });
-      this.coordinators.forEach(function (coordinator) {
-        if (coordinator.get("status") !== "ok") {return;}
-        if (self.knownServers.indexOf(coordinator.id) === -1) {self.knownServers.push(coordinator.id);}
-        var server = {
-          raw: coordinator.get("address"),
-          isDBServer: false,
-          target: encodeURIComponent(coordinator.get("name")),
-          endpoint: coordinator.get("protocol") + "://" + coordinator.get("address")
-        };
-        self.documentStore.getStatisticsHistory({server: server, figures : ["client.totalTime"]});
-        self.history = self.documentStore.history;
-        self.history.forEach(function(e) {
-          var h = {};
-          h.key = coordinator.id;
-          h.value = e.client.totalTime.sum / e.client.totalTime.count;
-          h.time = e.time * 1000
-          self.hist.push(h);
->>>>>>> dc7a4c21
-        });
-      });
     },
 
     getServerStatistics: function() {
-<<<<<<< HEAD
         var self = this;
         this.data = undefined;
         var statCollect = new window.ClusterStatisticsCollection();
@@ -555,194 +466,6 @@
                       self.graph.setSelection(self.graph.getSelection(), self.graph.getHighlightSeries(), true);
                   }
               };
-              self.graph.updateOptions({clickCallback: onclick}, true);
-              self.graph.setSelection(false, 'ClusterAverage', true);
-=======
-      var self = this;
-      this.data = undefined;
-      var statCollect = new window.ClusterStatisticsCollection();
-      this.dbservers.forEach(function (dbserver) {
-        if (dbserver.get("status") !== "ok") {return;}
-        if (self.knownServers.indexOf(dbserver.id) === -1) {self.knownServers.push(dbserver.id);}
-        var stat = new window.Statistics({name: dbserver.id});
-        stat.url = "http://" + dbserver.get("address") + "/_admin/statistics";
-        statCollect.add(stat);
-      });
-      this.coordinators.forEach(function (coordinator) {
-        if (coordinator.get("status") !== "ok") {return;}
-        if (self.knownServers.indexOf(coordinator.id) === -1) {self.knownServers.push(coordinator.id);}
-        var stat = new window.Statistics({name: coordinator.id});
-        stat.url = "http://" + coordinator.get("address") + "/_admin/statistics";
-        statCollect.add(stat);
-      });
-      statCollect.fetch();
-      statCollect.forEach(function(m) {
-        self.hist.push({key: m.get("name"), value :m.get("client").totalTime.sum / m.get("client").totalTime.count,
-          time: self.serverTime});
-      });
-      this.data = statCollect;
-    },
-
-    renderPieChart: function(dataset) {
-      var w = 150;
-      var h = 150;
-      var radius = Math.min(w, h) / 2; //change 2 to 1.4. It's hilarious.
-      var color = d3.scale.category20();
-
-      var arc = d3.svg.arc() //each datapoint will create one later.
-      .outerRadius(radius - 20)
-      .innerRadius(0);
-      var pie = d3.layout.pie()
-      .sort(function (d) {
-        return d.value;
-      })
-      .value(function (d) {
-        return d.value;
-      });
-      d3.select("#clusterGraphs").select("svg").remove();
-      var pieChartSvg = d3.select("#clusterGraphs").append("svg")
-      .attr("width", w)
-      .attr("height", h)
-      .attr("class", "clusterChart")
-      .append("g") //someone to transform. Groups data.
-      .attr("transform", "translate(" + w / 2 + "," + h / 2 + ")");
-
-      var arc2 = d3.svg.arc()
-      .outerRadius(radius-2)
-      .innerRadius(radius-2);
-
-      var slices = pieChartSvg.selectAll(".arc")
-      .data(pie(dataset))
-      .enter().append("g")
-      .attr("class", "slice");
-
-      slices.append("path")
-      .attr("d", arc)
-      .style("fill", function (d, i) {
-        return color(i);
-      });
-      slices.append("text")
-      .attr("transform", function(d) { return "translate(" + arc.centroid(d) + ")"; })
-      .attr("dy", ".35em")
-      .style("text-anchor", "middle")
-      .text(function(d) {
-        var v = d.data.value / 1000000000
-        return v.toFixed(2) + "GB"; });
-
-      slices.append("text")
-      .attr("transform", function(d) { return "translate(" + arc2.centroid(d) + ")"; })
-      .attr("dy", ".35em")
-      .style("text-anchor", "middle")
-      .text(function(d) { return d.data.key; });
-    },
-
-    renderLineChart: function() {
-      var self = this;
-
-      var getData = function() {
-        var data = [];
-        self.max = Number.NEGATIVE_INFINITY;
-        self.min = Number.POSITIVE_INFINITY;
-        Object.keys(self.totalTimeChart).sort().forEach(function(time) {
-          var entry = [new Date(parseInt(time))];
-          Object.keys(self.totalTimeChart[time]).sort().forEach(function(server) {
-            if (self.min > self.totalTimeChart[time][server]) {
-              self.min = self.totalTimeChart[time][server];
-            }
-            if (self.max < self.totalTimeChart[time][server]) {
-              self.max = self.totalTimeChart[time][server];
-            }
-            entry.push(self.totalTimeChart[time][server]);
-          })
-          data.push(entry);
-        });
-        return data;
-      };
-      var getVisibility = function() {
-        var setFalse = function(list, index, skip) {
-          for (var i = 0; i < index; i ++ ) {
-            if (i !== skip) {
-              list[i] = self.graphShowAll;
-            }
-          }
-        }
-        var latestTime = Object.keys(self.totalTimeChart).sort().reverse()[0];
-        var visibility = [], max= 0, i = 0, skip = -1;
-        Object.keys(self.totalTimeChart[latestTime]).sort().forEach(function(server) {
-          i++;
-          if (server === "ClusterAverage") {
-            skip = i-1;
-            visibility.push(true);
-          } else if (max < self.totalTimeChart[latestTime][server]) {
-            max = self.totalTimeChart[latestTime][server];
-            setFalse(visibility, i-1, skip);
-            visibility.push(true);
-          } else {
-            visibility.push(self.graphShowAll);
-          }
-        });
-        return visibility;
-      };
-      var createLabels = function() {
-        var labels = ['datetime'];
-        Object.keys(self.totalTimeChart[Object.keys(self.totalTimeChart)[0]]).sort().forEach(function(server) {
-          if (!self.graphShowAll) {
-            if (server === "ClusterAverage") {
-              labels.push(server + "(avg)");
-            }  else {
-              labels.push(server + "(max)");
-            }
-          } else {
-            labels.push(server);
-          }
-        });
-        return labels.slice();
-      }
-
-
-
-      if (this.graph !== undefined) {
-        this.graph.updateOptions( {
-          'file': getData(),
-          'labels': createLabels(),
-          'visibility' : getVisibility(),
-          'valueRange': [self.min -0.1 * self.min, self.max + 0.1 * self.max]
-        } );
-        return;
-      }
-
-      var makeGraph = function(className) {
-
-        self.graph = new Dygraph(
-          document.getElementById('lineGraph'),
-          getData(),
-          {   title: 'Average request time in milliseconds',
-            labelsDivStyles: { 'backgroundColor': '#e1e3e5','textAlign': 'right' },
-            labelsSeparateLines: true,
-            connectSeparatedPoints : true,
-            digitsAfterDecimal: 3,
-            fillGraph : true,
-            strokeWidth: 2,
-            legend: "always",
-            axisLabelFont: "Open Sans",
-            dateWindow : [new Date().getTime() - 20 * 60 * 1000,new Date().getTime()],
-            //labels: createLabels(),
-            //visibility:getVisibility() ,
-            xAxisLabelWidth : "60",
-            showRangeSelector: false,
-            rightGap: 15,
-            pixelsPerLabel : 60,
-            labelsKMG2: false,
-            highlightCircleSize: 2
-          });
-          var onclick = function(ev) {
-            if (self.graph.isSeriesLocked()) {
-              self.graph.clearSelection();
-            } else {
-              self.graph.setSelection(self.graph.getSelection(), self.graph.getHighlightSeries(), true);
-            }
->>>>>>> dc7a4c21
-          };
           self.graph.updateOptions({clickCallback: onclick}, true);
           self.graph.setSelection(false, 'ClusterAverage', true);
         };
