--- conflicted
+++ resolved
@@ -20,14 +20,10 @@
       'test/lib/jasmine-1.3.1/jasmine-html.js',
       'test/lib/jslint.js',
 
-<<<<<<< HEAD
       //Templates
       {pattern: 'frontend/js/templates/*.ejs', served: true, included: true, watched: true},
 
-      'frontend/js/lib/jquery-1.8.3.js',
-=======
       'frontend/js/lib/jquery-2.1.0.min.js',
->>>>>>> 4672e640
       'frontend/js/lib/jquery-ui-1.9.2.custom.js',
       'frontend/js/lib/jquery.dataTables.js',
       'frontend/js/lib/jquery.autogrow.js',
