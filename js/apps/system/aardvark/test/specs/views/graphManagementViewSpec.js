/*jslint indent: 2, nomen: true, maxlen: 100, white: true  plusplus: true, browser: true*/
/*global describe, beforeEach, afterEach, it, */
/*global spyOn, runs, expect, waitsFor*/
/*global GraphManagementView, _, jasmine, $*/

(function () {
  "use strict";

  describe("Graph Management View", function () {

    var view,
      div,
      modalDiv,
      graphs,
      collections,
      e1, e2, e3,
      f1, f2, f3,
      t1, t2, t3,
      o1, o2, o3,
      sys1, cols;

    beforeEach(function () {
      modalDiv = document.createElement("div");
      modalDiv.id = "modalPlaceholder";
      document.body.appendChild(modalDiv);
      window.modalView = new window.ModalView();
      collections = new window.arangoCollections(cols);
      graphs = new window.GraphCollection();
      div = document.createElement("div");
      div.id = "content";
      document.body.appendChild(div);
      view = new window.GraphManagementView({
        collection: graphs,
        collectionCollection: new window.arangoCollections()
      });
    });

    afterEach(function () {
      document.body.removeChild(div);
      document.body.removeChild(modalDiv);
    });

<<<<<<< HEAD
    it("should fetch the graphs on render", function () {
      spyOn(graphs, "fetch");
      view.render();
      expect(graphs.fetch).toHaveBeenCalledWith({async: false});
    });
=======

            it("should loadGraphViewer", function () {
              var e = {
                  currentTarget: {
                    id: "blabalblub"
                  }
                },
                a = {
                  attr: function (x) {
                    return "blabalblub";
                  },
                  width : function () {
                    return 100
                  },
                  html : function () {

                  }
                };
              spyOn(window, "GraphViewerUI");

              spyOn(window, "$").andReturn(a);


              view.loadGraphViewer(e);

              expect(window.GraphViewerUI).toHaveBeenCalledWith(
                undefined,
                {
                  type : 'gharial',
                  graphName : 'blaba',
                  baseUrl : '/_db/_system/'
                }, 25, 680,
                {
                  nodeShaper :
                  {
                    label : '_key',
                    color : { type : 'attribute', key : '_key' }
                  }
                }, true
              );
            });

          it("should delete graph", function () {
            var e = {
                currentTarget: {
                  id: "blabalblub"
                }
              },
              a = [{
                value: "blabalblub"
              }],collReturn = {
                destroy : function (a) {
                  a.success();
                }
              };

            spyOn(graphs, "get").andReturn(collReturn);

            spyOn(window, "$").andReturn(a);

            spyOn(window.modalView, "hide").andReturn(a);

            view.deleteGraph(e);

            expect(graphs.get).toHaveBeenCalledWith("blabalblub");
            expect(window.modalView.hide).toHaveBeenCalled();
          });

          it("should NOT delete graph", function () {
            var e = {
                currentTarget: {
                  id: "blabalblub"
                }
              },
              a = [{
                value: "blabalblub"
              }],collReturn = {
                destroy : function (a) {
                  a.error("", {responseText : '{"errorMessage" : "errorMessage"}'});
                }
              };

            spyOn(graphs, "get").andReturn(collReturn);

            spyOn(window, "$").andReturn(a);
            spyOn(arangoHelper, "arangoError");

            spyOn(window.modalView, "hide").andReturn(a);

            view.deleteGraph(e);

            expect(graphs.get).toHaveBeenCalledWith("blabalblub");
            expect(arangoHelper.arangoError).toHaveBeenCalledWith("errorMessage");
            expect(window.modalView.hide).toHaveBeenCalled();


          });


          describe("creating a new graph", function () {

                it("should create a new empty graph", function () {
                    runs(function () {
                        $("#createGraph").click();
                    });
                    waitsFor(function () {
                        return $("#modal-dialog").css("display") === "block";
                    });
                    runs(function () {
                        $("#createNewGraphName").val("newGraph");
                        $("#s2id_newEdgeDefinitions0").val(["newEdgeCol"]);
                        $("#newGraphEdges").val("newEdges");
                        spyOn($, "ajax").andCallFake(function (opts) {
                            expect(opts.type).toEqual("POST");
                            expect(opts.url).toEqual("/_api/gharial");
                            expect(opts.data).toEqual(JSON.stringify(
                              {
                                "name":"newGraph",
                                "edgeDefinitions":[],
                                "orphanCollections":[]
                              }));
                        });
                        $("#modalButton1").click();
                        expect($.ajax).toHaveBeenCalled();
                    });
                });
>>>>>>> 466e2764

    describe("after rendering", function () {

      var g1, g2, g3;

      beforeEach(function () {
        g1 = {
          _id: "_graphs/g1",
          _key: "g1",
          _rev: "123",
          edgeDefinitions: [
            {
              collection: e1,
              from: ["f1"],
              to: ["t1"]

            }
          ],
          orphanCollections: ["o1"]
        };
        g2 = {
          _id: "_graphs/g2",
          _key: "g2",
          _rev: "321",
          edgeDefinitions: [
            {
              collection: e2,
              from: ["f2"],
              to: ["t2"]

            }
          ],
          orphanCollections: ["o2"]
        };
        g3 = {
          _id: "_graphs/g3",
          _key: "g3",
          _rev: "111",
          edgeDefinitions: [
            {
              collection: e3,
              from: ["f3"],
              to: ["t3"]

            }
          ],
          orphanCollections: ["o3"]
        };
        spyOn(graphs, "fetch");
        graphs.add(g1);
        graphs.add(g2);
        graphs.add(g3);
        view.render();
      });

      it("should create a sorted list of all graphs", function () {
        var list = $("div.tile h5.collectionName", "#graphManagementThumbnailsIn");
        expect(list.length).toEqual(3);
        // Order would be g2, g3, g1
        expect($(list[0]).html()).toEqual(g1._key);
        expect($(list[1]).html()).toEqual(g2._key);
        expect($(list[2]).html()).toEqual(g3._key);
      });

      describe("creating a new graph", function () {

        it("should create a new empty graph", function () {
          runs(function () {
            $("#createGraph").click();
          });
          waitsFor(function () {
            return $("#modal-dialog").css("display") === "block";
          });
          runs(function () {
            $("#createNewGraphName").val("newGraph");
            $("#s2id_newEdgeDefinitions0").select2("val", ["newEdgeCol"]);
            $("#s2id_fromCollections0").select2("val", ["newFrom1", "newFrom2"]);
            $("#s2id_toCollections0").select2("val", ["newTo1", "newTo2"]);
            $("#s2id_newVertexCollections").select2("val", ["newOrphan1", "newOrphan2"]);
            $("#newGraphEdges").val("newEdges");
            spyOn($, "ajax").andCallFake(function (opts) {
              expect(opts.type).toEqual("POST");
              expect(opts.url).toEqual("/_api/gharial");
              expect(opts.data).toEqual(JSON.stringify(
                {
                  "name": "newGraph",
                  "edgeDefinitions": [
                    {
                      collection: "newEdgeCol",
                      from: ["newFrom1", "newFrom2"],
                      to: ["newTo1", "newTo2"]
                    }
                  ],
                  "orphanCollections": ["newOrphan1", "newOrphan2"]
                }));
            });
            $("#modalButton1").click();
            expect($.ajax).toHaveBeenCalled();
          });
        });

      });

    });

  });

}());
<|MERGE_RESOLUTION|>--- conflicted
+++ resolved
@@ -40,140 +40,12 @@
       document.body.removeChild(modalDiv);
     });
 
-<<<<<<< HEAD
     it("should fetch the graphs on render", function () {
       spyOn(graphs, "fetch");
       view.render();
       expect(graphs.fetch).toHaveBeenCalledWith({async: false});
     });
-=======
 
-            it("should loadGraphViewer", function () {
-              var e = {
-                  currentTarget: {
-                    id: "blabalblub"
-                  }
-                },
-                a = {
-                  attr: function (x) {
-                    return "blabalblub";
-                  },
-                  width : function () {
-                    return 100
-                  },
-                  html : function () {
-
-                  }
-                };
-              spyOn(window, "GraphViewerUI");
-
-              spyOn(window, "$").andReturn(a);
-
-
-              view.loadGraphViewer(e);
-
-              expect(window.GraphViewerUI).toHaveBeenCalledWith(
-                undefined,
-                {
-                  type : 'gharial',
-                  graphName : 'blaba',
-                  baseUrl : '/_db/_system/'
-                }, 25, 680,
-                {
-                  nodeShaper :
-                  {
-                    label : '_key',
-                    color : { type : 'attribute', key : '_key' }
-                  }
-                }, true
-              );
-            });
-
-          it("should delete graph", function () {
-            var e = {
-                currentTarget: {
-                  id: "blabalblub"
-                }
-              },
-              a = [{
-                value: "blabalblub"
-              }],collReturn = {
-                destroy : function (a) {
-                  a.success();
-                }
-              };
-
-            spyOn(graphs, "get").andReturn(collReturn);
-
-            spyOn(window, "$").andReturn(a);
-
-            spyOn(window.modalView, "hide").andReturn(a);
-
-            view.deleteGraph(e);
-
-            expect(graphs.get).toHaveBeenCalledWith("blabalblub");
-            expect(window.modalView.hide).toHaveBeenCalled();
-          });
-
-          it("should NOT delete graph", function () {
-            var e = {
-                currentTarget: {
-                  id: "blabalblub"
-                }
-              },
-              a = [{
-                value: "blabalblub"
-              }],collReturn = {
-                destroy : function (a) {
-                  a.error("", {responseText : '{"errorMessage" : "errorMessage"}'});
-                }
-              };
-
-            spyOn(graphs, "get").andReturn(collReturn);
-
-            spyOn(window, "$").andReturn(a);
-            spyOn(arangoHelper, "arangoError");
-
-            spyOn(window.modalView, "hide").andReturn(a);
-
-            view.deleteGraph(e);
-
-            expect(graphs.get).toHaveBeenCalledWith("blabalblub");
-            expect(arangoHelper.arangoError).toHaveBeenCalledWith("errorMessage");
-            expect(window.modalView.hide).toHaveBeenCalled();
-
-
-          });
-
-
-          describe("creating a new graph", function () {
-
-                it("should create a new empty graph", function () {
-                    runs(function () {
-                        $("#createGraph").click();
-                    });
-                    waitsFor(function () {
-                        return $("#modal-dialog").css("display") === "block";
-                    });
-                    runs(function () {
-                        $("#createNewGraphName").val("newGraph");
-                        $("#s2id_newEdgeDefinitions0").val(["newEdgeCol"]);
-                        $("#newGraphEdges").val("newEdges");
-                        spyOn($, "ajax").andCallFake(function (opts) {
-                            expect(opts.type).toEqual("POST");
-                            expect(opts.url).toEqual("/_api/gharial");
-                            expect(opts.data).toEqual(JSON.stringify(
-                              {
-                                "name":"newGraph",
-                                "edgeDefinitions":[],
-                                "orphanCollections":[]
-                              }));
-                        });
-                        $("#modalButton1").click();
-                        expect($.ajax).toHaveBeenCalled();
-                    });
-                });
->>>>>>> 466e2764
 
     describe("after rendering", function () {
 
