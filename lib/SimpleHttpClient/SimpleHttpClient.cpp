--- conflicted
+++ resolved
@@ -52,28 +52,48 @@
     SimpleHttpClient::SimpleHttpClient (GeneralClientConnection* connection, 
                                         double requestTimeout, 
                                         bool warn) :
-      SimpleClient(connection, requestTimeout, warn), 
-<<<<<<< HEAD
+      _connection(connection),
+      _writeBuffer(TRI_UNKNOWN_MEM_ZONE),
+      _readBuffer(TRI_UNKNOWN_MEM_ZONE),
+      _requestTimeout(requestTimeout),
+      _warn(warn),
       _locationRewriter(),
       _result(0), 
-      _maxPacketSize(128 * 1024 * 1024) {
+      _maxPacketSize(128 * 1024 * 1024),
+      _keepAlive(true) {
 
       // waiting for C++11...
       _locationRewriter.func = 0;
       _locationRewriter.data = 0;
-=======
-      _result(0), 
-      _maxPacketSize(128 * 1024 * 1024),
-      _keepAlive(true) {
->>>>>>> 073745a5
+      
+      _errorMessage = "";
+      _written = 0;
+      _state = IN_CONNECT;
+
+      reset();
     }
 
     SimpleHttpClient::~SimpleHttpClient () {
+      _connection->disconnect();
     }
 
 // -----------------------------------------------------------------------------
     // public methods
 // -----------------------------------------------------------------------------
+
+////////////////////////////////////////////////////////////////////////////////
+/// @brief close connection
+////////////////////////////////////////////////////////////////////////////////
+
+    bool SimpleHttpClient::close () {
+      _connection->disconnect();
+      _state = IN_CONNECT;
+
+      reset();
+
+      return true;
+    }
+
 
     SimpleHttpResult* SimpleHttpClient::request (rest::HttpRequest::HttpRequestType method,
             const string& location,
@@ -168,8 +188,29 @@
     // private methods
 // -----------------------------------------------------------------------------
 
+////////////////////////////////////////////////////////////////////////////////
+/// @brief initialise the connection
+////////////////////////////////////////////////////////////////////////////////
+
+      void SimpleHttpClient::handleConnect () {
+        if (! _connection->connect()) {
+          setErrorMessage("Could not connect to '" +  _connection->getEndpoint()->getSpecification() + "'", errno);
+          _state = DEAD;
+        }
+        else {
+          // can write now
+          _state = IN_WRITE;
+          _written = 0;
+        }
+      }
+
+////////////////////////////////////////////////////////////////////////////////
+/// @brief reset state
+////////////////////////////////////////////////////////////////////////////////
+
     void SimpleHttpClient::reset () {
-      SimpleClient::reset();
+      _readBuffer.clear();
+
       if (_result) {
         _result->clear();
       }
@@ -179,10 +220,9 @@
 /// @brief sets username and password
 ////////////////////////////////////////////////////////////////////////////////
 
-    void SimpleHttpClient::setUserNamePassword (
-            const string& prefix,
-            const string& username,
-            const string& password) {
+    void SimpleHttpClient::setUserNamePassword (const string& prefix,
+                                                const string& username,
+                                                const string& password) {
 
       string value = triagens::basics::StringUtils::encodeBase64(username + ":" + password);
 
@@ -218,10 +258,10 @@
     }
 
     void SimpleHttpClient::setRequest (rest::HttpRequest::HttpRequestType method,
-            const string& location,
-            const char* body,
-            size_t bodyLength,
-            const map<string, string>& headerFields) {
+                                       const string& location,
+                                       const char* body,
+                                       size_t bodyLength,
+                                       const map<string, string>& headerFields) {
 
       _method = method;
 
