--- conflicted
+++ resolved
@@ -1,4 +1,3 @@
-<<<<<<< HEAD
 ////////////////////////////////////////////////////////////////////////////////
 /// @brief some utilities for windows
 ///
@@ -26,9 +25,13 @@
 /// @author Copyright 2011-2012, triAGENS GmbH, Cologne, Germany
 ////////////////////////////////////////////////////////////////////////////////
 
-#include <windows.h>
 #include <io.h>
 #include "win-utils.h"
+#include <BasicsC/logging.h>
+#include <windows.h>
+#include <string.h>
+#include <malloc.h>
+#include <crtdbg.h>
 
 /*
 #include <fcntl.h>
@@ -38,55 +41,6 @@
 #include <share.h>
 */
 
-////////////////////////////////////////////////////////////////////////////////
-/// @addtogroup Windows_Utilties
-/// @{
-////////////////////////////////////////////////////////////////////////////////
-
-=======
-////////////////////////////////////////////////////////////////////////////////
-/// @brief some utilities for windows
-///
-/// @file
-///
-/// DISCLAIMER
-///
-/// Copyright 2012 triagens GmbH, Cologne, Germany
-///
-/// Licensed under the Apache License, Version 2.0 (the "License");
-/// you may not use this file except in compliance with the License.
-/// You may obtain a copy of the License at
-///
-///     http://www.apache.org/licenses/LICENSE-2.0
-///
-/// Unless required by applicable law or agreed to in writing, software
-/// distributed under the License is distributed on an "AS IS" BASIS,
-/// WITHOUT WARRANTIES OR CONDITIONS OF ANY KIND, either express or implied.
-/// See the License for the specific language governing permissions and
-/// limitations under the License.
-///
-/// Copyright holder is triAGENS GmbH, Cologne, Germany
-///
-/// @author Dr. O
-/// @author Copyright 2011-2012, triAGENS GmbH, Cologne, Germany
-////////////////////////////////////////////////////////////////////////////////
-
-#include <io.h>
-#include "win-utils.h"
-#include <BasicsC/logging.h>
-#include <windows.h>
-#include <string.h>
-#include <malloc.h>
-#include <crtdbg.h>
-
-/*
-#include <fcntl.h>
-#include <sys/types.h>
-#include <sys/stat.h>
-#include <stdio.h>
-#include <share.h>
-*/
-
 
 
 
@@ -103,81 +57,10 @@
 /// @{
 ////////////////////////////////////////////////////////////////////////////////
 
->>>>>>> f188357f
 int ftruncate(int fd, long newSize) {
   int result = _chsize(fd, newSize);
   return result;
 }
-<<<<<<< HEAD
-
-
-int getpagesize(void) {
-  static int pageSize = 0; // only define it once
-
-  if (!pageSize) {
-    // first time, so call the system info function 
-    SYSTEM_INFO systemInfo;
-    GetSystemInfo (&systemInfo);
-    pageSize = systemInfo.dwPageSize;
-  }
-
-  return pageSize;
-}
-
-
-////////////////////////////////////////////////////////////////////////////////
-// Calls the windows Sleep function which always sleeps for milliseconds
-////////////////////////////////////////////////////////////////////////////////
-
-void TRI_sleep(unsigned long waitTime) {
-  Sleep(waitTime * 1000);
-}
-
-
-////////////////////////////////////////////////////////////////////////////////
-// Calls a timer which waits for a signal after the elapsed time.
-// The timer is acurate to 100nanoseconds
-////////////////////////////////////////////////////////////////////////////////
-
-void TRI_usleep(unsigned long waitTime) {
-  int result;
-  HANDLE hTimer = NULL;    // stores the handle of the timer object
-  LARGE_INTEGER wTime;    // essentially a 64bit number
-  wTime.QuadPart = waitTime * 10; // *10 to change to microseconds
-  wTime.QuadPart = -wTime.QuadPart;  // negative indicates relative time elapsed, 
-  
-  // Create an unnamed waitable timer.
-  hTimer = CreateWaitableTimer(NULL, 1, NULL);
-  if (hTimer == NULL) {
-    // no much we can do at this low level
-    return;
-  }
- 
-  // Set timer to wait for indicated micro seconds.
-  if (!SetWaitableTimer(hTimer, &wTime, 0, NULL, NULL, 0)) {
-    // no much we can do at this low level
-    return;
-  }
-
-  // Wait for the timer - but don't wait for ever.
-  result = WaitForSingleObject(hTimer, ((waitTime/1000) + 1)); // wait for a 1 millisecond at least
-  
-  // todo: go through what the result is e.g. WAIT_OBJECT_0
-  return;
-}      
-
-
-
-////////////////////////////////////////////////////////////////////////////////
-/// @}
-////////////////////////////////////////////////////////////////////////////////
-
-// Local Variables:
-// mode: outline-minor
-// outline-regexp: "^\\(/// @brief\\|/// {@inheritDoc}\\|/// @addtogroup\\|// --SECTION--\\|/// @\\}\\)"
-// End:
-
-=======
 
 
 int getpagesize(void) {
@@ -473,4 +356,3 @@
 // mode: outline-minor
 // outline-regexp: "^\\(/// @brief\\|/// {@inheritDoc}\\|/// @addtogroup\\|// --SECTION--\\|/// @\\}\\)"
 // End:
->>>>>>> f188357f
