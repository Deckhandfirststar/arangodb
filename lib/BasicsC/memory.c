////////////////////////////////////////////////////////////////////////////////
/// @brief basic memory management
///
/// @file
///
/// DISCLAIMER
///
/// Copyright 2004-2012 triagens GmbH, Cologne, Germany
///
/// Licensed under the Apache License, Version 2.0 (the "License");
/// you may not use this file except in compliance with the License.
/// You may obtain a copy of the License at
///
///     http://www.apache.org/licenses/LICENSE-2.0
///
/// Unless required by applicable law or agreed to in writing, software
/// distributed under the License is distributed on an "AS IS" BASIS,
/// WITHOUT WARRANTIES OR CONDITIONS OF ANY KIND, either express or implied.
/// See the License for the specific language governing permissions and
/// limitations under the License.
///
/// Copyright holder is triAGENS GmbH, Cologne, Germany
///
/// @author Dr. Frank Celler
/// @author Copyright 2011-2012, triAGENS GmbH, Cologne, Germany
////////////////////////////////////////////////////////////////////////////////

#include "BasicsC/common.h"

#include "BasicsC/logging.h"

// -----------------------------------------------------------------------------
// --SECTION--                                                   private defines
// -----------------------------------------------------------------------------

////////////////////////////////////////////////////////////////////////////////
/// @addtogroup Memory
/// @{
////////////////////////////////////////////////////////////////////////////////

////////////////////////////////////////////////////////////////////////////////
/// @brief threshold for producing malloc warnings
///
/// this is only active if zone debug is enabled. Any malloc operations that
/// try to alloc more memory than the threshold will be logged so we can check
/// why so much memory is needed
////////////////////////////////////////////////////////////////////////////////

#ifdef TRI_ENABLE_MAINTAINER_MODE
#define MALLOC_WARNING_THRESHOLD (4 * 1024 * 1024)
#endif

////////////////////////////////////////////////////////////////////////////////
/// @brief macros for producing log output
///
/// these will include the location of the problematic if we are in zone debug 
/// mode, and will not include it if in non debug mode
////////////////////////////////////////////////////////////////////////////////

#ifdef TRI_ENABLE_MAINTAINER_MODE

#define ZONE_DEBUG_LOCATION "in %s:%d"
#define ZONE_DEBUG_PARAMS ,file, line 

#else

#define ZONE_DEBUG_LOCATION 
#define ZONE_DEBUG_PARAMS 

#endif

////////////////////////////////////////////////////////////////////////////////
/// @}
////////////////////////////////////////////////////////////////////////////////

// -----------------------------------------------------------------------------
// --SECTION--                                                 private variables
// -----------------------------------------------------------------------------

////////////////////////////////////////////////////////////////////////////////
/// @addtogroup Memory
/// @{
////////////////////////////////////////////////////////////////////////////////

////////////////////////////////////////////////////////////////////////////////
/// @brief core memory zone, allocation will never fail
////////////////////////////////////////////////////////////////////////////////

static TRI_memory_zone_t TriCoreMemZone;

////////////////////////////////////////////////////////////////////////////////
/// @brief unknown memory zone
////////////////////////////////////////////////////////////////////////////////

static TRI_memory_zone_t TriUnknownMemZone;

////////////////////////////////////////////////////////////////////////////////
/// @brief memory reserve for core memory zone
////////////////////////////////////////////////////////////////////////////////

static void* CoreReserve;

////////////////////////////////////////////////////////////////////////////////
/// @brief whether or not the core was intialised
////////////////////////////////////////////////////////////////////////////////
  
static int CoreInitialised = 0;

////////////////////////////////////////////////////////////////////////////////
/// @}
////////////////////////////////////////////////////////////////////////////////

// -----------------------------------------------------------------------------
// --SECTION--                                                  public variables
// -----------------------------------------------------------------------------

////////////////////////////////////////////////////////////////////////////////
/// @addtogroup Memory
/// @{
////////////////////////////////////////////////////////////////////////////////

////////////////////////////////////////////////////////////////////////////////
/// @brief core memory zone, allocation will never fail
////////////////////////////////////////////////////////////////////////////////

TRI_memory_zone_t* TRI_CORE_MEM_ZONE = &TriCoreMemZone;

////////////////////////////////////////////////////////////////////////////////
/// @brief unknown memory zone
////////////////////////////////////////////////////////////////////////////////

#ifndef TRI_ENABLE_MAINTAINER_MODE
TRI_memory_zone_t* TRI_UNKNOWN_MEM_ZONE = &TriUnknownMemZone;
#endif

////////////////////////////////////////////////////////////////////////////////
/// @}
////////////////////////////////////////////////////////////////////////////////

// -----------------------------------------------------------------------------
// --SECTION--                                                  public functions
// -----------------------------------------------------------------------------

////////////////////////////////////////////////////////////////////////////////
/// @addtogroup Memory
/// @{
////////////////////////////////////////////////////////////////////////////////

////////////////////////////////////////////////////////////////////////////////
/// @brief generates an error message
////////////////////////////////////////////////////////////////////////////////

#ifdef TRI_ENABLE_MAINTAINER_MODE
TRI_memory_zone_t* TRI_UnknownMemZoneZ (char const* file, int line) {
/*  printf("MEMORY ZONE: using unknown memory zone at (%s,%d)\n",
         file,
         line);
*/
  return &TriUnknownMemZone;
}
#endif

////////////////////////////////////////////////////////////////////////////////
/// @brief system memory allocation
////////////////////////////////////////////////////////////////////////////////

void* TRI_SystemAllocate (uint64_t n, bool set) {
  char* m;

  m = malloc((size_t) n);
  if (m != NULL) {
    if (set) {
      memset(m, 0, (size_t) n);
    }
  }

  return m;
}

////////////////////////////////////////////////////////////////////////////////
/// @brief basic memory management for allocate
////////////////////////////////////////////////////////////////////////////////

#ifdef TRI_ENABLE_MAINTAINER_MODE
void* TRI_AllocateZ (TRI_memory_zone_t* zone, uint64_t n, bool set, char const* file, int line) {
#else
void* TRI_Allocate (TRI_memory_zone_t* zone, uint64_t n, bool set) {
#endif
  char* m;

#ifdef TRI_ENABLE_MAINTAINER_MODE
  // warn in the case of very big malloc operations
  if (n >= MALLOC_WARNING_THRESHOLD) {
    LOG_WARNING("big malloc action: %llu bytes in %s:%d", (unsigned long long) n, file, line);
  }

  m = malloc((size_t) n + sizeof(uintptr_t));
#else
  m = malloc((size_t) n);
#endif

  if (m == NULL) {
    if (zone->_failable) {
      return NULL;
    }

    if (CoreReserve == NULL) {
      fprintf(stderr, 
              "FATAL: failed to allocate %llu bytes for memory zone %d" ZONE_DEBUG_LOCATION ", giving up!", 
              (unsigned long long) n, 
              (int) zone->_zid
              ZONE_DEBUG_PARAMS); 
<<<<<<< HEAD
      TRI_EXIT_FUNCTION(EXIT_FAILURE,0);
=======
      TRI_EXIT_FUNCTION(EXIT_FAILURE, NULL);
>>>>>>> 2a06f6c5
    }

    free(CoreReserve);
    CoreReserve = NULL;

    LOG_FATAL_AND_EXIT("failed to allocate %llu bytes for memory zone %d" ZONE_DEBUG_LOCATION ", retrying!", 
                       (unsigned long long) n, 
                       (int) zone->_zid
                       ZONE_DEBUG_PARAMS); 

#ifdef TRI_ENABLE_MAINTAINER_MODE
    return TRI_AllocateZ(zone, n, set, file, line);
#else
    return TRI_Allocate(zone, n, set);
#endif
  }
#ifdef TRI_ENABLE_MAINTAINER_MODE
  else if (set) {
    memset(m, 0, (size_t) n + sizeof(uintptr_t));
  }
  else {
    // prefill with 0xA5 (magic value, same as Valgrind will use)
    memset(m, 0xA5, (size_t) n + sizeof(uintptr_t));
  }
#else
  else if (set) {
    memset(m, 0, (size_t) n);
  }
#endif

#ifdef TRI_ENABLE_MAINTAINER_MODE
  * (uintptr_t*) m = zone->_zid;
  // zone->_zid is a uint32_t but we'll advance sizeof(uintptr_t) bytes for good alignment everywhere
  m += sizeof(uintptr_t);
#endif

  return m;
}

////////////////////////////////////////////////////////////////////////////////
/// @brief basic memory management for reallocate
////////////////////////////////////////////////////////////////////////////////

#ifdef TRI_ENABLE_MAINTAINER_MODE
void* TRI_ReallocateZ (TRI_memory_zone_t* zone, void* m, uint64_t n, char const* file, int line) {
#else
void* TRI_Reallocate (TRI_memory_zone_t* zone, void* m, uint64_t n) {
#endif
  char* p;

  if (m == NULL) {
#ifdef TRI_ENABLE_MAINTAINER_MODE
    return TRI_AllocateZ(zone, n, false, file, line);
#else
    return TRI_Allocate(zone, n, false);
#endif
  }

  p = (char*) m;

#ifdef TRI_ENABLE_MAINTAINER_MODE
  p -= sizeof(uintptr_t);

  if (* (uintptr_t*) p != zone->_zid) {
    LOG_WARNING("memory zone mismatch in TRI_Reallocate in %s:%d, old zone %d, new zone %d",
                file,
                line,
                (int) * (uintptr_t*) p,
                (int) zone->_zid);
  }

  p = realloc(p, (size_t) n + sizeof(uintptr_t));
#else
  p = realloc(p, (size_t) n);
#endif

  if (p == NULL) {
    if (zone->_failable) {
      return NULL;
    }

    if (CoreReserve == NULL) {
      fprintf(stderr, 
              "FATAL: failed to re-allocate %llu bytes for memory zone %d" ZONE_DEBUG_LOCATION ", giving up!", 
              (unsigned long long) n, 
              zone->_zid
              ZONE_DEBUG_PARAMS); 
<<<<<<< HEAD
      TRI_EXIT_FUNCTION(EXIT_FAILURE,0);
=======
      TRI_EXIT_FUNCTION(EXIT_FAILURE, NULL);
>>>>>>> 2a06f6c5
    }

    free(CoreReserve);
    CoreReserve = NULL;

    LOG_FATAL_AND_EXIT("failed to re-allocate %llu bytes for memory zone %d" ZONE_DEBUG_LOCATION ", retrying!", 
                       (unsigned long long) n, 
                       (int) zone->_zid
                       ZONE_DEBUG_PARAMS);

#ifdef TRI_ENABLE_MAINTAINER_MODE
    return TRI_ReallocateZ(zone, m, n, file, line);
#else
    return TRI_Reallocate(zone, m, n);
#endif
  }

#ifdef TRI_ENABLE_MAINTAINER_MODE
  // zone->_zid is a uint32_t but we'll advance sizeof(uintptr_t) bytes for good alignment everywhere
  p += sizeof(uintptr_t);
#endif

  return p;
}

////////////////////////////////////////////////////////////////////////////////
/// @brief basic memory management for deallocate
////////////////////////////////////////////////////////////////////////////////

#ifdef TRI_ENABLE_MAINTAINER_MODE
void TRI_FreeZ (TRI_memory_zone_t* zone, void* m, char const* file, int line) {
#else
void TRI_Free (TRI_memory_zone_t* zone, void* m) {
#endif

#ifdef TRI_ENABLE_MAINTAINER_MODE
  char* p;

  p = (char*) m;
  
  if (p == NULL) {
    LOG_ERROR("freeing nil ptr " ZONE_DEBUG_LOCATION ZONE_DEBUG_PARAMS);
  }

  // zone->_zid is a uint32_t but we'll decrease by sizeof(uintptr_t) bytes for good alignment everywhere
  p -= sizeof(uintptr_t);

  if (* (uintptr_t*) p != zone->_zid) {
    LOG_WARNING("memory zone mismatch in TRI_Free " ZONE_DEBUG_LOCATION ", old zone %d, new %d"
                ZONE_DEBUG_PARAMS, 
                (int) * (uintptr_t*) p,
                (int) zone->_zid);
  }

  free(p);
#else
  free(m);
#endif
}

////////////////////////////////////////////////////////////////////////////////
/// @brief free memory allocated by some low-level functions
///
/// this can be used to free memory that was not allocated by TRI_Allocate, but
/// by malloc et al
////////////////////////////////////////////////////////////////////////////////

#ifdef TRI_ENABLE_MAINTAINER_MODE
void TRI_SystemFreeZ (void* p, char const* file, int line) {
#else
void TRI_SystemFree (void* p) {
#endif

#ifdef TRI_ENABLE_MAINTAINER_MODE
  if (p == NULL) {
    LOG_ERROR("freeing nil ptr in %s:%d", file, line);
  }
#endif
  free(p);
}

////////////////////////////////////////////////////////////////////////////////
/// @brief wrapper for realloc
///
/// this wrapper is used together with libev, as the builtin libev allocator
/// causes problems with Valgrind:
/// - http://lists.schmorp.de/pipermail/libev/2012q2/001917.html
/// - http://lists.gnu.org/archive/html/bug-gnulib/2011-03/msg00243.html 
////////////////////////////////////////////////////////////////////////////////

void* TRI_WrappedReallocate (void* ptr, long size) {
  if (ptr == NULL && size == 0) {
    return NULL;
  }

  return realloc(ptr, (size_t) size);
} 

////////////////////////////////////////////////////////////////////////////////
/// @brief initialize memory subsystem
////////////////////////////////////////////////////////////////////////////////

void TRI_InitialiseMemory () {
  static size_t const reserveSize = 1024 * 1024 * 10;

  if (CoreInitialised == 0) {
    TriCoreMemZone._zid = 0;
    TriCoreMemZone._failed = false;
    TriCoreMemZone._failable = false;

    TriUnknownMemZone._zid = 1;
    TriUnknownMemZone._failed = false;
    TriUnknownMemZone._failable = true;

    CoreReserve = malloc(reserveSize);

    if (CoreReserve == NULL) {
      fprintf(stderr, 
              "FATAL: cannot allocate initial core reserve of size %llu, giving up!\n", 
              (unsigned long long) reserveSize);
    }
    else {
      CoreInitialised = 1;
    }
  }
}

////////////////////////////////////////////////////////////////////////////////
/// @brief shutdown memory subsystem
////////////////////////////////////////////////////////////////////////////////

void TRI_ShutdownMemory () {
  if (CoreInitialised == 1) {
    free(CoreReserve);
    CoreInitialised = 0;
  }
}

////////////////////////////////////////////////////////////////////////////////
/// @}
////////////////////////////////////////////////////////////////////////////////

// Local Variables:
// mode: outline-minor
// outline-regexp: "^\\(/// @brief\\|/// {@inheritDoc}\\|/// @addtogroup\\|// --SECTION--\\|/// @\\}\\)"
// End:<|MERGE_RESOLUTION|>--- conflicted
+++ resolved
@@ -210,11 +210,7 @@
               (unsigned long long) n, 
               (int) zone->_zid
               ZONE_DEBUG_PARAMS); 
-<<<<<<< HEAD
-      TRI_EXIT_FUNCTION(EXIT_FAILURE,0);
-=======
       TRI_EXIT_FUNCTION(EXIT_FAILURE, NULL);
->>>>>>> 2a06f6c5
     }
 
     free(CoreReserve);
@@ -302,11 +298,7 @@
               (unsigned long long) n, 
               zone->_zid
               ZONE_DEBUG_PARAMS); 
-<<<<<<< HEAD
-      TRI_EXIT_FUNCTION(EXIT_FAILURE,0);
-=======
       TRI_EXIT_FUNCTION(EXIT_FAILURE, NULL);
->>>>>>> 2a06f6c5
     }
 
     free(CoreReserve);
