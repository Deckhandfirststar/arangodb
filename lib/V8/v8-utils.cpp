--- conflicted
+++ resolved
@@ -4760,17 +4760,11 @@
   TRI_AddGlobalFunctionVocbase(isolate, TRI_V8_ASCII_STRING(isolate, "SYS_MD5"),
                                JS_Md5);
   TRI_AddGlobalFunctionVocbase(isolate, 
-<<<<<<< HEAD
-                               TRI_V8_ASCII_STRING("SYS_OPTIONS"), JS_Options);
-  TRI_AddGlobalFunctionVocbase(isolate,
-                               TRI_V8_ASCII_STRING("SYS_POLLSTDIN"), JS_PollStdin);
-  TRI_AddGlobalFunctionVocbase(isolate,
-                               TRI_V8_ASCII_STRING("SYS_OUTPUT"), JS_Output);
-=======
                                TRI_V8_ASCII_STRING(isolate, "SYS_OPTIONS"), JS_Options);
   TRI_AddGlobalFunctionVocbase(isolate, 
                                TRI_V8_ASCII_STRING(isolate, "SYS_OUTPUT"), JS_Output);
->>>>>>> c56e4949
+  TRI_AddGlobalFunctionVocbase(isolate,
+                               TRI_V8_ASCII_STRING(isolate, "SYS_POLLSTDIN"), JS_PollStdin);
   TRI_AddGlobalFunctionVocbase(isolate, 
                                TRI_V8_ASCII_STRING(isolate, "SYS_PARSE"), JS_Parse);
   TRI_AddGlobalFunctionVocbase(
@@ -4819,13 +4813,9 @@
                                TRI_V8_ASCII_STRING(isolate, "SYS_DEBUG_CAN_USE_FAILAT"),
                                JS_DebugCanUseFailAt);
   TRI_AddGlobalFunctionVocbase(
-<<<<<<< HEAD
-      isolate, TRI_V8_ASCII_STRING("SYS_IS_STOPPING"), JS_IsStopping);
+      isolate, TRI_V8_ASCII_STRING(isolate, "SYS_IS_STOPPING"), JS_IsStopping);
   TRI_AddGlobalFunctionVocbase(isolate,
-                               TRI_V8_ASCII_STRING("SYS_TERMINAL_SIZE"), JS_termsize);
-=======
-      isolate, TRI_V8_ASCII_STRING(isolate, "SYS_IS_STOPPING"), JS_IsStopping);
->>>>>>> c56e4949
+                               TRI_V8_ASCII_STRING(isolate, "SYS_TERMINAL_SIZE"), JS_termsize);
 
   TRI_AddGlobalFunctionVocbase(
       isolate, TRI_V8_ASCII_STRING(isolate, "V8_TO_VPACK"), JS_V8ToVPack);
