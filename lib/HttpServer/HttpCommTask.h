--- conflicted
+++ resolved
@@ -295,20 +295,13 @@
 ////////////////////////////////////////////////////////////////////////////////
 
         bool processRead () {
-<<<<<<< HEAD
           if (this->_requestPending || this->_readBuffer->c_str() == nullptr) {
-=======
-          if (this->_requestPending || this->_readBuffer->c_str() == 0) {
->>>>>>> 501f8d79
             return true;
           }
 
           bool handleRequest = false;
 
-<<<<<<< HEAD
-=======
           // still trying to read the header fields
->>>>>>> 501f8d79
           if (! this->_readRequestBody) {
 
             // starting a new request
