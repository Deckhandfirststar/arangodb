--- conflicted
+++ resolved
@@ -1,8 +1,4 @@
-<<<<<<< HEAD
-.TH rcarangod 8 "3.0.devel" "ArangoDB" "ArangoDB"
-=======
 .TH rcarangod 8 "3.1.devel" "ArangoDB" "ArangoDB"
->>>>>>> 6c64e619
 .SH NAME
 rcarangod - control script for the ArangoDB database server
 .SH SYNOPSIS
