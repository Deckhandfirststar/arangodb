--- conflicted
+++ resolved
@@ -7,33 +7,21 @@
   { 
     <span class="hljs-string">"_id"</span> : <span class="hljs-string">"germanCity/Berlin"</span>, 
     <span class="hljs-string">"_key"</span> : <span class="hljs-string">"Berlin"</span>, 
-<<<<<<< HEAD
-    <span class="hljs-string">"_rev"</span> : <span class="hljs-string">"1859839225"</span>, 
-=======
     <span class="hljs-string">"_rev"</span> : <span class="hljs-string">"1858839084"</span>, 
->>>>>>> 1b8e6ddf
     <span class="hljs-string">"isCapital"</span> : <span class="hljs-literal">true</span>, 
     <span class="hljs-string">"population"</span> : <span class="hljs-number">3000000</span> 
   }, 
   { 
     <span class="hljs-string">"_id"</span> : <span class="hljs-string">"germanCity/Cologne"</span>, 
     <span class="hljs-string">"_key"</span> : <span class="hljs-string">"Cologne"</span>, 
-<<<<<<< HEAD
-    <span class="hljs-string">"_rev"</span> : <span class="hljs-string">"1860035833"</span>, 
-=======
     <span class="hljs-string">"_rev"</span> : <span class="hljs-string">"1859035692"</span>, 
->>>>>>> 1b8e6ddf
     <span class="hljs-string">"isCapital"</span> : <span class="hljs-literal">false</span>, 
     <span class="hljs-string">"population"</span> : <span class="hljs-number">1000000</span> 
   }, 
   { 
     <span class="hljs-string">"_id"</span> : <span class="hljs-string">"germanCity/Hamburg"</span>, 
     <span class="hljs-string">"_key"</span> : <span class="hljs-string">"Hamburg"</span>, 
-<<<<<<< HEAD
-    <span class="hljs-string">"_rev"</span> : <span class="hljs-string">"1860232441"</span>, 
-=======
     <span class="hljs-string">"_rev"</span> : <span class="hljs-string">"1859232300"</span>, 
->>>>>>> 1b8e6ddf
     <span class="hljs-string">"isCapital"</span> : <span class="hljs-literal">false</span>, 
     <span class="hljs-string">"population"</span> : <span class="hljs-number">1000000</span> 
   } 
