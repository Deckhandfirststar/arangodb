shell> curl --dump - http://localhost:8529/_api/gharial/social/vertex/female/alice

HTTP/1.1 200 OK
content-type: application/json
<<<<<<< HEAD
etag: 1553603810
=======
etag: 511931804357
>>>>>>> 096ad46f

{ 
  "error" : false, 
  "code" : 200, 
  "vertex" : { 
    "_id" : "female/alice", 
    "_key" : "alice", 
<<<<<<< HEAD
    "_rev" : "1553603810", 
=======
    "_rev" : "511931804357", 
>>>>>>> 096ad46f
    "name" : "Alice" 
  } 
}<|MERGE_RESOLUTION|>--- conflicted
+++ resolved
@@ -2,11 +2,7 @@
 
 HTTP/1.1 200 OK
 content-type: application/json
-<<<<<<< HEAD
-etag: 1553603810
-=======
 etag: 511931804357
->>>>>>> 096ad46f
 
 { 
   "error" : false, 
@@ -14,11 +10,7 @@
   "vertex" : { 
     "_id" : "female/alice", 
     "_key" : "alice", 
-<<<<<<< HEAD
-    "_rev" : "1553603810", 
-=======
     "_rev" : "511931804357", 
->>>>>>> 096ad46f
     "name" : "Alice" 
   } 
 }