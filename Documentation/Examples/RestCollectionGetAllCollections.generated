--- conflicted
+++ resolved
@@ -6,172 +6,83 @@
 { 
   "collections" : [ 
     { 
-<<<<<<< HEAD
-      "id" : "7158946", 
-      "name" : "_apps", 
-      "isSystem" : true, 
-      "status" : 3, 
-      "type" : 2 
-    }, 
-    { 
-      "id" : "6306978", 
-      "name" : "_jobs", 
-      "isSystem" : true, 
-      "status" : 3, 
-      "type" : 2 
-    }, 
-    { 
-      "id" : "16071842", 
-      "name" : "_sessions", 
-      "isSystem" : true, 
-      "status" : 3, 
-      "type" : 2 
-    }, 
-    { 
-      "id" : "2047138", 
-      "name" : "_graphs", 
-=======
       "id" : "19254515", 
       "name" : "_sessions", 
->>>>>>> 25aa2a58
-      "isSystem" : true, 
-      "status" : 3, 
-      "type" : 2 
-    }, 
-    { 
-<<<<<<< HEAD
-      "id" : "6175906", 
-      "name" : "_queues", 
-=======
+      "isSystem" : true, 
+      "status" : 3, 
+      "type" : 2 
+    }, 
+    { 
       "id" : "4574451", 
       "name" : "_statisticsRaw", 
->>>>>>> 25aa2a58
-      "isSystem" : true, 
-      "status" : 3, 
-      "type" : 2 
-    }, 
-    { 
-<<<<<<< HEAD
-      "id" : "5323938", 
-      "name" : "_statistics15", 
-=======
+      "isSystem" : true, 
+      "status" : 3, 
+      "type" : 2 
+    }, 
+    { 
       "id" : "2346227", 
       "name" : "_routing", 
->>>>>>> 25aa2a58
-      "isSystem" : true, 
-      "status" : 3, 
-      "type" : 2 
-    }, 
-    { 
-<<<<<<< HEAD
-      "id" : "16792738", 
-      "name" : "_system_users_users", 
-=======
+      "isSystem" : true, 
+      "status" : 3, 
+      "type" : 2 
+    }, 
+    { 
       "id" : "6343923", 
       "name" : "_jobs", 
->>>>>>> 25aa2a58
-      "isSystem" : true, 
-      "status" : 3, 
-      "type" : 2 
-    }, 
-    { 
-<<<<<<< HEAD
-      "id" : "212130", 
-      "name" : "_users", 
-=======
+      "isSystem" : true, 
+      "status" : 3, 
+      "type" : 2 
+    }, 
+    { 
       "id" : "7195891", 
       "name" : "_apps", 
->>>>>>> 25aa2a58
-      "isSystem" : true, 
-      "status" : 3, 
-      "type" : 2 
-    }, 
-    { 
-<<<<<<< HEAD
-      "id" : "2440354", 
-      "name" : "_cluster_kickstarter_plans", 
-=======
+      "isSystem" : true, 
+      "status" : 3, 
+      "type" : 2 
+    }, 
+    { 
       "id" : "4967667", 
       "name" : "_statistics", 
->>>>>>> 25aa2a58
-      "isSystem" : true, 
-      "status" : 3, 
-      "type" : 2 
-    }, 
-    { 
-<<<<<<< HEAD
-      "id" : "1251294370", 
-      "name" : "demo", 
-      "isSystem" : false, 
-      "status" : 3, 
-      "type" : 2 
-    }, 
-    { 
-      "id" : "5717154", 
-      "name" : "_configuration", 
-=======
+      "isSystem" : true, 
+      "status" : 3, 
+      "type" : 2 
+    }, 
+    { 
       "id" : "5360883", 
       "name" : "_statistics15", 
->>>>>>> 25aa2a58
-      "isSystem" : true, 
-      "status" : 3, 
-      "type" : 2 
-    }, 
-    { 
-<<<<<<< HEAD
-      "id" : "2309282", 
-      "name" : "_routing", 
-      "isSystem" : true, 
-=======
+      "isSystem" : true, 
+      "status" : 3, 
+      "type" : 2 
+    }, 
+    { 
       "id" : "21351667", 
       "name" : "collectable_foxx_data_firstCollection", 
       "isSystem" : false, 
->>>>>>> 25aa2a58
-      "status" : 3, 
-      "type" : 2 
-    }, 
-    { 
-<<<<<<< HEAD
-      "id" : "4537506", 
-      "name" : "_statisticsRaw", 
-=======
+      "status" : 3, 
+      "type" : 2 
+    }, 
+    { 
       "id" : "4443379", 
       "name" : "_aqlfunctions", 
->>>>>>> 25aa2a58
-      "isSystem" : true, 
-      "status" : 3, 
-      "type" : 2 
-    }, 
-    { 
-<<<<<<< HEAD
-      "id" : "1252211874", 
-      "name" : "animals", 
-      "isSystem" : false, 
-=======
+      "isSystem" : true, 
+      "status" : 3, 
+      "type" : 2 
+    }, 
+    { 
       "id" : "2215155", 
       "name" : "_modules", 
       "isSystem" : true, 
->>>>>>> 25aa2a58
-      "status" : 3, 
-      "type" : 2 
-    }, 
-    { 
-<<<<<<< HEAD
-      "id" : "2178210", 
-      "name" : "_modules", 
-=======
+      "status" : 3, 
+      "type" : 2 
+    }, 
+    { 
       "id" : "6212851", 
       "name" : "_queues", 
->>>>>>> 25aa2a58
-      "isSystem" : true, 
-      "status" : 3, 
-      "type" : 2 
-    }, 
-    { 
-<<<<<<< HEAD
-      "id" : "4406434", 
-      "name" : "_aqlfunctions", 
-=======
+      "isSystem" : true, 
+      "status" : 3, 
+      "type" : 2 
+    }, 
+    { 
       "id" : "1259392243", 
       "name" : "animals", 
       "isSystem" : false, 
@@ -181,32 +92,11 @@
     { 
       "id" : "5754099", 
       "name" : "_configuration", 
->>>>>>> 25aa2a58
-      "isSystem" : true, 
-      "status" : 3, 
-      "type" : 2 
-    }, 
-    { 
-<<<<<<< HEAD
-      "id" : "4930722", 
-      "name" : "_statistics", 
-      "isSystem" : true, 
-      "status" : 3, 
-      "type" : 2 
-    } 
-  ], 
-  "names" : { 
-    "_apps" : { 
-      "id" : "7158946", 
-      "name" : "_apps", 
-      "isSystem" : true, 
-      "status" : 3, 
-      "type" : 2 
-    }, 
-    "_jobs" : { 
-      "id" : "6306978", 
-      "name" : "_jobs", 
-=======
+      "isSystem" : true, 
+      "status" : 3, 
+      "type" : 2 
+    }, 
+    { 
       "id" : "19975411", 
       "name" : "_system_users_users", 
       "isSystem" : true, 
@@ -230,42 +120,24 @@
     { 
       "id" : "2084083", 
       "name" : "_graphs", 
->>>>>>> 25aa2a58
-      "isSystem" : true, 
-      "status" : 3, 
-      "type" : 2 
-    }, 
-<<<<<<< HEAD
-    "_sessions" : { 
-      "id" : "16071842", 
-      "name" : "_sessions", 
-=======
+      "isSystem" : true, 
+      "status" : 3, 
+      "type" : 2 
+    }, 
     { 
       "id" : "2477299", 
       "name" : "_cluster_kickstarter_plans", 
->>>>>>> 25aa2a58
-      "isSystem" : true, 
-      "status" : 3, 
-      "type" : 2 
-    }, 
-<<<<<<< HEAD
-    "_graphs" : { 
-      "id" : "2047138", 
-      "name" : "_graphs", 
-=======
+      "isSystem" : true, 
+      "status" : 3, 
+      "type" : 2 
+    }, 
     { 
       "id" : "249075", 
       "name" : "_users", 
->>>>>>> 25aa2a58
-      "isSystem" : true, 
-      "status" : 3, 
-      "type" : 2 
-    }, 
-<<<<<<< HEAD
-    "_queues" : { 
-      "id" : "6175906", 
-      "name" : "_queues", 
-=======
+      "isSystem" : true, 
+      "status" : 3, 
+      "type" : 2 
+    }, 
     { 
       "id" : "21089523", 
       "name" : "blarg_todos", 
@@ -285,95 +157,45 @@
     "_statisticsRaw" : { 
       "id" : "4574451", 
       "name" : "_statisticsRaw", 
->>>>>>> 25aa2a58
-      "isSystem" : true, 
-      "status" : 3, 
-      "type" : 2 
-    }, 
-<<<<<<< HEAD
-    "_statistics15" : { 
-      "id" : "5323938", 
-      "name" : "_statistics15", 
-=======
+      "isSystem" : true, 
+      "status" : 3, 
+      "type" : 2 
+    }, 
     "_routing" : { 
       "id" : "2346227", 
       "name" : "_routing", 
->>>>>>> 25aa2a58
-      "isSystem" : true, 
-      "status" : 3, 
-      "type" : 2 
-    }, 
-<<<<<<< HEAD
-    "_system_users_users" : { 
-      "id" : "16792738", 
-      "name" : "_system_users_users", 
-=======
+      "isSystem" : true, 
+      "status" : 3, 
+      "type" : 2 
+    }, 
     "_jobs" : { 
       "id" : "6343923", 
       "name" : "_jobs", 
->>>>>>> 25aa2a58
-      "isSystem" : true, 
-      "status" : 3, 
-      "type" : 2 
-    }, 
-<<<<<<< HEAD
-    "_users" : { 
-      "id" : "212130", 
-      "name" : "_users", 
-=======
+      "isSystem" : true, 
+      "status" : 3, 
+      "type" : 2 
+    }, 
     "_apps" : { 
       "id" : "7195891", 
       "name" : "_apps", 
->>>>>>> 25aa2a58
-      "isSystem" : true, 
-      "status" : 3, 
-      "type" : 2 
-    }, 
-<<<<<<< HEAD
-    "_cluster_kickstarter_plans" : { 
-      "id" : "2440354", 
-      "name" : "_cluster_kickstarter_plans", 
-=======
+      "isSystem" : true, 
+      "status" : 3, 
+      "type" : 2 
+    }, 
     "_statistics" : { 
       "id" : "4967667", 
       "name" : "_statistics", 
->>>>>>> 25aa2a58
-      "isSystem" : true, 
-      "status" : 3, 
-      "type" : 2 
-    }, 
-<<<<<<< HEAD
-    "demo" : { 
-      "id" : "1251294370", 
-      "name" : "demo", 
-      "isSystem" : false, 
-      "status" : 3, 
-      "type" : 2 
-    }, 
-    "_configuration" : { 
-      "id" : "5717154", 
-      "name" : "_configuration", 
-=======
+      "isSystem" : true, 
+      "status" : 3, 
+      "type" : 2 
+    }, 
     "_statistics15" : { 
       "id" : "5360883", 
       "name" : "_statistics15", 
->>>>>>> 25aa2a58
-      "isSystem" : true, 
-      "status" : 3, 
-      "type" : 2 
-    }, 
-<<<<<<< HEAD
-    "_routing" : { 
-      "id" : "2309282", 
-      "name" : "_routing", 
-      "isSystem" : true, 
-      "status" : 3, 
-      "type" : 2 
-    }, 
-    "_statisticsRaw" : { 
-      "id" : "4537506", 
-      "name" : "_statisticsRaw", 
-=======
+      "isSystem" : true, 
+      "status" : 3, 
+      "type" : 2 
+    }, 
     "collectable_foxx_data_firstCollection" : { 
       "id" : "21351667", 
       "name" : "collectable_foxx_data_firstCollection", 
@@ -384,23 +206,10 @@
     "_aqlfunctions" : { 
       "id" : "4443379", 
       "name" : "_aqlfunctions", 
->>>>>>> 25aa2a58
-      "isSystem" : true, 
-      "status" : 3, 
-      "type" : 2 
-    }, 
-<<<<<<< HEAD
-    "animals" : { 
-      "id" : "1252211874", 
-      "name" : "animals", 
-      "isSystem" : false, 
-      "status" : 3, 
-      "type" : 2 
-    }, 
-    "_modules" : { 
-      "id" : "2178210", 
-      "name" : "_modules", 
-=======
+      "isSystem" : true, 
+      "status" : 3, 
+      "type" : 2 
+    }, 
     "_modules" : { 
       "id" : "2215155", 
       "name" : "_modules", 
@@ -411,16 +220,10 @@
     "_queues" : { 
       "id" : "6212851", 
       "name" : "_queues", 
->>>>>>> 25aa2a58
-      "isSystem" : true, 
-      "status" : 3, 
-      "type" : 2 
-    }, 
-<<<<<<< HEAD
-    "_aqlfunctions" : { 
-      "id" : "4406434", 
-      "name" : "_aqlfunctions", 
-=======
+      "isSystem" : true, 
+      "status" : 3, 
+      "type" : 2 
+    }, 
     "animals" : { 
       "id" : "1259392243", 
       "name" : "animals", 
@@ -431,17 +234,10 @@
     "_configuration" : { 
       "id" : "5754099", 
       "name" : "_configuration", 
->>>>>>> 25aa2a58
-      "isSystem" : true, 
-      "status" : 3, 
-      "type" : 2 
-    }, 
-<<<<<<< HEAD
-    "_statistics" : { 
-      "id" : "4930722", 
-      "name" : "_statistics", 
-      "isSystem" : true, 
-=======
+      "isSystem" : true, 
+      "status" : 3, 
+      "type" : 2 
+    }, 
     "_system_users_users" : { 
       "id" : "19975411", 
       "name" : "_system_users_users", 
@@ -453,7 +249,6 @@
       "id" : "1258474739", 
       "name" : "demo", 
       "isSystem" : false, 
->>>>>>> 25aa2a58
       "status" : 3, 
       "type" : 2 
     }, 
