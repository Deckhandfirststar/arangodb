--- conflicted
+++ resolved
@@ -1,20 +1,5 @@
 arangosh&gt; arango.GET(<span class="hljs-string">"/hello/echo"</span>)
 { 
-<<<<<<< HEAD
-  "request" : { 
-    "user" : null, 
-    "database" : "_system", 
-    "url" : "/hello/echo", 
-    "protocol" : "http", 
-    "server" : { 
-      "address" : "127.0.0.1", 
-      "port" : 39893 
-    }, 
-    "client" : { 
-      "address" : "127.0.0.1", 
-      "port" : 36302, 
-      "id" : "11" 
-=======
   <span class="hljs-string">"request"</span> : { 
     <span class="hljs-string">"user"</span> : <span class="hljs-literal">null</span>, 
     <span class="hljs-string">"database"</span> : <span class="hljs-string">"_system"</span>, 
@@ -28,7 +13,6 @@
       <span class="hljs-string">"address"</span> : <span class="hljs-string">"127.0.0.1"</span>, 
       <span class="hljs-string">"port"</span> : <span class="hljs-number">28371</span>, 
       <span class="hljs-string">"id"</span> : <span class="hljs-string">"11"</span> 
->>>>>>> 1a748b46
     }, 
     <span class="hljs-string">"internals"</span> : { 
     }, 
@@ -45,13 +29,8 @@
     }, 
     <span class="hljs-string">"cookies"</span> : { 
     }, 
-<<<<<<< HEAD
-    "compatibility" : 20700, 
-    "urlParameters" : { 
-=======
     <span class="hljs-string">"compatibility"</span> : <span class="hljs-number">20700</span>, 
     <span class="hljs-string">"urlParameters"</span> : { 
->>>>>>> 1a748b46
     } 
   }, 
   <span class="hljs-string">"options"</span> : { 
