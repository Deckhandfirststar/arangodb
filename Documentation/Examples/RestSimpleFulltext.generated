--- conflicted
+++ resolved
@@ -12,18 +12,6 @@
 { 
   <span class="hljs-string">"result"</span> : [ 
     { 
-<<<<<<< HEAD
-      <span class="hljs-string">"_key"</span> : <span class="hljs-string">"10640"</span>, 
-      <span class="hljs-string">"_id"</span> : <span class="hljs-string">"products/10640"</span>, 
-      <span class="hljs-string">"_rev"</span> : <span class="hljs-string">"_T9Xcvia---"</span>, 
-      <span class="hljs-string">"text"</span> : <span class="hljs-string">"this text also has a word"</span> 
-    }, 
-    { 
-      <span class="hljs-string">"_key"</span> : <span class="hljs-string">"10636"</span>, 
-      <span class="hljs-string">"_id"</span> : <span class="hljs-string">"products/10636"</span>, 
-      <span class="hljs-string">"_rev"</span> : <span class="hljs-string">"_T9XcviW---"</span>, 
-      <span class="hljs-string">"text"</span> : <span class="hljs-string">"this text contains word"</span> 
-=======
       <span class="hljs-string">"_key"</span> : <span class="hljs-string">"10605"</span>, 
       <span class="hljs-string">"_id"</span> : <span class="hljs-string">"products/10605"</span>, 
       <span class="hljs-string">"_rev"</span> : <span class="hljs-string">"_U-_qVUO---"</span>, 
@@ -34,7 +22,6 @@
       <span class="hljs-string">"_id"</span> : <span class="hljs-string">"products/10609"</span>, 
       <span class="hljs-string">"_rev"</span> : <span class="hljs-string">"_U-_qVUO--_"</span>, 
       <span class="hljs-string">"text"</span> : <span class="hljs-string">"this text also has a word"</span> 
->>>>>>> 014de716
     } 
   ], 
   <span class="hljs-string">"hasMore"</span> : <span class="hljs-literal">false</span>, 
