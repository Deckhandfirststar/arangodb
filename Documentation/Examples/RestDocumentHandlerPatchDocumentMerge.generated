--- conflicted
+++ resolved
@@ -1,16 +1,8 @@
-<<<<<<< HEAD
-shell> curl --dump - http://localhost:8529/_api/document/products/1612324066
-
-HTTP/1.1 200 OK
-content-type: application/json; charset=utf-8
-etag: "1612324066"
-=======
 shell> curl --dump - http://localhost:8529/_api/document/products/512090598085
 
 HTTP/1.1 200 OK
 content-type: application/json; charset=utf-8
 etag: "512090598085"
->>>>>>> 096ad46f
 
 { 
   "inhabitants" : { 
@@ -18,19 +10,11 @@
     "india" : 1263590000, 
     "usa" : 319220000 
   }, 
-<<<<<<< HEAD
-  "_id" : "products/1612324066", 
-  "_rev" : "1612324066", 
-  "_key" : "1612324066" 
-}
-shell> curl -X PATCH --data-binary @- --dump - http://localhost:8529/_api/document/products/1612324066?mergeObjects=true <<EOF
-=======
   "_id" : "products/512090598085", 
   "_rev" : "512090598085", 
   "_key" : "512090598085" 
 }
 shell> curl -X PATCH --data-binary @- --dump - http://localhost:8529/_api/document/products/512090598085?mergeObjects=true <<EOF
->>>>>>> 096ad46f
 { 
   "inhabitants" : { 
     "indonesia" : 252164800, 
@@ -39,19 +23,11 @@
 }
 EOF
 
-<<<<<<< HEAD
-shell> curl --dump - http://localhost:8529/_api/document/products/1612324066
-
-HTTP/1.1 200 OK
-content-type: application/json; charset=utf-8
-etag: "1612848354"
-=======
 shell> curl --dump - http://localhost:8529/_api/document/products/512090598085
 
 HTTP/1.1 200 OK
 content-type: application/json; charset=utf-8
 etag: "512091122373"
->>>>>>> 096ad46f
 
 { 
   "inhabitants" : { 
@@ -61,19 +37,11 @@
     "indonesia" : 252164800, 
     "brazil" : 203553000 
   }, 
-<<<<<<< HEAD
-  "_id" : "products/1612324066", 
-  "_rev" : "1612848354", 
-  "_key" : "1612324066" 
-}
-shell> curl -X PATCH --data-binary @- --dump - http://localhost:8529/_api/document/products/1612324066?mergeObjects=false <<EOF
-=======
   "_id" : "products/512090598085", 
   "_rev" : "512091122373", 
   "_key" : "512090598085" 
 }
 shell> curl -X PATCH --data-binary @- --dump - http://localhost:8529/_api/document/products/512090598085?mergeObjects=false <<EOF
->>>>>>> 096ad46f
 { 
   "inhabitants" : { 
     "pakistan" : 188346000 
@@ -83,22 +51,6 @@
 
 HTTP/1.1 202 Accepted
 content-type: application/json; charset=utf-8
-<<<<<<< HEAD
-etag: "1613307106"
-location: /_db/_system/_api/document/products/1612324066
-
-{ 
-  "error" : false, 
-  "_id" : "products/1612324066", 
-  "_rev" : "1613307106", 
-  "_key" : "1612324066" 
-}
-shell> curl --dump - http://localhost:8529/_api/document/products/1612324066
-
-HTTP/1.1 200 OK
-content-type: application/json; charset=utf-8
-etag: "1613307106"
-=======
 etag: "512091581125"
 location: /_db/_system/_api/document/products/512090598085
 
@@ -113,19 +65,12 @@
 HTTP/1.1 200 OK
 content-type: application/json; charset=utf-8
 etag: "512091581125"
->>>>>>> 096ad46f
 
 { 
   "inhabitants" : { 
     "pakistan" : 188346000 
   }, 
-<<<<<<< HEAD
-  "_id" : "products/1612324066", 
-  "_rev" : "1613307106", 
-  "_key" : "1612324066" 
-=======
   "_id" : "products/512090598085", 
   "_rev" : "512091581125", 
   "_key" : "512090598085" 
->>>>>>> 096ad46f
 }