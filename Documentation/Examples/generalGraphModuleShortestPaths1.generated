arangosh> var examples = require("org/arangodb/graph-examples/example-graph.js");
arangosh> var g = examples.loadGraph("routeplanner");
arangosh> g._shortestPath({}, {}, {weight : 'distance', endVertexCollectionRestriction : 'frenchCity',
........> startVertexCollectionRestriction : 'germanCity'});
[ 
  [ 
    { 
<<<<<<< HEAD
      "vertices" : [ 
        "germanCity/Berlin", 
        "germanCity/Hamburg" 
      ], 
      "edges" : [ 
        "germanHighway/1065753826" 
      ], 
      "distance" : 1 
    }, 
    { 
      "vertices" : [ 
        "germanCity/Berlin", 
        "germanCity/Cologne" 
      ], 
      "edges" : [ 
        "germanHighway/1065557218" 
      ], 
      "distance" : 1 
    }, 
    { 
      "vertices" : [ 
        "germanCity/Berlin", 
        "frenchCity/Paris" 
      ], 
      "edges" : [ 
        "internationalHighway/1066802402" 
      ], 
      "distance" : 1 
    }, 
    { 
      "vertices" : [ 
        "germanCity/Berlin", 
        "frenchCity/Lyon" 
      ], 
      "edges" : [ 
        "internationalHighway/1066605794" 
      ], 
      "distance" : 1 
    }, 
    { 
      "vertices" : [ 
        "germanCity/Hamburg", 
        "germanCity/Berlin" 
      ], 
      "edges" : [ 
        "germanHighway/1065753826" 
      ], 
      "distance" : 1 
    }, 
    { 
      "vertices" : [ 
        "germanCity/Hamburg", 
        "germanCity/Cologne" 
      ], 
      "edges" : [ 
        "germanHighway/1065950434" 
      ], 
      "distance" : 1 
    }, 
    { 
      "vertices" : [ 
        "germanCity/Hamburg", 
        "frenchCity/Paris" 
      ], 
      "edges" : [ 
        "internationalHighway/1066999010" 
      ], 
      "distance" : 1 
    }, 
    { 
      "vertices" : [ 
        "germanCity/Hamburg", 
        "frenchCity/Lyon" 
      ], 
      "edges" : [ 
        "internationalHighway/1067195618" 
      ], 
      "distance" : 1 
    }, 
    { 
      "vertices" : [ 
        "germanCity/Cologne", 
        "germanCity/Berlin" 
      ], 
      "edges" : [ 
        "germanHighway/1065557218" 
      ], 
      "distance" : 1 
    }, 
    { 
      "vertices" : [ 
        "germanCity/Cologne", 
        "germanCity/Hamburg" 
      ], 
      "edges" : [ 
        "germanHighway/1065950434" 
      ], 
      "distance" : 1 
    }, 
    { 
      "vertices" : [ 
        "germanCity/Cologne", 
        "frenchCity/Paris" 
      ], 
      "edges" : [ 
        "internationalHighway/1067588834" 
      ], 
      "distance" : 1 
    }, 
    { 
      "vertices" : [ 
        "germanCity/Cologne", 
        "frenchCity/Lyon" 
      ], 
      "edges" : [ 
        "internationalHighway/1067392226" 
      ], 
      "distance" : 1 
    }, 
    { 
      "vertices" : [ 
        "frenchCity/Paris", 
        "germanCity/Berlin" 
      ], 
      "edges" : [ 
        "internationalHighway/1066802402" 
      ], 
      "distance" : 1 
    }, 
    { 
      "vertices" : [ 
        "frenchCity/Paris", 
        "germanCity/Hamburg" 
      ], 
      "edges" : [ 
        "internationalHighway/1066999010" 
      ], 
      "distance" : 1 
    }, 
    { 
      "vertices" : [ 
        "frenchCity/Paris", 
        "germanCity/Cologne" 
      ], 
      "edges" : [ 
        "internationalHighway/1067588834" 
      ], 
      "distance" : 1 
    }, 
    { 
      "vertices" : [ 
        "frenchCity/Paris", 
        "frenchCity/Lyon" 
      ], 
      "edges" : [ 
        "frenchHighway/1066278114" 
      ], 
      "distance" : 1 
    }, 
    { 
      "vertices" : [ 
        "frenchCity/Lyon", 
        "germanCity/Berlin" 
      ], 
      "edges" : [ 
        "internationalHighway/1066605794" 
      ], 
      "distance" : 1 
    }, 
    { 
      "vertices" : [ 
        "frenchCity/Lyon", 
        "germanCity/Hamburg" 
      ], 
      "edges" : [ 
        "internationalHighway/1067195618" 
      ], 
      "distance" : 1 
    }, 
    { 
      "vertices" : [ 
        "frenchCity/Lyon", 
        "germanCity/Cologne" 
      ], 
      "edges" : [ 
        "internationalHighway/1067392226" 
      ], 
      "distance" : 1 
    }, 
    { 
      "vertices" : [ 
        "frenchCity/Lyon", 
        "frenchCity/Paris" 
      ], 
      "edges" : [ 
        "frenchHighway/1066278114" 
      ], 
      "distance" : 1 
=======
      "startVertex" : "germanCity/Hamburg", 
      "vertex" : { 
        "_id" : "frenchCity/Paris", 
        "_key" : "Paris", 
        "_rev" : "513179216581", 
        "isCapital" : true, 
        "population" : 4000000 
      }, 
      "paths" : [ 
        { 
          "edges" : [ 
            { 
              "_id" : "internationalHighway/513180986053", 
              "_key" : "513180986053", 
              "_rev" : "513180986053", 
              "_from" : "germanCity/Hamburg", 
              "_to" : "frenchCity/Paris", 
              "distance" : 900 
            } 
          ], 
          "vertices" : [ 
            { 
              "_id" : "germanCity/Hamburg", 
              "_key" : "Hamburg", 
              "_rev" : "513178626757", 
              "isCapital" : false, 
              "population" : 1000000 
            }, 
            { 
              "_id" : "frenchCity/Paris", 
              "_key" : "Paris", 
              "_rev" : "513179216581", 
              "isCapital" : true, 
              "population" : 4000000 
            } 
          ] 
        } 
      ], 
      "distance" : 900 
    }, 
    { 
      "startVertex" : "germanCity/Hamburg", 
      "vertex" : { 
        "_id" : "frenchCity/Lyon", 
        "_key" : "Lyon", 
        "_rev" : "513179019973", 
        "isCapital" : false, 
        "population" : 80000 
      }, 
      "paths" : [ 
        { 
          "edges" : [ 
            { 
              "_id" : "germanHighway/513179937477", 
              "_key" : "513179937477", 
              "_rev" : "513179937477", 
              "_from" : "germanCity/Hamburg", 
              "_to" : "germanCity/Cologne", 
              "distance" : 500 
            }, 
            { 
              "_id" : "internationalHighway/513181379269", 
              "_key" : "513181379269", 
              "_rev" : "513181379269", 
              "_from" : "germanCity/Cologne", 
              "_to" : "frenchCity/Lyon", 
              "distance" : 700 
            } 
          ], 
          "vertices" : [ 
            { 
              "_id" : "germanCity/Hamburg", 
              "_key" : "Hamburg", 
              "_rev" : "513178626757", 
              "isCapital" : false, 
              "population" : 1000000 
            }, 
            { 
              "_id" : "germanCity/Cologne", 
              "_key" : "Cologne", 
              "_rev" : "513178430149", 
              "isCapital" : false, 
              "population" : 1000000 
            }, 
            { 
              "_id" : "frenchCity/Lyon", 
              "_key" : "Lyon", 
              "_rev" : "513179019973", 
              "isCapital" : false, 
              "population" : 80000 
            } 
          ] 
        } 
      ], 
      "distance" : 1200 
    }, 
    { 
      "startVertex" : "germanCity/Cologne", 
      "vertex" : { 
        "_id" : "frenchCity/Paris", 
        "_key" : "Paris", 
        "_rev" : "513179216581", 
        "isCapital" : true, 
        "population" : 4000000 
      }, 
      "paths" : [ 
        { 
          "edges" : [ 
            { 
              "_id" : "internationalHighway/513181575877", 
              "_key" : "513181575877", 
              "_rev" : "513181575877", 
              "_from" : "germanCity/Cologne", 
              "_to" : "frenchCity/Paris", 
              "distance" : 550 
            } 
          ], 
          "vertices" : [ 
            { 
              "_id" : "germanCity/Cologne", 
              "_key" : "Cologne", 
              "_rev" : "513178430149", 
              "isCapital" : false, 
              "population" : 1000000 
            }, 
            { 
              "_id" : "frenchCity/Paris", 
              "_key" : "Paris", 
              "_rev" : "513179216581", 
              "isCapital" : true, 
              "population" : 4000000 
            } 
          ] 
        } 
      ], 
      "distance" : 550 
    }, 
    { 
      "startVertex" : "germanCity/Cologne", 
      "vertex" : { 
        "_id" : "frenchCity/Lyon", 
        "_key" : "Lyon", 
        "_rev" : "513179019973", 
        "isCapital" : false, 
        "population" : 80000 
      }, 
      "paths" : [ 
        { 
          "edges" : [ 
            { 
              "_id" : "internationalHighway/513181379269", 
              "_key" : "513181379269", 
              "_rev" : "513181379269", 
              "_from" : "germanCity/Cologne", 
              "_to" : "frenchCity/Lyon", 
              "distance" : 700 
            } 
          ], 
          "vertices" : [ 
            { 
              "_id" : "germanCity/Cologne", 
              "_key" : "Cologne", 
              "_rev" : "513178430149", 
              "isCapital" : false, 
              "population" : 1000000 
            }, 
            { 
              "_id" : "frenchCity/Lyon", 
              "_key" : "Lyon", 
              "_rev" : "513179019973", 
              "isCapital" : false, 
              "population" : 80000 
            } 
          ] 
        } 
      ], 
      "distance" : 700 
    }, 
    { 
      "startVertex" : "germanCity/Berlin", 
      "vertex" : { 
        "_id" : "frenchCity/Lyon", 
        "_key" : "Lyon", 
        "_rev" : "513179019973", 
        "isCapital" : false, 
        "population" : 80000 
      }, 
      "paths" : [ 
        { 
          "edges" : [ 
            { 
              "_id" : "internationalHighway/513180592837", 
              "_key" : "513180592837", 
              "_rev" : "513180592837", 
              "_from" : "germanCity/Berlin", 
              "_to" : "frenchCity/Lyon", 
              "distance" : 1100 
            } 
          ], 
          "vertices" : [ 
            { 
              "_id" : "germanCity/Berlin", 
              "_key" : "Berlin", 
              "_rev" : "513178233541", 
              "isCapital" : true, 
              "population" : 3000000 
            }, 
            { 
              "_id" : "frenchCity/Lyon", 
              "_key" : "Lyon", 
              "_rev" : "513179019973", 
              "isCapital" : false, 
              "population" : 80000 
            } 
          ] 
        } 
      ], 
      "distance" : 1100 
    }, 
    { 
      "startVertex" : "germanCity/Berlin", 
      "vertex" : { 
        "_id" : "frenchCity/Paris", 
        "_key" : "Paris", 
        "_rev" : "513179216581", 
        "isCapital" : true, 
        "population" : 4000000 
      }, 
      "paths" : [ 
        { 
          "edges" : [ 
            { 
              "_id" : "internationalHighway/513180789445", 
              "_key" : "513180789445", 
              "_rev" : "513180789445", 
              "_from" : "germanCity/Berlin", 
              "_to" : "frenchCity/Paris", 
              "distance" : 1200 
            } 
          ], 
          "vertices" : [ 
            { 
              "_id" : "germanCity/Berlin", 
              "_key" : "Berlin", 
              "_rev" : "513178233541", 
              "isCapital" : true, 
              "population" : 3000000 
            }, 
            { 
              "_id" : "frenchCity/Paris", 
              "_key" : "Paris", 
              "_rev" : "513179216581", 
              "isCapital" : true, 
              "population" : 4000000 
            } 
          ] 
        } 
      ], 
      "distance" : 1200 
>>>>>>> 096ad46f
    } 
  ] 
]<|MERGE_RESOLUTION|>--- conflicted
+++ resolved
@@ -5,206 +5,6 @@
 [ 
   [ 
     { 
-<<<<<<< HEAD
-      "vertices" : [ 
-        "germanCity/Berlin", 
-        "germanCity/Hamburg" 
-      ], 
-      "edges" : [ 
-        "germanHighway/1065753826" 
-      ], 
-      "distance" : 1 
-    }, 
-    { 
-      "vertices" : [ 
-        "germanCity/Berlin", 
-        "germanCity/Cologne" 
-      ], 
-      "edges" : [ 
-        "germanHighway/1065557218" 
-      ], 
-      "distance" : 1 
-    }, 
-    { 
-      "vertices" : [ 
-        "germanCity/Berlin", 
-        "frenchCity/Paris" 
-      ], 
-      "edges" : [ 
-        "internationalHighway/1066802402" 
-      ], 
-      "distance" : 1 
-    }, 
-    { 
-      "vertices" : [ 
-        "germanCity/Berlin", 
-        "frenchCity/Lyon" 
-      ], 
-      "edges" : [ 
-        "internationalHighway/1066605794" 
-      ], 
-      "distance" : 1 
-    }, 
-    { 
-      "vertices" : [ 
-        "germanCity/Hamburg", 
-        "germanCity/Berlin" 
-      ], 
-      "edges" : [ 
-        "germanHighway/1065753826" 
-      ], 
-      "distance" : 1 
-    }, 
-    { 
-      "vertices" : [ 
-        "germanCity/Hamburg", 
-        "germanCity/Cologne" 
-      ], 
-      "edges" : [ 
-        "germanHighway/1065950434" 
-      ], 
-      "distance" : 1 
-    }, 
-    { 
-      "vertices" : [ 
-        "germanCity/Hamburg", 
-        "frenchCity/Paris" 
-      ], 
-      "edges" : [ 
-        "internationalHighway/1066999010" 
-      ], 
-      "distance" : 1 
-    }, 
-    { 
-      "vertices" : [ 
-        "germanCity/Hamburg", 
-        "frenchCity/Lyon" 
-      ], 
-      "edges" : [ 
-        "internationalHighway/1067195618" 
-      ], 
-      "distance" : 1 
-    }, 
-    { 
-      "vertices" : [ 
-        "germanCity/Cologne", 
-        "germanCity/Berlin" 
-      ], 
-      "edges" : [ 
-        "germanHighway/1065557218" 
-      ], 
-      "distance" : 1 
-    }, 
-    { 
-      "vertices" : [ 
-        "germanCity/Cologne", 
-        "germanCity/Hamburg" 
-      ], 
-      "edges" : [ 
-        "germanHighway/1065950434" 
-      ], 
-      "distance" : 1 
-    }, 
-    { 
-      "vertices" : [ 
-        "germanCity/Cologne", 
-        "frenchCity/Paris" 
-      ], 
-      "edges" : [ 
-        "internationalHighway/1067588834" 
-      ], 
-      "distance" : 1 
-    }, 
-    { 
-      "vertices" : [ 
-        "germanCity/Cologne", 
-        "frenchCity/Lyon" 
-      ], 
-      "edges" : [ 
-        "internationalHighway/1067392226" 
-      ], 
-      "distance" : 1 
-    }, 
-    { 
-      "vertices" : [ 
-        "frenchCity/Paris", 
-        "germanCity/Berlin" 
-      ], 
-      "edges" : [ 
-        "internationalHighway/1066802402" 
-      ], 
-      "distance" : 1 
-    }, 
-    { 
-      "vertices" : [ 
-        "frenchCity/Paris", 
-        "germanCity/Hamburg" 
-      ], 
-      "edges" : [ 
-        "internationalHighway/1066999010" 
-      ], 
-      "distance" : 1 
-    }, 
-    { 
-      "vertices" : [ 
-        "frenchCity/Paris", 
-        "germanCity/Cologne" 
-      ], 
-      "edges" : [ 
-        "internationalHighway/1067588834" 
-      ], 
-      "distance" : 1 
-    }, 
-    { 
-      "vertices" : [ 
-        "frenchCity/Paris", 
-        "frenchCity/Lyon" 
-      ], 
-      "edges" : [ 
-        "frenchHighway/1066278114" 
-      ], 
-      "distance" : 1 
-    }, 
-    { 
-      "vertices" : [ 
-        "frenchCity/Lyon", 
-        "germanCity/Berlin" 
-      ], 
-      "edges" : [ 
-        "internationalHighway/1066605794" 
-      ], 
-      "distance" : 1 
-    }, 
-    { 
-      "vertices" : [ 
-        "frenchCity/Lyon", 
-        "germanCity/Hamburg" 
-      ], 
-      "edges" : [ 
-        "internationalHighway/1067195618" 
-      ], 
-      "distance" : 1 
-    }, 
-    { 
-      "vertices" : [ 
-        "frenchCity/Lyon", 
-        "germanCity/Cologne" 
-      ], 
-      "edges" : [ 
-        "internationalHighway/1067392226" 
-      ], 
-      "distance" : 1 
-    }, 
-    { 
-      "vertices" : [ 
-        "frenchCity/Lyon", 
-        "frenchCity/Paris" 
-      ], 
-      "edges" : [ 
-        "frenchHighway/1066278114" 
-      ], 
-      "distance" : 1 
-=======
       "startVertex" : "germanCity/Hamburg", 
       "vertex" : { 
         "_id" : "frenchCity/Paris", 
@@ -464,7 +264,6 @@
         } 
       ], 
       "distance" : 1200 
->>>>>>> 096ad46f
     } 
   ] 
 ]