shell> curl -X DELETE --dump - http://localhost:8529/_api/gharial/social/vertex/otherVertices

HTTP/1.1 200 OK
content-type: application/json
<<<<<<< HEAD
etag: 1527979234
=======
etag: 511968307909
>>>>>>> 096ad46f

{ 
  "error" : false, 
  "code" : 200, 
  "graph" : { 
    "name" : "social", 
    "edgeDefinitions" : [ 
      { 
        "collection" : "relation", 
        "from" : [ 
          "female", 
          "male" 
        ], 
        "to" : [ 
          "female", 
          "male" 
        ] 
      } 
    ], 
    "orphanCollections" : [ ], 
    "_id" : "_graphs/social", 
<<<<<<< HEAD
    "_rev" : "1527979234" 
=======
    "_rev" : "511968307909" 
>>>>>>> 096ad46f
  } 
}<|MERGE_RESOLUTION|>--- conflicted
+++ resolved
@@ -2,11 +2,7 @@
 
 HTTP/1.1 200 OK
 content-type: application/json
-<<<<<<< HEAD
-etag: 1527979234
-=======
 etag: 511968307909
->>>>>>> 096ad46f
 
 { 
   "error" : false, 
@@ -28,10 +24,6 @@
     ], 
     "orphanCollections" : [ ], 
     "_id" : "_graphs/social", 
-<<<<<<< HEAD
-    "_rev" : "1527979234" 
-=======
     "_rev" : "511968307909" 
->>>>>>> 096ad46f
   } 
 }