--- conflicted
+++ resolved
@@ -8,24 +8,6 @@
 { 
   <span class="hljs-string">"result"</span> : [ 
     { 
-<<<<<<< HEAD
-      "_id" : "products/837559233", 
-      "_key" : "837559233", 
-      "_rev" : "837559233", 
-      "i" : 1, 
-      "a" : { 
-        "k" : 1, 
-        "j" : 1 
-      } 
-    }, 
-    { 
-      "_id" : "products/837886913", 
-      "_key" : "837886913", 
-      "_rev" : "837886913", 
-      "i" : 1, 
-      "a" : { 
-        "j" : 1 
-=======
       <span class="hljs-string">"_id"</span> : <span class="hljs-string">"products/848563746"</span>, 
       <span class="hljs-string">"_key"</span> : <span class="hljs-string">"848563746"</span>, 
       <span class="hljs-string">"_rev"</span> : <span class="hljs-string">"848563746"</span>, 
@@ -42,7 +24,6 @@
       <span class="hljs-string">"i"</span> : <span class="hljs-number">1</span>, 
       <span class="hljs-string">"a"</span> : { 
         <span class="hljs-string">"j"</span> : <span class="hljs-number">1</span> 
->>>>>>> 1a748b46
       } 
     } 
   ], 
