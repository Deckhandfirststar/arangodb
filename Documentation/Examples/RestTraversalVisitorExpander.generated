--- conflicted
+++ resolved
@@ -16,31 +16,19 @@
         { 
           <span class="hljs-string">"_key"</span> : <span class="hljs-string">"alice"</span>, 
           <span class="hljs-string">"_id"</span> : <span class="hljs-string">"persons/alice"</span>, 
-<<<<<<< HEAD
-          <span class="hljs-string">"_rev"</span> : <span class="hljs-string">"12547"</span>, 
-=======
           <span class="hljs-string">"_rev"</span> : <span class="hljs-string">"12758"</span>, 
->>>>>>> 54d39573
           <span class="hljs-string">"name"</span> : <span class="hljs-string">"Alice"</span> 
         }, 
         { 
           <span class="hljs-string">"_key"</span> : <span class="hljs-string">"eve"</span>, 
           <span class="hljs-string">"_id"</span> : <span class="hljs-string">"persons/eve"</span>, 
-<<<<<<< HEAD
-          <span class="hljs-string">"_rev"</span> : <span class="hljs-string">"12560"</span>, 
-=======
           <span class="hljs-string">"_rev"</span> : <span class="hljs-string">"12771"</span>, 
->>>>>>> 54d39573
           <span class="hljs-string">"name"</span> : <span class="hljs-string">"Eve"</span> 
         }, 
         { 
           <span class="hljs-string">"_key"</span> : <span class="hljs-string">"bob"</span>, 
           <span class="hljs-string">"_id"</span> : <span class="hljs-string">"persons/bob"</span>, 
-<<<<<<< HEAD
-          <span class="hljs-string">"_rev"</span> : <span class="hljs-string">"12551"</span>, 
-=======
           <span class="hljs-string">"_rev"</span> : <span class="hljs-string">"12762"</span>, 
->>>>>>> 54d39573
           <span class="hljs-string">"name"</span> : <span class="hljs-string">"Bob"</span> 
         } 
       ], 
@@ -51,11 +39,7 @@
             { 
               <span class="hljs-string">"_key"</span> : <span class="hljs-string">"alice"</span>, 
               <span class="hljs-string">"_id"</span> : <span class="hljs-string">"persons/alice"</span>, 
-<<<<<<< HEAD
-              <span class="hljs-string">"_rev"</span> : <span class="hljs-string">"12547"</span>, 
-=======
               <span class="hljs-string">"_rev"</span> : <span class="hljs-string">"12758"</span>, 
->>>>>>> 54d39573
               <span class="hljs-string">"name"</span> : <span class="hljs-string">"Alice"</span> 
             } 
           ] 
@@ -63,40 +47,24 @@
         { 
           <span class="hljs-string">"edges"</span> : [ 
             { 
-<<<<<<< HEAD
-              <span class="hljs-string">"_key"</span> : <span class="hljs-string">"12573"</span>, 
-              <span class="hljs-string">"_id"</span> : <span class="hljs-string">"knows/12573"</span>, 
-              <span class="hljs-string">"_from"</span> : <span class="hljs-string">"persons/eve"</span>, 
-              <span class="hljs-string">"_to"</span> : <span class="hljs-string">"persons/alice"</span>, 
-              <span class="hljs-string">"_rev"</span> : <span class="hljs-string">"12573"</span> 
-=======
               <span class="hljs-string">"_key"</span> : <span class="hljs-string">"12784"</span>, 
               <span class="hljs-string">"_id"</span> : <span class="hljs-string">"knows/12784"</span>, 
               <span class="hljs-string">"_from"</span> : <span class="hljs-string">"persons/eve"</span>, 
               <span class="hljs-string">"_to"</span> : <span class="hljs-string">"persons/alice"</span>, 
               <span class="hljs-string">"_rev"</span> : <span class="hljs-string">"12784"</span> 
->>>>>>> 54d39573
             } 
           ], 
           <span class="hljs-string">"vertices"</span> : [ 
             { 
               <span class="hljs-string">"_key"</span> : <span class="hljs-string">"alice"</span>, 
               <span class="hljs-string">"_id"</span> : <span class="hljs-string">"persons/alice"</span>, 
-<<<<<<< HEAD
-              <span class="hljs-string">"_rev"</span> : <span class="hljs-string">"12547"</span>, 
-=======
               <span class="hljs-string">"_rev"</span> : <span class="hljs-string">"12758"</span>, 
->>>>>>> 54d39573
               <span class="hljs-string">"name"</span> : <span class="hljs-string">"Alice"</span> 
             }, 
             { 
               <span class="hljs-string">"_key"</span> : <span class="hljs-string">"eve"</span>, 
               <span class="hljs-string">"_id"</span> : <span class="hljs-string">"persons/eve"</span>, 
-<<<<<<< HEAD
-              <span class="hljs-string">"_rev"</span> : <span class="hljs-string">"12560"</span>, 
-=======
               <span class="hljs-string">"_rev"</span> : <span class="hljs-string">"12771"</span>, 
->>>>>>> 54d39573
               <span class="hljs-string">"name"</span> : <span class="hljs-string">"Eve"</span> 
             } 
           ] 
@@ -104,20 +72,6 @@
         { 
           <span class="hljs-string">"edges"</span> : [ 
             { 
-<<<<<<< HEAD
-              <span class="hljs-string">"_key"</span> : <span class="hljs-string">"12573"</span>, 
-              <span class="hljs-string">"_id"</span> : <span class="hljs-string">"knows/12573"</span>, 
-              <span class="hljs-string">"_from"</span> : <span class="hljs-string">"persons/eve"</span>, 
-              <span class="hljs-string">"_to"</span> : <span class="hljs-string">"persons/alice"</span>, 
-              <span class="hljs-string">"_rev"</span> : <span class="hljs-string">"12573"</span> 
-            }, 
-            { 
-              <span class="hljs-string">"_key"</span> : <span class="hljs-string">"12576"</span>, 
-              <span class="hljs-string">"_id"</span> : <span class="hljs-string">"knows/12576"</span>, 
-              <span class="hljs-string">"_from"</span> : <span class="hljs-string">"persons/eve"</span>, 
-              <span class="hljs-string">"_to"</span> : <span class="hljs-string">"persons/bob"</span>, 
-              <span class="hljs-string">"_rev"</span> : <span class="hljs-string">"12576"</span> 
-=======
               <span class="hljs-string">"_key"</span> : <span class="hljs-string">"12784"</span>, 
               <span class="hljs-string">"_id"</span> : <span class="hljs-string">"knows/12784"</span>, 
               <span class="hljs-string">"_from"</span> : <span class="hljs-string">"persons/eve"</span>, 
@@ -130,38 +84,25 @@
               <span class="hljs-string">"_from"</span> : <span class="hljs-string">"persons/eve"</span>, 
               <span class="hljs-string">"_to"</span> : <span class="hljs-string">"persons/bob"</span>, 
               <span class="hljs-string">"_rev"</span> : <span class="hljs-string">"12787"</span> 
->>>>>>> 54d39573
             } 
           ], 
           <span class="hljs-string">"vertices"</span> : [ 
             { 
               <span class="hljs-string">"_key"</span> : <span class="hljs-string">"alice"</span>, 
               <span class="hljs-string">"_id"</span> : <span class="hljs-string">"persons/alice"</span>, 
-<<<<<<< HEAD
-              <span class="hljs-string">"_rev"</span> : <span class="hljs-string">"12547"</span>, 
-=======
               <span class="hljs-string">"_rev"</span> : <span class="hljs-string">"12758"</span>, 
->>>>>>> 54d39573
               <span class="hljs-string">"name"</span> : <span class="hljs-string">"Alice"</span> 
             }, 
             { 
               <span class="hljs-string">"_key"</span> : <span class="hljs-string">"eve"</span>, 
               <span class="hljs-string">"_id"</span> : <span class="hljs-string">"persons/eve"</span>, 
-<<<<<<< HEAD
-              <span class="hljs-string">"_rev"</span> : <span class="hljs-string">"12560"</span>, 
-=======
               <span class="hljs-string">"_rev"</span> : <span class="hljs-string">"12771"</span>, 
->>>>>>> 54d39573
               <span class="hljs-string">"name"</span> : <span class="hljs-string">"Eve"</span> 
             }, 
             { 
               <span class="hljs-string">"_key"</span> : <span class="hljs-string">"bob"</span>, 
               <span class="hljs-string">"_id"</span> : <span class="hljs-string">"persons/bob"</span>, 
-<<<<<<< HEAD
-              <span class="hljs-string">"_rev"</span> : <span class="hljs-string">"12551"</span>, 
-=======
               <span class="hljs-string">"_rev"</span> : <span class="hljs-string">"12762"</span>, 
->>>>>>> 54d39573
               <span class="hljs-string">"name"</span> : <span class="hljs-string">"Bob"</span> 
             } 
           ] 
