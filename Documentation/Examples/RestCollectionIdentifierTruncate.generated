shell> curl -X PUT --dump - http://localhost:8529/_api/collection/products/truncate

HTTP/1.1 200 OK
content-type: application/json; charset=utf-8

{ 
<<<<<<< HEAD
  "id" : "1499077858", 
=======
  "id" : "512024341189", 
>>>>>>> 096ad46f
  "name" : "products", 
  "isSystem" : false, 
  "status" : 3, 
  "type" : 2, 
  "error" : false, 
  "code" : 200 
}<|MERGE_RESOLUTION|>--- conflicted
+++ resolved
@@ -4,11 +4,7 @@
 content-type: application/json; charset=utf-8
 
 { 
-<<<<<<< HEAD
-  "id" : "1499077858", 
-=======
   "id" : "512024341189", 
->>>>>>> 096ad46f
   "name" : "products", 
   "isSystem" : false, 
   "status" : 3, 
