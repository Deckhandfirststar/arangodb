arangosh> var examples = require("org/arangodb/graph-examples/example-graph.js");
arangosh> var graph = examples.loadGraph("social");
arangosh> graph._edges().toArray();
[ 
  { 
    "_id" : "relation/aliceAndBob", 
    "_key" : "aliceAndBob", 
<<<<<<< HEAD
    "_rev" : "700194018", 
=======
    "_rev" : "512789342917", 
>>>>>>> 096ad46f
    "_from" : "female/alice", 
    "_to" : "male/bob", 
    "type" : "married" 
  }, 
  { 
    "_id" : "relation/aliceAndCharly", 
    "_key" : "aliceAndCharly", 
<<<<<<< HEAD
    "_rev" : "700456162", 
=======
    "_rev" : "512789605061", 
>>>>>>> 096ad46f
    "_from" : "female/alice", 
    "_to" : "male/charly", 
    "type" : "friend" 
  }, 
  { 
    "_id" : "relation/bobAndDiana", 
    "_key" : "bobAndDiana", 
<<<<<<< HEAD
    "_rev" : "700849378", 
=======
    "_rev" : "512789998277", 
>>>>>>> 096ad46f
    "_from" : "male/bob", 
    "_to" : "female/diana", 
    "type" : "friend" 
  }, 
  { 
    "_id" : "relation/charlyAndDiana", 
    "_key" : "charlyAndDiana", 
<<<<<<< HEAD
    "_rev" : "700652770", 
=======
    "_rev" : "512789801669", 
>>>>>>> 096ad46f
    "_from" : "male/charly", 
    "_to" : "female/diana", 
    "type" : "married" 
  } 
]<|MERGE_RESOLUTION|>--- conflicted
+++ resolved
@@ -5,11 +5,7 @@
   { 
     "_id" : "relation/aliceAndBob", 
     "_key" : "aliceAndBob", 
-<<<<<<< HEAD
-    "_rev" : "700194018", 
-=======
     "_rev" : "512789342917", 
->>>>>>> 096ad46f
     "_from" : "female/alice", 
     "_to" : "male/bob", 
     "type" : "married" 
@@ -17,11 +13,7 @@
   { 
     "_id" : "relation/aliceAndCharly", 
     "_key" : "aliceAndCharly", 
-<<<<<<< HEAD
-    "_rev" : "700456162", 
-=======
     "_rev" : "512789605061", 
->>>>>>> 096ad46f
     "_from" : "female/alice", 
     "_to" : "male/charly", 
     "type" : "friend" 
@@ -29,11 +21,7 @@
   { 
     "_id" : "relation/bobAndDiana", 
     "_key" : "bobAndDiana", 
-<<<<<<< HEAD
-    "_rev" : "700849378", 
-=======
     "_rev" : "512789998277", 
->>>>>>> 096ad46f
     "_from" : "male/bob", 
     "_to" : "female/diana", 
     "type" : "friend" 
@@ -41,11 +29,7 @@
   { 
     "_id" : "relation/charlyAndDiana", 
     "_key" : "charlyAndDiana", 
-<<<<<<< HEAD
-    "_rev" : "700652770", 
-=======
     "_rev" : "512789801669", 
->>>>>>> 096ad46f
     "_from" : "male/charly", 
     "_to" : "female/diana", 
     "type" : "married" 
