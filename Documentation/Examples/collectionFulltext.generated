--- conflicted
+++ resolved
@@ -3,11 +3,7 @@
   <span class="hljs-string">"fields"</span> : [ 
     <span class="hljs-string">"content"</span> 
   ], 
-<<<<<<< HEAD
-  <span class="hljs-string">"id"</span> : <span class="hljs-string">"emails/14791"</span>, 
-=======
   <span class="hljs-string">"id"</span> : <span class="hljs-string">"emails/14654"</span>, 
->>>>>>> a692577f
   <span class="hljs-string">"isNewlyCreated"</span> : <span class="hljs-literal">true</span>, 
   <span class="hljs-string">"minLength"</span> : <span class="hljs-number">2</span>, 
   <span class="hljs-string">"sparse"</span> : <span class="hljs-literal">true</span>, 
@@ -18,30 +14,13 @@
 arangosh&gt; db.emails.save({ <span class="hljs-attr">content</span>:
 ........&gt; <span class="hljs-string">"Hello Alice, how are you doing? Regards, Bob"</span>});
 { 
-<<<<<<< HEAD
-  <span class="hljs-string">"_id"</span> : <span class="hljs-string">"emails/14794"</span>, 
-  <span class="hljs-string">"_key"</span> : <span class="hljs-string">"14794"</span>, 
-  <span class="hljs-string">"_rev"</span> : <span class="hljs-string">"_VO3vb5i---"</span> 
-=======
   <span class="hljs-string">"_id"</span> : <span class="hljs-string">"emails/14657"</span>, 
   <span class="hljs-string">"_key"</span> : <span class="hljs-string">"14657"</span>, 
   <span class="hljs-string">"_rev"</span> : <span class="hljs-string">"_VReq7ku---"</span> 
->>>>>>> a692577f
 }
 arangosh&gt; db.emails.save({ <span class="hljs-attr">content</span>:
 ........&gt; <span class="hljs-string">"Hello Charlie, do Alice and Bob know about it?"</span>});
 { 
-<<<<<<< HEAD
-  <span class="hljs-string">"_id"</span> : <span class="hljs-string">"emails/14798"</span>, 
-  <span class="hljs-string">"_key"</span> : <span class="hljs-string">"14798"</span>, 
-  <span class="hljs-string">"_rev"</span> : <span class="hljs-string">"_VO3vb5m---"</span> 
-}
-arangosh&gt; db.emails.save({ <span class="hljs-attr">content</span>: <span class="hljs-string">"I think they don't know. Regards, Eve"</span> });
-{ 
-  <span class="hljs-string">"_id"</span> : <span class="hljs-string">"emails/14801"</span>, 
-  <span class="hljs-string">"_key"</span> : <span class="hljs-string">"14801"</span>, 
-  <span class="hljs-string">"_rev"</span> : <span class="hljs-string">"_VO3vb5m--_"</span> 
-=======
   <span class="hljs-string">"_id"</span> : <span class="hljs-string">"emails/14661"</span>, 
   <span class="hljs-string">"_key"</span> : <span class="hljs-string">"14661"</span>, 
   <span class="hljs-string">"_rev"</span> : <span class="hljs-string">"_VReq7ky---"</span> 
@@ -51,22 +30,10 @@
   <span class="hljs-string">"_id"</span> : <span class="hljs-string">"emails/14664"</span>, 
   <span class="hljs-string">"_key"</span> : <span class="hljs-string">"14664"</span>, 
   <span class="hljs-string">"_rev"</span> : <span class="hljs-string">"_VReq7ky--_"</span> 
->>>>>>> a692577f
 }
 arangosh&gt; db.emails.fulltext(<span class="hljs-string">"content"</span>, <span class="hljs-string">"charlie,|eve"</span>).toArray();
 [ 
   { 
-<<<<<<< HEAD
-    <span class="hljs-string">"_key"</span> : <span class="hljs-string">"14798"</span>, 
-    <span class="hljs-string">"_id"</span> : <span class="hljs-string">"emails/14798"</span>, 
-    <span class="hljs-string">"_rev"</span> : <span class="hljs-string">"_VO3vb5m---"</span>, 
-    <span class="hljs-string">"content"</span> : <span class="hljs-string">"Hello Charlie, do Alice and Bob know about it?"</span> 
-  }, 
-  { 
-    <span class="hljs-string">"_key"</span> : <span class="hljs-string">"14801"</span>, 
-    <span class="hljs-string">"_id"</span> : <span class="hljs-string">"emails/14801"</span>, 
-    <span class="hljs-string">"_rev"</span> : <span class="hljs-string">"_VO3vb5m--_"</span>, 
-=======
     <span class="hljs-string">"_key"</span> : <span class="hljs-string">"14661"</span>, 
     <span class="hljs-string">"_id"</span> : <span class="hljs-string">"emails/14661"</span>, 
     <span class="hljs-string">"_rev"</span> : <span class="hljs-string">"_VReq7ky---"</span>, 
@@ -76,7 +43,6 @@
     <span class="hljs-string">"_key"</span> : <span class="hljs-string">"14664"</span>, 
     <span class="hljs-string">"_id"</span> : <span class="hljs-string">"emails/14664"</span>, 
     <span class="hljs-string">"_rev"</span> : <span class="hljs-string">"_VReq7ky--_"</span>, 
->>>>>>> a692577f
     <span class="hljs-string">"content"</span> : <span class="hljs-string">"I think they don't know. Regards, Eve"</span> 
   } 
 ]