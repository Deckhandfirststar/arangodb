shell> curl --dump - http://localhost:8529/_api/document/?collection=products&type=key

HTTP/<span class="hljs-number">1.1</span> <span class="hljs-number">200</span> OK
content-type: application/json; charset=utf-<span class="hljs-number">8</span>

{ 
  <span class="hljs-string">"documents"</span> : [ 
<<<<<<< HEAD
    <span class="hljs-string">"711320825"</span>, 
    <span class="hljs-string">"710993145"</span>, 
    <span class="hljs-string">"711648505"</span> 
=======
    <span class="hljs-string">"707699244"</span>, 
    <span class="hljs-string">"707371564"</span>, 
    <span class="hljs-string">"708026924"</span> 
>>>>>>> 1b8e6ddf
  ] 
}<|MERGE_RESOLUTION|>--- conflicted
+++ resolved
@@ -5,14 +5,8 @@
 
 { 
   <span class="hljs-string">"documents"</span> : [ 
-<<<<<<< HEAD
-    <span class="hljs-string">"711320825"</span>, 
-    <span class="hljs-string">"710993145"</span>, 
-    <span class="hljs-string">"711648505"</span> 
-=======
     <span class="hljs-string">"707699244"</span>, 
     <span class="hljs-string">"707371564"</span>, 
     <span class="hljs-string">"708026924"</span> 
->>>>>>> 1b8e6ddf
   ] 
 }