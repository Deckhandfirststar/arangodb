<<<<<<< HEAD
arangosh> db._create("users", { keyOptions: { type: "autoincrement", offset: 10, increment: 5 } });
[ArangoCollection 1113596865, "users" (type document, status loaded)]
arangosh> db.users.save({ name: "user 1" });
{ 
  "_id" : "users/10", 
  "_rev" : "1113924545", 
  "_key" : "10" 
=======
arangosh&gt; db._create(<span class="hljs-string">"users"</span>, { keyOptions: { type: <span class="hljs-string">"autoincrement"</span>, offset: <span class="hljs-number">10</span>, increment: <span class="hljs-number">5</span> } });
[ArangoCollection <span class="hljs-number">1124208162</span>, <span class="hljs-string">"users"</span> (type <span class="hljs-built_in">document</span>, status loaded)]
arangosh&gt; db.users.save({ name: <span class="hljs-string">"user 1"</span> });
{ 
  <span class="hljs-string">"_id"</span> : <span class="hljs-string">"users/10"</span>, 
  <span class="hljs-string">"_rev"</span> : <span class="hljs-string">"1124535842"</span>, 
  <span class="hljs-string">"_key"</span> : <span class="hljs-string">"10"</span> 
>>>>>>> 1a748b46
}
arangosh&gt; db.users.save({ name: <span class="hljs-string">"user 2"</span> });
{ 
<<<<<<< HEAD
  "_id" : "users/15", 
  "_rev" : "1114121153", 
  "_key" : "15" 
=======
  <span class="hljs-string">"_id"</span> : <span class="hljs-string">"users/15"</span>, 
  <span class="hljs-string">"_rev"</span> : <span class="hljs-string">"1124732450"</span>, 
  <span class="hljs-string">"_key"</span> : <span class="hljs-string">"15"</span> 
>>>>>>> 1a748b46
}
arangosh&gt; db.users.save({ name: <span class="hljs-string">"user 3"</span> });
{ 
<<<<<<< HEAD
  "_id" : "users/20", 
  "_rev" : "1114317761", 
  "_key" : "20" 
=======
  <span class="hljs-string">"_id"</span> : <span class="hljs-string">"users/20"</span>, 
  <span class="hljs-string">"_rev"</span> : <span class="hljs-string">"1124929058"</span>, 
  <span class="hljs-string">"_key"</span> : <span class="hljs-string">"20"</span> 
>>>>>>> 1a748b46
}<|MERGE_RESOLUTION|>--- conflicted
+++ resolved
@@ -1,12 +1,3 @@
-<<<<<<< HEAD
-arangosh> db._create("users", { keyOptions: { type: "autoincrement", offset: 10, increment: 5 } });
-[ArangoCollection 1113596865, "users" (type document, status loaded)]
-arangosh> db.users.save({ name: "user 1" });
-{ 
-  "_id" : "users/10", 
-  "_rev" : "1113924545", 
-  "_key" : "10" 
-=======
 arangosh&gt; db._create(<span class="hljs-string">"users"</span>, { keyOptions: { type: <span class="hljs-string">"autoincrement"</span>, offset: <span class="hljs-number">10</span>, increment: <span class="hljs-number">5</span> } });
 [ArangoCollection <span class="hljs-number">1124208162</span>, <span class="hljs-string">"users"</span> (type <span class="hljs-built_in">document</span>, status loaded)]
 arangosh&gt; db.users.save({ name: <span class="hljs-string">"user 1"</span> });
@@ -14,29 +5,16 @@
   <span class="hljs-string">"_id"</span> : <span class="hljs-string">"users/10"</span>, 
   <span class="hljs-string">"_rev"</span> : <span class="hljs-string">"1124535842"</span>, 
   <span class="hljs-string">"_key"</span> : <span class="hljs-string">"10"</span> 
->>>>>>> 1a748b46
 }
 arangosh&gt; db.users.save({ name: <span class="hljs-string">"user 2"</span> });
 { 
-<<<<<<< HEAD
-  "_id" : "users/15", 
-  "_rev" : "1114121153", 
-  "_key" : "15" 
-=======
   <span class="hljs-string">"_id"</span> : <span class="hljs-string">"users/15"</span>, 
   <span class="hljs-string">"_rev"</span> : <span class="hljs-string">"1124732450"</span>, 
   <span class="hljs-string">"_key"</span> : <span class="hljs-string">"15"</span> 
->>>>>>> 1a748b46
 }
 arangosh&gt; db.users.save({ name: <span class="hljs-string">"user 3"</span> });
 { 
-<<<<<<< HEAD
-  "_id" : "users/20", 
-  "_rev" : "1114317761", 
-  "_key" : "20" 
-=======
   <span class="hljs-string">"_id"</span> : <span class="hljs-string">"users/20"</span>, 
   <span class="hljs-string">"_rev"</span> : <span class="hljs-string">"1124929058"</span>, 
   <span class="hljs-string">"_key"</span> : <span class="hljs-string">"20"</span> 
->>>>>>> 1a748b46
 }