--- conflicted
+++ resolved
@@ -8,17 +8,6 @@
 { 
   <span class="hljs-string">"result"</span> : [ 
     { 
-<<<<<<< HEAD
-      <span class="hljs-string">"_key"</span> : <span class="hljs-string">"10518"</span>, 
-      <span class="hljs-string">"_id"</span> : <span class="hljs-string">"products/10518"</span>, 
-      <span class="hljs-string">"_rev"</span> : <span class="hljs-string">"_T9Xcura--_"</span>, 
-      <span class="hljs-string">"Hello4"</span> : <span class="hljs-string">"World4"</span> 
-    }, 
-    { 
-      <span class="hljs-string">"_key"</span> : <span class="hljs-string">"10512"</span>, 
-      <span class="hljs-string">"_id"</span> : <span class="hljs-string">"products/10512"</span>, 
-      <span class="hljs-string">"_rev"</span> : <span class="hljs-string">"_T9XcurW--_"</span>, 
-=======
       <span class="hljs-string">"_key"</span> : <span class="hljs-string">"10484"</span>, 
       <span class="hljs-string">"_id"</span> : <span class="hljs-string">"products/10484"</span>, 
       <span class="hljs-string">"_rev"</span> : <span class="hljs-string">"_U-_qVOa--A"</span>, 
@@ -28,7 +17,6 @@
       <span class="hljs-string">"_key"</span> : <span class="hljs-string">"10481"</span>, 
       <span class="hljs-string">"_id"</span> : <span class="hljs-string">"products/10481"</span>, 
       <span class="hljs-string">"_rev"</span> : <span class="hljs-string">"_U-_qVOa--_"</span>, 
->>>>>>> 014de716
       <span class="hljs-string">"Hello2"</span> : <span class="hljs-string">"World2"</span> 
     } 
   ], 
@@ -42,11 +30,7 @@
       <span class="hljs-string">"scannedFull"</span> : <span class="hljs-number">4</span>, 
       <span class="hljs-string">"scannedIndex"</span> : <span class="hljs-number">0</span>, 
       <span class="hljs-string">"filtered"</span> : <span class="hljs-number">0</span>, 
-<<<<<<< HEAD
-      <span class="hljs-string">"executionTime"</span> : <span class="hljs-number">0.000247955322265625</span> 
-=======
       <span class="hljs-string">"executionTime"</span> : <span class="hljs-number">0.00031495094299316406</span> 
->>>>>>> 014de716
     }, 
     <span class="hljs-string">"warnings"</span> : [ ] 
   }, 
