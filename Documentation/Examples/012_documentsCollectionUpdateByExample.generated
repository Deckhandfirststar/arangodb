arangosh&gt; db.example.save({ Hello : <span class="hljs-string">"world"</span>, foo : <span class="hljs-string">"bar"</span> });
{ 
  <span class="hljs-string">"_id"</span> : <span class="hljs-string">"example/6598"</span>, 
  <span class="hljs-string">"_key"</span> : <span class="hljs-string">"6598"</span>, 
<<<<<<< HEAD
  <span class="hljs-string">"_rev"</span> : <span class="hljs-string">"_T9XbLz6---"</span> 
=======
  <span class="hljs-string">"_rev"</span> : <span class="hljs-string">"_U-_pRSO---"</span> 
>>>>>>> 014de716
}
arangosh&gt; db.example.updateByExample({ Hello: <span class="hljs-string">"world"</span> }, { Hello: <span class="hljs-string">"foo"</span>, World: <span class="hljs-string">"bar"</span> }, <span class="hljs-literal">false</span>);
<span class="hljs-number">1</span>
arangosh&gt; db.example.byExample({ Hello: <span class="hljs-string">"foo"</span> }).toArray()
[ 
  { 
    <span class="hljs-string">"_key"</span> : <span class="hljs-string">"6598"</span>, 
    <span class="hljs-string">"_id"</span> : <span class="hljs-string">"example/6598"</span>, 
<<<<<<< HEAD
    <span class="hljs-string">"_rev"</span> : <span class="hljs-string">"_T9XbL0G---"</span>, 
=======
    <span class="hljs-string">"_rev"</span> : <span class="hljs-string">"_U-_pRSS---"</span>, 
>>>>>>> 014de716
    <span class="hljs-string">"Hello"</span> : <span class="hljs-string">"foo"</span>, 
    <span class="hljs-string">"foo"</span> : <span class="hljs-string">"bar"</span>, 
    <span class="hljs-string">"World"</span> : <span class="hljs-string">"bar"</span> 
  } 
]<|MERGE_RESOLUTION|>--- conflicted
+++ resolved
@@ -2,11 +2,7 @@
 { 
   <span class="hljs-string">"_id"</span> : <span class="hljs-string">"example/6598"</span>, 
   <span class="hljs-string">"_key"</span> : <span class="hljs-string">"6598"</span>, 
-<<<<<<< HEAD
-  <span class="hljs-string">"_rev"</span> : <span class="hljs-string">"_T9XbLz6---"</span> 
-=======
   <span class="hljs-string">"_rev"</span> : <span class="hljs-string">"_U-_pRSO---"</span> 
->>>>>>> 014de716
 }
 arangosh&gt; db.example.updateByExample({ Hello: <span class="hljs-string">"world"</span> }, { Hello: <span class="hljs-string">"foo"</span>, World: <span class="hljs-string">"bar"</span> }, <span class="hljs-literal">false</span>);
 <span class="hljs-number">1</span>
@@ -15,11 +11,7 @@
   { 
     <span class="hljs-string">"_key"</span> : <span class="hljs-string">"6598"</span>, 
     <span class="hljs-string">"_id"</span> : <span class="hljs-string">"example/6598"</span>, 
-<<<<<<< HEAD
-    <span class="hljs-string">"_rev"</span> : <span class="hljs-string">"_T9XbL0G---"</span>, 
-=======
     <span class="hljs-string">"_rev"</span> : <span class="hljs-string">"_U-_pRSS---"</span>, 
->>>>>>> 014de716
     <span class="hljs-string">"Hello"</span> : <span class="hljs-string">"foo"</span>, 
     <span class="hljs-string">"foo"</span> : <span class="hljs-string">"bar"</span>, 
     <span class="hljs-string">"World"</span> : <span class="hljs-string">"bar"</span> 
