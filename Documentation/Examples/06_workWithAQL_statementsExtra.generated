--- conflicted
+++ resolved
@@ -13,11 +13,7 @@
     <span class="hljs-string">"scannedFull"</span> : <span class="hljs-number">0</span>, 
     <span class="hljs-string">"scannedIndex"</span> : <span class="hljs-number">0</span>, 
     <span class="hljs-string">"filtered"</span> : <span class="hljs-number">0</span>, 
-<<<<<<< HEAD
-    <span class="hljs-string">"executionTime"</span> : <span class="hljs-number">0.002134084701538086</span> 
-=======
     <span class="hljs-string">"executionTime"</span> : <span class="hljs-number">0.0009930133819580078</span> 
->>>>>>> 7e16f1ff
   }, 
   <span class="hljs-string">"warnings"</span> : [ ] 
 }
@@ -35,11 +31,7 @@
     <span class="hljs-string">"scannedFull"</span> : <span class="hljs-number">0</span>, 
     <span class="hljs-string">"scannedIndex"</span> : <span class="hljs-number">0</span>, 
     <span class="hljs-string">"filtered"</span> : <span class="hljs-number">0</span>, 
-<<<<<<< HEAD
-    <span class="hljs-string">"executionTime"</span> : <span class="hljs-number">0.0016291141510009766</span> 
-=======
     <span class="hljs-string">"executionTime"</span> : <span class="hljs-number">0.0009951591491699219</span> 
->>>>>>> 7e16f1ff
   }, 
   <span class="hljs-string">"warnings"</span> : [ ] 
 }