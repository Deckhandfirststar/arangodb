--- conflicted
+++ resolved
@@ -13,11 +13,7 @@
 content-type: application/json; charset=utf-8
 
 { 
-<<<<<<< HEAD
-  "id" : "products/1395801250", 
-=======
   "id" : "products/1264372979", 
->>>>>>> 25aa2a58
   "type" : "skiplist", 
   "fields" : [ 
     "a" 
