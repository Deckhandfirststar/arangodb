arangosh&gt; db.geo.ensureIndex({ type: <span class="hljs-string">"geo"</span>, fields: [ <span class="hljs-string">"loc"</span> ] });
{ 
<<<<<<< HEAD
  <span class="hljs-string">"id"</span> : <span class="hljs-string">"geo/26902"</span>, 
=======
  <span class="hljs-string">"id"</span> : <span class="hljs-string">"geo/20873"</span>, 
>>>>>>> 54d39573
  <span class="hljs-string">"type"</span> : <span class="hljs-string">"geo1"</span>, 
  <span class="hljs-string">"fields"</span> : [ 
    <span class="hljs-string">"loc"</span> 
  ], 
  <span class="hljs-string">"geoJson"</span> : <span class="hljs-literal">false</span>, 
  <span class="hljs-string">"constraint"</span> : <span class="hljs-literal">false</span>, 
  <span class="hljs-string">"unique"</span> : <span class="hljs-literal">false</span>, 
  <span class="hljs-string">"ignoreNull"</span> : <span class="hljs-literal">true</span>, 
  <span class="hljs-string">"sparse"</span> : <span class="hljs-literal">true</span>, 
  <span class="hljs-string">"isNewlyCreated"</span> : <span class="hljs-literal">true</span>, 
  <span class="hljs-string">"code"</span> : <span class="hljs-number">201</span> 
}
arangosh&gt; <span class="hljs-keyword">for</span> (i = <span class="hljs-number">-90</span>;  i &lt;= <span class="hljs-number">90</span>;  i += <span class="hljs-number">10</span>) {
........&gt;     <span class="hljs-keyword">for</span> (j = <span class="hljs-number">-180</span>; j &lt;= <span class="hljs-number">180</span>; j += <span class="hljs-number">10</span>) {
........&gt;         db.geo.save({ name : <span class="hljs-string">"Name/"</span> + i + <span class="hljs-string">"/"</span> + j, loc: [ i, j ] });
........&gt;     }
........&gt; }	
arangosh&gt; db.geo.count();
<span class="hljs-number">703</span>
arangosh&gt; db.geo.near(<span class="hljs-number">0</span>, <span class="hljs-number">0</span>).limit(<span class="hljs-number">3</span>).toArray();
[ 
  { 
<<<<<<< HEAD
    <span class="hljs-string">"_key"</span> : <span class="hljs-string">"27959"</span>, 
    <span class="hljs-string">"_id"</span> : <span class="hljs-string">"geo/27959"</span>, 
    <span class="hljs-string">"_rev"</span> : <span class="hljs-string">"27959"</span>, 
=======
    <span class="hljs-string">"_key"</span> : <span class="hljs-string">"21930"</span>, 
    <span class="hljs-string">"_id"</span> : <span class="hljs-string">"geo/21930"</span>, 
    <span class="hljs-string">"_rev"</span> : <span class="hljs-string">"21930"</span>, 
>>>>>>> 54d39573
    <span class="hljs-string">"loc"</span> : [ 
      <span class="hljs-number">0</span>, 
      <span class="hljs-number">0</span> 
    ], 
    <span class="hljs-string">"name"</span> : <span class="hljs-string">"Name/0/0"</span> 
  }, 
  { 
<<<<<<< HEAD
    <span class="hljs-string">"_key"</span> : <span class="hljs-string">"27962"</span>, 
    <span class="hljs-string">"_id"</span> : <span class="hljs-string">"geo/27962"</span>, 
    <span class="hljs-string">"_rev"</span> : <span class="hljs-string">"27962"</span>, 
=======
    <span class="hljs-string">"_key"</span> : <span class="hljs-string">"21933"</span>, 
    <span class="hljs-string">"_id"</span> : <span class="hljs-string">"geo/21933"</span>, 
    <span class="hljs-string">"_rev"</span> : <span class="hljs-string">"21933"</span>, 
>>>>>>> 54d39573
    <span class="hljs-string">"loc"</span> : [ 
      <span class="hljs-number">0</span>, 
      <span class="hljs-number">10</span> 
    ], 
    <span class="hljs-string">"name"</span> : <span class="hljs-string">"Name/0/10"</span> 
  }, 
  { 
<<<<<<< HEAD
    <span class="hljs-string">"_key"</span> : <span class="hljs-string">"27848"</span>, 
    <span class="hljs-string">"_id"</span> : <span class="hljs-string">"geo/27848"</span>, 
    <span class="hljs-string">"_rev"</span> : <span class="hljs-string">"27848"</span>, 
=======
    <span class="hljs-string">"_key"</span> : <span class="hljs-string">"21819"</span>, 
    <span class="hljs-string">"_id"</span> : <span class="hljs-string">"geo/21819"</span>, 
    <span class="hljs-string">"_rev"</span> : <span class="hljs-string">"21819"</span>, 
>>>>>>> 54d39573
    <span class="hljs-string">"loc"</span> : [ 
      <span class="hljs-number">-10</span>, 
      <span class="hljs-number">0</span> 
    ], 
    <span class="hljs-string">"name"</span> : <span class="hljs-string">"Name/-10/0"</span> 
  } 
]
arangosh&gt; db.geo.near(<span class="hljs-number">0</span>, <span class="hljs-number">0</span>).count();
<span class="hljs-literal">null</span><|MERGE_RESOLUTION|>--- conflicted
+++ resolved
@@ -1,10 +1,6 @@
 arangosh&gt; db.geo.ensureIndex({ type: <span class="hljs-string">"geo"</span>, fields: [ <span class="hljs-string">"loc"</span> ] });
 { 
-<<<<<<< HEAD
-  <span class="hljs-string">"id"</span> : <span class="hljs-string">"geo/26902"</span>, 
-=======
   <span class="hljs-string">"id"</span> : <span class="hljs-string">"geo/20873"</span>, 
->>>>>>> 54d39573
   <span class="hljs-string">"type"</span> : <span class="hljs-string">"geo1"</span>, 
   <span class="hljs-string">"fields"</span> : [ 
     <span class="hljs-string">"loc"</span> 
@@ -27,15 +23,9 @@
 arangosh&gt; db.geo.near(<span class="hljs-number">0</span>, <span class="hljs-number">0</span>).limit(<span class="hljs-number">3</span>).toArray();
 [ 
   { 
-<<<<<<< HEAD
-    <span class="hljs-string">"_key"</span> : <span class="hljs-string">"27959"</span>, 
-    <span class="hljs-string">"_id"</span> : <span class="hljs-string">"geo/27959"</span>, 
-    <span class="hljs-string">"_rev"</span> : <span class="hljs-string">"27959"</span>, 
-=======
     <span class="hljs-string">"_key"</span> : <span class="hljs-string">"21930"</span>, 
     <span class="hljs-string">"_id"</span> : <span class="hljs-string">"geo/21930"</span>, 
     <span class="hljs-string">"_rev"</span> : <span class="hljs-string">"21930"</span>, 
->>>>>>> 54d39573
     <span class="hljs-string">"loc"</span> : [ 
       <span class="hljs-number">0</span>, 
       <span class="hljs-number">0</span> 
@@ -43,15 +33,9 @@
     <span class="hljs-string">"name"</span> : <span class="hljs-string">"Name/0/0"</span> 
   }, 
   { 
-<<<<<<< HEAD
-    <span class="hljs-string">"_key"</span> : <span class="hljs-string">"27962"</span>, 
-    <span class="hljs-string">"_id"</span> : <span class="hljs-string">"geo/27962"</span>, 
-    <span class="hljs-string">"_rev"</span> : <span class="hljs-string">"27962"</span>, 
-=======
     <span class="hljs-string">"_key"</span> : <span class="hljs-string">"21933"</span>, 
     <span class="hljs-string">"_id"</span> : <span class="hljs-string">"geo/21933"</span>, 
     <span class="hljs-string">"_rev"</span> : <span class="hljs-string">"21933"</span>, 
->>>>>>> 54d39573
     <span class="hljs-string">"loc"</span> : [ 
       <span class="hljs-number">0</span>, 
       <span class="hljs-number">10</span> 
@@ -59,15 +43,9 @@
     <span class="hljs-string">"name"</span> : <span class="hljs-string">"Name/0/10"</span> 
   }, 
   { 
-<<<<<<< HEAD
-    <span class="hljs-string">"_key"</span> : <span class="hljs-string">"27848"</span>, 
-    <span class="hljs-string">"_id"</span> : <span class="hljs-string">"geo/27848"</span>, 
-    <span class="hljs-string">"_rev"</span> : <span class="hljs-string">"27848"</span>, 
-=======
     <span class="hljs-string">"_key"</span> : <span class="hljs-string">"21819"</span>, 
     <span class="hljs-string">"_id"</span> : <span class="hljs-string">"geo/21819"</span>, 
     <span class="hljs-string">"_rev"</span> : <span class="hljs-string">"21819"</span>, 
->>>>>>> 54d39573
     <span class="hljs-string">"loc"</span> : [ 
       <span class="hljs-number">-10</span>, 
       <span class="hljs-number">0</span> 
