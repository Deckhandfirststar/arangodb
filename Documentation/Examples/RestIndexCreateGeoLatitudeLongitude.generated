shell> curl -X POST --data-binary @- --dump - http://localhost:8529/_api/index?collection=products &lt;&lt;EOF
{ 
  <span class="hljs-string">"type"</span> : <span class="hljs-string">"geo"</span>, 
  <span class="hljs-string">"fields"</span> : [ 
    <span class="hljs-string">"e"</span>, 
    <span class="hljs-string">"f"</span> 
  ] 
}
EOF

HTTP/<span class="hljs-number">1.1</span> <span class="hljs-number">201</span> Created
content-type: application/json; charset=utf<span class="hljs-number">-8</span>

{ 
<<<<<<< HEAD
  <span class="hljs-string">"id"</span> : <span class="hljs-string">"products/10635"</span>, 
=======
  <span class="hljs-string">"id"</span> : <span class="hljs-string">"products/10823"</span>, 
>>>>>>> 54d39573
  <span class="hljs-string">"type"</span> : <span class="hljs-string">"geo2"</span>, 
  <span class="hljs-string">"fields"</span> : [ 
    <span class="hljs-string">"e"</span>, 
    <span class="hljs-string">"f"</span> 
  ], 
  <span class="hljs-string">"constraint"</span> : <span class="hljs-literal">false</span>, 
  <span class="hljs-string">"unique"</span> : <span class="hljs-literal">false</span>, 
  <span class="hljs-string">"ignoreNull"</span> : <span class="hljs-literal">true</span>, 
  <span class="hljs-string">"sparse"</span> : <span class="hljs-literal">true</span>, 
  <span class="hljs-string">"isNewlyCreated"</span> : <span class="hljs-literal">true</span>, 
  <span class="hljs-string">"error"</span> : <span class="hljs-literal">false</span>, 
  <span class="hljs-string">"code"</span> : <span class="hljs-number">201</span> 
}<|MERGE_RESOLUTION|>--- conflicted
+++ resolved
@@ -12,11 +12,7 @@
 content-type: application/json; charset=utf<span class="hljs-number">-8</span>
 
 { 
-<<<<<<< HEAD
-  <span class="hljs-string">"id"</span> : <span class="hljs-string">"products/10635"</span>, 
-=======
   <span class="hljs-string">"id"</span> : <span class="hljs-string">"products/10823"</span>, 
->>>>>>> 54d39573
   <span class="hljs-string">"type"</span> : <span class="hljs-string">"geo2"</span>, 
   <span class="hljs-string">"fields"</span> : [ 
     <span class="hljs-string">"e"</span>, 
