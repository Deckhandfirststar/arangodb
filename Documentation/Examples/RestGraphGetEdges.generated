shell&gt; curl -X POST --data-binary @- --dump - http:<span class="hljs-comment">//localhost:8529/_api/graph/graph/edges &lt;&lt;EOF</span>
{ 
  <span class="hljs-string">"batchSize"</span> : <span class="hljs-number">100</span> 
}
EOF

HTTP/<span class="hljs-number">1.1</span> <span class="hljs-number">201</span> Created
content-type: application/json; charset=utf-<span class="hljs-number">8</span>

{ 
  <span class="hljs-string">"result"</span> : [ 
    { 
<<<<<<< HEAD
      "_id" : "edges/edge2", 
      "_key" : "edge2", 
      "_rev" : "766321601", 
      "_from" : "vertices/v1", 
      "_to" : "vertices/v3", 
      "$label" : null, 
      "optional1" : "val1" 
    }, 
    { 
      "_id" : "edges/edge3", 
      "_key" : "edge3", 
      "_rev" : "766845889", 
      "_from" : "vertices/v2", 
      "_to" : "vertices/v4", 
      "$label" : null, 
      "optional1" : "val1" 
    }, 
    { 
      "_id" : "edges/edge1", 
      "_key" : "edge1", 
      "_rev" : "765797313", 
      "_from" : "vertices/v1", 
      "_to" : "vertices/v2", 
      "$label" : null, 
      "optional1" : "val1" 
    }, 
    { 
      "_id" : "edges/edge4", 
      "_key" : "edge4", 
      "_rev" : "767370177", 
      "_from" : "vertices/v1", 
      "_to" : "vertices/v5", 
      "$label" : null, 
      "optional1" : "val1" 
=======
      <span class="hljs-string">"_id"</span> : <span class="hljs-string">"edges/edge4"</span>, 
      <span class="hljs-string">"_key"</span> : <span class="hljs-string">"edge4"</span>, 
      <span class="hljs-string">"_rev"</span> : <span class="hljs-string">"782634530"</span>, 
      <span class="hljs-string">"_from"</span> : <span class="hljs-string">"vertices/v1"</span>, 
      <span class="hljs-string">"_to"</span> : <span class="hljs-string">"vertices/v5"</span>, 
      <span class="hljs-string">"$label"</span> : <span class="hljs-literal">null</span>, 
      <span class="hljs-string">"optional1"</span> : <span class="hljs-string">"val1"</span> 
    }, 
    { 
      <span class="hljs-string">"_id"</span> : <span class="hljs-string">"edges/edge2"</span>, 
      <span class="hljs-string">"_key"</span> : <span class="hljs-string">"edge2"</span>, 
      <span class="hljs-string">"_rev"</span> : <span class="hljs-string">"781585954"</span>, 
      <span class="hljs-string">"_from"</span> : <span class="hljs-string">"vertices/v1"</span>, 
      <span class="hljs-string">"_to"</span> : <span class="hljs-string">"vertices/v3"</span>, 
      <span class="hljs-string">"$label"</span> : <span class="hljs-literal">null</span>, 
      <span class="hljs-string">"optional1"</span> : <span class="hljs-string">"val1"</span> 
    }, 
    { 
      <span class="hljs-string">"_id"</span> : <span class="hljs-string">"edges/edge3"</span>, 
      <span class="hljs-string">"_key"</span> : <span class="hljs-string">"edge3"</span>, 
      <span class="hljs-string">"_rev"</span> : <span class="hljs-string">"782110242"</span>, 
      <span class="hljs-string">"_from"</span> : <span class="hljs-string">"vertices/v2"</span>, 
      <span class="hljs-string">"_to"</span> : <span class="hljs-string">"vertices/v4"</span>, 
      <span class="hljs-string">"$label"</span> : <span class="hljs-literal">null</span>, 
      <span class="hljs-string">"optional1"</span> : <span class="hljs-string">"val1"</span> 
    }, 
    { 
      <span class="hljs-string">"_id"</span> : <span class="hljs-string">"edges/edge1"</span>, 
      <span class="hljs-string">"_key"</span> : <span class="hljs-string">"edge1"</span>, 
      <span class="hljs-string">"_rev"</span> : <span class="hljs-string">"781061666"</span>, 
      <span class="hljs-string">"_from"</span> : <span class="hljs-string">"vertices/v1"</span>, 
      <span class="hljs-string">"_to"</span> : <span class="hljs-string">"vertices/v2"</span>, 
      <span class="hljs-string">"$label"</span> : <span class="hljs-literal">null</span>, 
      <span class="hljs-string">"optional1"</span> : <span class="hljs-string">"val1"</span> 
>>>>>>> 1a748b46
    } 
  ], 
  <span class="hljs-string">"hasMore"</span> : <span class="hljs-literal">false</span>, 
  <span class="hljs-string">"extra"</span> : { 
    <span class="hljs-string">"stats"</span> : { 
      <span class="hljs-string">"writesExecuted"</span> : <span class="hljs-number">0</span>, 
      <span class="hljs-string">"writesIgnored"</span> : <span class="hljs-number">0</span>, 
      <span class="hljs-string">"scannedFull"</span> : <span class="hljs-number">4</span>, 
      <span class="hljs-string">"scannedIndex"</span> : <span class="hljs-number">0</span>, 
      <span class="hljs-string">"filtered"</span> : <span class="hljs-number">0</span> 
    }, 
    <span class="hljs-string">"warnings"</span> : [ ] 
  }, 
  <span class="hljs-string">"error"</span> : <span class="hljs-literal">false</span>, 
  <span class="hljs-string">"code"</span> : <span class="hljs-number">201</span> 
}<|MERGE_RESOLUTION|>--- conflicted
+++ resolved
@@ -10,42 +10,6 @@
 { 
   <span class="hljs-string">"result"</span> : [ 
     { 
-<<<<<<< HEAD
-      "_id" : "edges/edge2", 
-      "_key" : "edge2", 
-      "_rev" : "766321601", 
-      "_from" : "vertices/v1", 
-      "_to" : "vertices/v3", 
-      "$label" : null, 
-      "optional1" : "val1" 
-    }, 
-    { 
-      "_id" : "edges/edge3", 
-      "_key" : "edge3", 
-      "_rev" : "766845889", 
-      "_from" : "vertices/v2", 
-      "_to" : "vertices/v4", 
-      "$label" : null, 
-      "optional1" : "val1" 
-    }, 
-    { 
-      "_id" : "edges/edge1", 
-      "_key" : "edge1", 
-      "_rev" : "765797313", 
-      "_from" : "vertices/v1", 
-      "_to" : "vertices/v2", 
-      "$label" : null, 
-      "optional1" : "val1" 
-    }, 
-    { 
-      "_id" : "edges/edge4", 
-      "_key" : "edge4", 
-      "_rev" : "767370177", 
-      "_from" : "vertices/v1", 
-      "_to" : "vertices/v5", 
-      "$label" : null, 
-      "optional1" : "val1" 
-=======
       <span class="hljs-string">"_id"</span> : <span class="hljs-string">"edges/edge4"</span>, 
       <span class="hljs-string">"_key"</span> : <span class="hljs-string">"edge4"</span>, 
       <span class="hljs-string">"_rev"</span> : <span class="hljs-string">"782634530"</span>, 
@@ -80,7 +44,6 @@
       <span class="hljs-string">"_to"</span> : <span class="hljs-string">"vertices/v2"</span>, 
       <span class="hljs-string">"$label"</span> : <span class="hljs-literal">null</span>, 
       <span class="hljs-string">"optional1"</span> : <span class="hljs-string">"val1"</span> 
->>>>>>> 1a748b46
     } 
   ], 
   <span class="hljs-string">"hasMore"</span> : <span class="hljs-literal">false</span>, 
