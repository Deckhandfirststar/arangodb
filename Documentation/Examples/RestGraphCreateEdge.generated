shell> curl -X POST --data-binary @- --dump - http://localhost:8529/_api/graph/graph/edge <<EOF
{ 
  "_key" : "edge1", 
  "_from" : "vert2", 
  "_to" : "vert1", 
  "optional1" : "val1" 
}
EOF

HTTP/1.1 202 Accepted
content-type: application/json; charset=utf-8
<<<<<<< HEAD
etag: 1365195938
=======
etag: 1385745651
>>>>>>> 25aa2a58

{ 
  "edge" : { 
    "_id" : "edges/edge1", 
    "_key" : "edge1", 
<<<<<<< HEAD
    "_rev" : "1365195938", 
=======
    "_rev" : "1385745651", 
>>>>>>> 25aa2a58
    "_from" : "vertices/vert2", 
    "_to" : "vertices/vert1", 
    "$label" : null, 
    "optional1" : "val1" 
  }, 
  "error" : false, 
  "code" : 202 
}<|MERGE_RESOLUTION|>--- conflicted
+++ resolved
@@ -9,21 +9,13 @@
 
 HTTP/1.1 202 Accepted
 content-type: application/json; charset=utf-8
-<<<<<<< HEAD
-etag: 1365195938
-=======
 etag: 1385745651
->>>>>>> 25aa2a58
 
 { 
   "edge" : { 
     "_id" : "edges/edge1", 
     "_key" : "edge1", 
-<<<<<<< HEAD
-    "_rev" : "1365195938", 
-=======
     "_rev" : "1385745651", 
->>>>>>> 25aa2a58
     "_from" : "vertices/vert2", 
     "_to" : "vertices/vert1", 
     "$label" : null, 
