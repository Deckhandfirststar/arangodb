--- conflicted
+++ resolved
@@ -2283,8 +2283,7 @@
   $('#logToolbarInfo').hide(); 
 }
 
-<<<<<<< HEAD
-function hansmann (data) {
+function evaloutput (data) {
   try {
     var result = eval(data); 
 
@@ -2298,37 +2297,6 @@
   catch(e) {
     $('#avocshWindow').append('<p class="avocshError">Error:' + e + '</p>');
   }
-=======
-function evaloutput (data) {
-        try {
-                var server = eval(data); 
-                if (server !== undefined) {
-                        var resultung = "";
-                        if (server === null) {
-                                resultung = "null";
-                        }
-                        else if (typeof(server) == "string") {
-                                resultung = server;
-                        }
-                        else if (typeof(server) == "number" || typeof(server) == "boolean") {
-                                resultung = "" + server;
-                        }
-                        else if (typeof(server) == "object") {
-                                try {
-                                        resultung = JSON.stringify(server);
-                                }
-                                catch (err) {
-                                        resultung = server.toString();
-                                }
-                        }
-
-                        $('#avocshWindow').append('<p class="avocshSuccess">' + resultung + '</p>'); 
-                }
-        }
-        catch(e) {
-                $('#avocshWindow').append('<p class="avocshError">Error:' + e + '</p>');
-        }
->>>>>>> a204d8a5
 }
 
 function validate(evt) {
