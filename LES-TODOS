done
----
- create new branch
- factor out transactions from LogfileManager
- concept "collection locks"
    - 3 states: READ / WRITE / EXCLUSIVE for locks
- index implementations => moved & renamed to StorageEngine
- move engine files into MMFiles directory
- split IndexElement
- rename *IndexElement to MMFiles*
- move fulltext & geoindex & skiplist helper code into MMFiles
- rename "RocksDBIndex" to "PersistentIndex"

in progress
-----------
- Index API
  - Rename OperationCursor->getMoreMptr => getMoreTokens, "returns" std::vector<TOKEN>&
  - Delete OperationCursor->getMore. Replace by getMoreTokens

to do
-----
- create AqlValue type for document ids
- move engine-specific parts of transaction.cpp into engine
- transaction API
- check for illegal includes
- fix includes during API conversion
- DML API
- DDL API
- index API
- add new serialization RW lock to LogicalCollection. all DML ops must acquire it in read mode, the explicit lock command must acquire it in write mode.
<<<<<<< HEAD
- StorageEngineAPI readDocument requires 2 functions:
  - void readDocument(TOKEN id, VPackBuilder& result)  => Collects the document and inserts it asis into result. Does NOT clear result.
  - void readDocument(TOKEN id, std::vector<std::string> const& attributePath, VPackBuilder& result) => Collects the document and writes only the value at the given attributePath (e.g. `a.b.c`) into result. Does NOT clear result.

- Indexes always return std::vector<TOKEN>
- AqlValue needs a (lazy evaluated) type TOKEN that handles collection ID and TOKEN inplace.
  - slice() => looksup the value in the Database
=======
- remove ReadCache
>>>>>>> 5ca0c893
<|MERGE_RESOLUTION|>--- conflicted
+++ resolved
@@ -10,12 +10,12 @@
 - rename *IndexElement to MMFiles*
 - move fulltext & geoindex & skiplist helper code into MMFiles
 - rename "RocksDBIndex" to "PersistentIndex"
+- Delete OperationCursor->getMore. Replace by getMoreTokens
 
 in progress
 -----------
 - Index API
   - Rename OperationCursor->getMoreMptr => getMoreTokens, "returns" std::vector<TOKEN>&
-  - Delete OperationCursor->getMore. Replace by getMoreTokens
 
 to do
 -----
@@ -28,7 +28,6 @@
 - DDL API
 - index API
 - add new serialization RW lock to LogicalCollection. all DML ops must acquire it in read mode, the explicit lock command must acquire it in write mode.
-<<<<<<< HEAD
 - StorageEngineAPI readDocument requires 2 functions:
   - void readDocument(TOKEN id, VPackBuilder& result)  => Collects the document and inserts it asis into result. Does NOT clear result.
   - void readDocument(TOKEN id, std::vector<std::string> const& attributePath, VPackBuilder& result) => Collects the document and writes only the value at the given attributePath (e.g. `a.b.c`) into result. Does NOT clear result.
@@ -36,6 +35,5 @@
 - Indexes always return std::vector<TOKEN>
 - AqlValue needs a (lazy evaluated) type TOKEN that handles collection ID and TOKEN inplace.
   - slice() => looksup the value in the Database
-=======
-- remove ReadCache
->>>>>>> 5ca0c893
+
+- remove ReadCache