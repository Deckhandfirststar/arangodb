--- conflicted
+++ resolved
@@ -34,7 +34,6 @@
 #include "Scheduler/Scheduler.h"
 #include "Scheduler/SchedulerFeature.h"
 #include "Transaction/Hints.h"
-#include "Transaction/StandaloneContext.h"
 #include "Transaction/V8Context.h"
 #include "Utils/DatabaseGuard.h"
 #include "Utils/ExecContext.h"
@@ -737,13 +736,10 @@
   if (vocbase == nullptr || vocbase->isDropped()) {
     TRI_V8_THROW_EXCEPTION(TRI_ERROR_ARANGO_DATABASE_NOT_FOUND);
   }
-<<<<<<< HEAD
-=======
 
   if (args.Length() < 2 || !args[0]->IsString() || !args[1]->IsNumber()) {
     TRI_V8_THROW_EXCEPTION_USAGE("createQueue(<id>, <maxWorkers>)");
   }
->>>>>>> 0aa79f3b
   
   std::string runAsUser;
   ExecContext const* exec = ExecContext::CURRENT;
@@ -753,25 +749,6 @@
                                      "createQueue() needs db RW permissions");
     }
     runAsUser = exec->user();
-<<<<<<< HEAD
-  }
-
-  VPackBuilder docs;
-  {
-    int res = TRI_V8ToVPack(isolate, docs, args[0], true);
-    if (res != TRI_ERROR_NO_ERROR) {
-      TRI_V8_THROW_EXCEPTION(res);
-    }
-  }
-  docs.add("runAsUser", VPackValue(runAsUser));
-  docs.close();
-  
-  TRI_GET_GLOBALS();
-
-  auto ctx = transaction::StandaloneContext::Create(v8g->_vocbase);
-  SingleCollectionTransaction trx(ctx, "_queues", AccessMode::Type::EXCLUSIVE);
-  trx.addHint(transaction::Hints::Hint::SINGLE_OPERATION);
-=======
   }
   
   std::string key = TRI_ObjectToString(args[0]);
@@ -787,7 +764,6 @@
   LOG_TOPIC(TRACE, Logger::FIXME) << "Adding queue " << key;
   auto ctx = transaction::V8Context::Create(vocbase, false);
   SingleCollectionTransaction trx(ctx, "_queues", AccessMode::Type::EXCLUSIVE);
->>>>>>> 0aa79f3b
   Result res = trx.begin();
   if (!res.ok()) {
     TRI_V8_THROW_EXCEPTION(res);
@@ -822,32 +798,18 @@
     TRI_V8_THROW_EXCEPTION_USAGE("deleteQueue(<id>)");
   }
   std::string key = TRI_ObjectToString(args[0]);
-<<<<<<< HEAD
-  VPackBuilder keyB;
-  keyB(VPackValue(VPackValueType::Object))(StaticStrings::KeyString, VPackValue(key))();
-  
-  TRI_GET_GLOBALS();
-
-=======
   VPackBuilder doc;
   doc(VPackValue(VPackValueType::Object))(StaticStrings::KeyString, VPackValue(key))();
   
->>>>>>> 0aa79f3b
   ExecContext const* exec = ExecContext::CURRENT;
   if (exec != nullptr && exec->databaseAuthLevel() != AuthLevel::RW) {
     THROW_ARANGO_EXCEPTION_MESSAGE(TRI_ERROR_FORBIDDEN,
                                    "deleteQueue() needs db RW permissions");
   }
-<<<<<<< HEAD
-
-  auto ctx = transaction::StandaloneContext::Create(v8g->_vocbase);
-  SingleCollectionTransaction trx(ctx, "_queues", AccessMode::Type::WRITE);
-=======
   
   LOG_TOPIC(TRACE, Logger::FIXME) << "Removing queue " << key;
   auto ctx = transaction::V8Context::Create(vocbase, false);
   SingleCollectionTransaction trx(ctx, "_queues", AccessMode::Type::EXCLUSIVE);
->>>>>>> 0aa79f3b
   trx.addHint(transaction::Hints::Hint::SINGLE_OPERATION);
   Result res = trx.begin();
   if (!res.ok()) {
