--- conflicted
+++ resolved
@@ -81,10 +81,6 @@
                                        VPackBuilder* builder);
   void startGarbageCollection();
 
-<<<<<<< HEAD
-  V8Context* enterContext(ExecContext const* exe, TRI_vocbase_t*,
-                          bool allowUseDatabase, ssize_t forceContext = -1);
-=======
   /// @brief forceContext == -1 means that any free context may be
   /// picked, or a new one will be created if we have not exceeded
   /// the maximum number of contexts
@@ -93,9 +89,8 @@
   /// reached the maximum number of contexts. this can be used to
   /// force the creation of another context for high priority tasks
   /// forceContext >= 0 means picking the context with that exact id 
-  V8Context* enterContext(TRI_vocbase_t*, bool allowUseDatabase,
-                          ssize_t forceContext = ANY_CONTEXT);
->>>>>>> eb221d97
+  V8Context* enterContext(ExecContext const* exe, TRI_vocbase_t*, 
+                          bool allowUseDatabase, ssize_t forceContext = ANY_CONTEXT);
   void exitContext(V8Context*);
 
   void defineContextUpdate(
