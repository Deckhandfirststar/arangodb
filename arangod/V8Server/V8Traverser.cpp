--- conflicted
+++ resolved
@@ -319,13 +319,11 @@
   string const targetVertex = TRI_ObjectToString(args[3]);
 
   string direction = "outbound";
-<<<<<<< HEAD
   bool useWeight = false;
   string weightAttribute = "";
   double defaultWeight = 1;
-=======
   bool bidirectional = true;
->>>>>>> 82594dcd
+
   if (args.Length() == 5) {
     if (! args[4]->IsObject()) {
       TRI_V8_THROW_TYPE_ERROR("expecting json for <options>");
@@ -344,16 +342,14 @@
         TRI_V8_THROW_TYPE_ERROR("expecting direction to be 'outbound', 'inbound' or 'any'");
       }
     }
-<<<<<<< HEAD
     if (options->Has(keyWeight) && options->Has(keyDefaultWeight) ) {
       useWeight = true;
       weightAttribute = TRI_ObjectToString(options->Get(keyWeight));
       defaultWeight = TRI_ObjectToDouble(options->Get(keyDefaultWeight));
-=======
+    }
     v8::Local<v8::String> keyBidirectional = TRI_V8_ASCII_STRING("bidirectional");
     if (options->Has(keyBidirectional)) {
       bidirectional = TRI_ObjectToBoolean(options->Get(keyBidirectional));
->>>>>>> 82594dcd
     }
   } 
   // IHHF isCoordinator
@@ -423,11 +419,7 @@
   }
 
 
-<<<<<<< HEAD
-  Traverser traverser(*forwardExpander, *backwardExpander);
-=======
-  Traverser traverser(forwardExpander, backwardExpander, bidirectional);
->>>>>>> 82594dcd
+  Traverser traverser(*forwardExpander, *backwardExpander, bidirectional);
   unique_ptr<Traverser::Path> path(traverser.shortestPath(startVertex, targetVertex));
   if (path.get() == nullptr) {
     res = trx.finish(res);
