////////////////////////////////////////////////////////////////////////////////
/// @brief V8 Traverser
///
/// @file
///
/// DISCLAIMER
///
/// Copyright 2014-2015 ArangoDB GmbH, Cologne, Germany
/// Copyright 2004-2014 triAGENS GmbH, Cologne, Germany
///
/// Licensed under the Apache License, Version 2.0 (the "License");
/// you may not use this file except in compliance with the License.
/// You may obtain a copy of the License at
///
///     http://www.apache.org/licenses/LICENSE-2.0
///
/// Unless required by applicable law or agreed to in writing, software
/// distributed under the License is distributed on an "AS IS" BASIS,
/// WITHOUT WARRANTIES OR CONDITIONS OF ANY KIND, either express or implied.
/// See the License for the specific language governing permissions and
/// limitations under the License.
///
/// Copyright holder is ArangoDB GmbH, Cologne, Germany
///
/// @author Michael Hackstein
/// @author Copyright 2014-2015, ArangoDB GmbH, Cologne, Germany
/// @author Copyright 2012-2013, triAGENS GmbH, Cologne, Germany
////////////////////////////////////////////////////////////////////////////////

#ifndef ARANGODB_V8_TRAVERSER_H
#define ARANGODB_V8_TRAVERSER_H 1

#include "Utils/ExplicitTransaction.h"
#include "VocBase/edge-collection.h"
#include "VocBase/ExampleMatcher.h"
#include "VocBase/Traverser.h"

namespace triagens {
  namespace arango {
    class Transaction;
  }
}

class VocShaper;

struct EdgeInfo {
  TRI_voc_cid_t cid;
  TRI_doc_mptr_copy_t mptr;

  EdgeInfo (
    TRI_voc_cid_t& pcid,
    TRI_doc_mptr_copy_t& pmptr
  ) : cid(pcid), mptr(pmptr) { }
};

////////////////////////////////////////////////////////////////////////////////
/// @brief Template for information required by vertex filter.
///        Contains transaction, barrier and the Matcher Class.
////////////////////////////////////////////////////////////////////////////////

struct VertexFilterInfo {
  triagens::arango::ExplicitTransaction* trx;
  TRI_transaction_collection_t* col;
  triagens::arango::ExampleMatcher* matcher;

  VertexFilterInfo (triagens::arango::ExplicitTransaction* trx,
                    TRI_transaction_collection_t* col,
                    triagens::arango::ExampleMatcher* matcher) 
    : trx(trx), 
      col(col), 
      matcher(matcher) {
    }

};

////////////////////////////////////////////////////////////////////////////////
/// @brief typedef the template instantiation of the PathFinder
////////////////////////////////////////////////////////////////////////////////

typedef triagens::basics::PathFinder<triagens::arango::traverser::VertexId,
                                     triagens::arango::traverser::EdgeId,
                                     double> 
        ArangoDBPathFinder;

typedef triagens::basics::ConstDistanceFinder<triagens::arango::traverser::VertexId,
                                              triagens::arango::traverser::EdgeId>
        ArangoDBConstDistancePathFinder;

namespace triagens {
  namespace arango {
    namespace traverser {

      // A collection of shared options used in several functions.
      // Should not be used directly, use specialization instead.
      struct BasicOptions {

        protected:

          std::unordered_map<TRI_voc_cid_t, triagens::arango::ExampleMatcher*> _edgeFilter;
          std::unordered_map<TRI_voc_cid_t, VertexFilterInfo> _vertexFilter;

          BasicOptions () :
            useEdgeFilter(false),
            useVertexFilter(false) {
          }

          ~BasicOptions () {
            // properly clean up the mess
            for (auto& it : _edgeFilter) {
              delete it.second;
            }
            for (auto& it: _vertexFilter) {
              delete it.second.matcher;
              it.second.matcher = nullptr;
            }
          }

        public:
          VertexId start;
          bool useEdgeFilter;
          bool useVertexFilter;

          void addEdgeFilter (v8::Isolate* isolate,
                              v8::Handle<v8::Value> const& example,
                              VocShaper* shaper,
                              TRI_voc_cid_t const& cid,
                              std::string& errorMessage);

          void addEdgeFilter (triagens::basics::Json const& example,
                              VocShaper* shaper,
                              TRI_voc_cid_t const& cid,
                              triagens::arango::CollectionNameResolver const* resolver);

          void addVertexFilter (v8::Isolate* isolate,
                                v8::Handle<v8::Value> const& example,
                                triagens::arango::ExplicitTransaction* trx,
                                TRI_transaction_collection_t* col,
                                VocShaper* shaper,
                                TRI_voc_cid_t const& cid,
                                std::string& errorMessage);

          bool matchesEdge (EdgeId& e, TRI_doc_mptr_copy_t* edge) const;

          bool matchesVertex (VertexId const& v) const;

      };
 
      struct NeighborsOptions : BasicOptions {

        private:
          std::unordered_set<TRI_voc_cid_t> _explicitCollections; 

        public:
          TRI_edge_direction_e direction;
          uint64_t minDepth;
          uint64_t maxDepth;

          NeighborsOptions () 
            : direction(TRI_EDGE_OUT),
              minDepth(1),
              maxDepth(1) {
          }

          bool matchesVertex (VertexId const&) const;

          void addCollectionRestriction (TRI_voc_cid_t cid);
      };



      struct ShortestPathOptions : BasicOptions {

        public:
          std::string direction;
          bool useWeight;
          std::string weightAttribute;
          double defaultWeight;
          bool bidirectional;
          bool multiThreaded;
          VertexId end;

          ShortestPathOptions () 
            : direction("outbound"),
              useWeight(false),
              weightAttribute(""),
              defaultWeight(1),
              bidirectional(true),
              multiThreaded(true) {
          }
          
          bool matchesVertex (VertexId const&) const;

      };

// -----------------------------------------------------------------------------
// --SECTION--                                   class SingleServerTraversalPath
// -----------------------------------------------------------------------------

      class SingleServerTraversalPath : public TraversalPath {
        
// -----------------------------------------------------------------------------
// --SECTION--                                                  public functions
// -----------------------------------------------------------------------------

        public:

          explicit SingleServerTraversalPath (triagens::basics::EnumeratedPath<EdgeInfo, VertexId> const& path) 
            : _path(path) {
          }

          ~SingleServerTraversalPath () {
          }

          triagens::basics::Json* pathToJson (triagens::arango::Transaction*,
                                              triagens::arango::CollectionNameResolver*) override;

          triagens::basics::Json* lastEdgeToJson (triagens::arango::Transaction*,
                                                  triagens::arango::CollectionNameResolver*) override;

          triagens::basics::Json* lastVertexToJson (triagens::arango::Transaction*,
                                                    triagens::arango::CollectionNameResolver*) override;

        private:

// -----------------------------------------------------------------------------
// --SECTION--                                                 private functions
// -----------------------------------------------------------------------------

          triagens::basics::Json* edgeToJson (Transaction* trx,
                                              CollectionNameResolver* resolver,
                                              EdgeInfo const& e);

          triagens::basics::Json* vertexToJson (Transaction* trx,
                                                CollectionNameResolver* resolver,
                                                VertexId const& v);

// -----------------------------------------------------------------------------
// --SECTION--                                                 private variables
// -----------------------------------------------------------------------------

          triagens::basics::EnumeratedPath<EdgeInfo, VertexId> _path;

      };

// -----------------------------------------------------------------------------
// --SECTION--                                         class DepthFirstTraverser
// -----------------------------------------------------------------------------
      class DepthFirstTraverser : public Traverser {

        private:

////////////////////////////////////////////////////////////////////////////////
/// @brief collection name resolver
////////////////////////////////////////////////////////////////////////////////

          CollectionNameResolver* _resolver;

////////////////////////////////////////////////////////////////////////////////
/// @brief internal cursor to enumerate the paths of a graph
////////////////////////////////////////////////////////////////////////////////

          std::unique_ptr<triagens::basics::PathEnumerator<EdgeInfo,
                                                           VertexId,
                                                           TRI_doc_mptr_copy_t>> _enumerator;

////////////////////////////////////////////////////////////////////////////////
/// @brief internal function to extract an edge
////////////////////////////////////////////////////////////////////////////////

          std::function<void(VertexId const&,
                             std::vector<EdgeInfo>&,
                             TRI_doc_mptr_copy_t*&,
                             size_t&,
                             bool&)>              _getEdge;

////////////////////////////////////////////////////////////////////////////////
/// @brief internal function to extract vertex information
////////////////////////////////////////////////////////////////////////////////

          std::function<bool (EdgeInfo const&, VertexId const&, size_t, VertexId&)> _getVertex;

////////////////////////////////////////////////////////////////////////////////
/// @brief a vector containing all required edge collection structures
////////////////////////////////////////////////////////////////////////////////

          std::vector<TRI_document_collection_t*> _edgeCols;

////////////////////////////////////////////////////////////////////////////////
/// @brief Outer top level transaction
////////////////////////////////////////////////////////////////////////////////

          Transaction* _trx;

////////////////////////////////////////////////////////////////////////////////
/// @brief internal function to define the _getVertex and _getEdge functions
////////////////////////////////////////////////////////////////////////////////

          void _defInternalFunctions ();

        public:

          DepthFirstTraverser (
            std::vector<TRI_document_collection_t*> const&,
            TraverserOptions&,
            CollectionNameResolver*,
            Transaction*,
            std::unordered_map<size_t, std::vector<TraverserExpression*>> const*
          );

////////////////////////////////////////////////////////////////////////////////
/// @brief Reset the traverser to use another start vertex
////////////////////////////////////////////////////////////////////////////////

          void setStartVertex (VertexId const& v) override;

////////////////////////////////////////////////////////////////////////////////
/// @brief Get the next possible path in the graph.
////////////////////////////////////////////////////////////////////////////////

          TraversalPath* next () override;

// -----------------------------------------------------------------------------
// --SECTION--                                                   private methods
// -----------------------------------------------------------------------------

        private:

          bool edgeMatchesConditions (TRI_doc_mptr_t&,
                                      size_t&,
                                      size_t);

          bool vertexMatchesConditions (VertexId const&,
                                        size_t);
      };

    }
  }
}


////////////////////////////////////////////////////////////////////////////////
/// @brief callback to weight an edge
////////////////////////////////////////////////////////////////////////////////

typedef std::function<double(TRI_doc_mptr_copy_t& edge)> WeightCalculatorFunction;

////////////////////////////////////////////////////////////////////////////////
/// @brief Information required internally of the traverser.
///        Used to easily pass around collections.
///        Also offer abstraction to extract edges.
////////////////////////////////////////////////////////////////////////////////

class EdgeCollectionInfo {

  private:

////////////////////////////////////////////////////////////////////////////////
/// @brief the underlying transaction
////////////////////////////////////////////////////////////////////////////////

    triagens::arango::Transaction* _trx;
        
////////////////////////////////////////////////////////////////////////////////
/// @brief edge collection
////////////////////////////////////////////////////////////////////////////////

    TRI_voc_cid_t _edgeCollectionCid;

////////////////////////////////////////////////////////////////////////////////
/// @brief edge collection
////////////////////////////////////////////////////////////////////////////////

    TRI_document_collection_t* _edgeCollection;

////////////////////////////////////////////////////////////////////////////////
/// @brief weighter functions
////////////////////////////////////////////////////////////////////////////////

    WeightCalculatorFunction _weighter;

  public:

    EdgeCollectionInfo (triagens::arango::Transaction* trx,
                        TRI_voc_cid_t& edgeCollectionCid,
                        TRI_document_collection_t* edgeCollection,
                        WeightCalculatorFunction weighter)
      : _trx(trx),
        _edgeCollectionCid(edgeCollectionCid),
        _edgeCollection(edgeCollection),
        _weighter(weighter) {
    }

    triagens::arango::traverser::EdgeId extractEdgeId (TRI_doc_mptr_copy_t& ptr) {
      return triagens::arango::traverser::EdgeId(_edgeCollectionCid, TRI_EXTRACT_MARKER_KEY(&ptr));
    }

    std::vector<TRI_doc_mptr_copy_t> getEdges (TRI_edge_direction_e direction,
<<<<<<< HEAD
                                               VertexId const& vertexId) const {
      return TRI_LookupEdgesDocumentCollection(_trx, _edgeCollection,
=======
                                               triagens::arango::traverser::VertexId const& vertexId) const {
      return TRI_LookupEdgesDocumentCollection(_edgeCollection,
>>>>>>> 785beaa6
                   direction, vertexId.cid, const_cast<char*>(vertexId.key));
    }

    TRI_voc_cid_t getCid () {
      return _edgeCollectionCid;
    }

    VocShaper* getShaper () {
      return _edgeCollection->getShaper();
    }

    double weightEdge (TRI_doc_mptr_copy_t& ptr) {
      return _weighter(ptr);
    }

};

////////////////////////////////////////////////////////////////////////////////
/// @brief Information required internally of the traverser.
///        Used to easily pass around collections.
////////////////////////////////////////////////////////////////////////////////

class VertexCollectionInfo {

  private:
    
////////////////////////////////////////////////////////////////////////////////
/// @brief vertex collection
////////////////////////////////////////////////////////////////////////////////

    TRI_voc_cid_t _vertexCollectionCid;

////////////////////////////////////////////////////////////////////////////////
/// @brief vertex collection
////////////////////////////////////////////////////////////////////////////////

    TRI_transaction_collection_t* _vertexCollection;

  public:

    VertexCollectionInfo (TRI_voc_cid_t& vertexCollectionCid,
                          TRI_transaction_collection_t* vertexCollection) 
      : _vertexCollectionCid(vertexCollectionCid),
        _vertexCollection(vertexCollection) {
    }

    TRI_voc_cid_t getCid () {
      return _vertexCollectionCid;
    }

    TRI_transaction_collection_t* getCollection () {
      return _vertexCollection;
    }

    VocShaper* getShaper () {
      return _vertexCollection->_collection->_collection->getShaper();
    }
};

////////////////////////////////////////////////////////////////////////////////
/// @brief Wrapper for the shortest path computation
////////////////////////////////////////////////////////////////////////////////

std::unique_ptr<ArangoDBPathFinder::Path> TRI_RunShortestPathSearch (
    std::vector<EdgeCollectionInfo*>& collectionInfos,
    triagens::arango::traverser::ShortestPathOptions& opts
);

std::unique_ptr<ArangoDBConstDistancePathFinder::Path> TRI_RunSimpleShortestPathSearch (
    std::vector<EdgeCollectionInfo*>& collectionInfos,
    triagens::arango::traverser::ShortestPathOptions& opts
);

////////////////////////////////////////////////////////////////////////////////
/// @brief Wrapper for the neighbors computation
////////////////////////////////////////////////////////////////////////////////

void TRI_RunNeighborsSearch (std::vector<EdgeCollectionInfo*>& collectionInfos,
                             triagens::arango::traverser::NeighborsOptions& opts,
                             std::unordered_set<triagens::arango::traverser::VertexId>& distinct);

#endif<|MERGE_RESOLUTION|>--- conflicted
+++ resolved
@@ -395,13 +395,8 @@
     }
 
     std::vector<TRI_doc_mptr_copy_t> getEdges (TRI_edge_direction_e direction,
-<<<<<<< HEAD
-                                               VertexId const& vertexId) const {
+                                               triagens::arango::traverser::VertexId const& vertexId) const {
       return TRI_LookupEdgesDocumentCollection(_trx, _edgeCollection,
-=======
-                                               triagens::arango::traverser::VertexId const& vertexId) const {
-      return TRI_LookupEdgesDocumentCollection(_edgeCollection,
->>>>>>> 785beaa6
                    direction, vertexId.cid, const_cast<char*>(vertexId.key));
     }
 
