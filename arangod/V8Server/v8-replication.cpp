////////////////////////////////////////////////////////////////////////////////
/// DISCLAIMER
///
/// Copyright 2014-2016 ArangoDB GmbH, Cologne, Germany
/// Copyright 2004-2014 triAGENS GmbH, Cologne, Germany
///
/// Licensed under the Apache License, Version 2.0 (the "License");
/// you may not use this file except in compliance with the License.
/// You may obtain a copy of the License at
///
///     http://www.apache.org/licenses/LICENSE-2.0
///
/// Unless required by applicable law or agreed to in writing, software
/// distributed under the License is distributed on an "AS IS" BASIS,
/// WITHOUT WARRANTIES OR CONDITIONS OF ANY KIND, either express or implied.
/// See the License for the specific language governing permissions and
/// limitations under the License.
///
/// Copyright holder is ArangoDB GmbH, Cologne, Germany
///
/// @author Dr. Frank Celler
////////////////////////////////////////////////////////////////////////////////

#include "v8-replication.h"
#include "ApplicationFeatures/ApplicationServer.h"
#include "Basics/ReadLocker.h"
#include "Cluster/ClusterComm.h"
#include "Cluster/ClusterFeature.h"
#include "Replication/DatabaseTailingSyncer.h"
#include "Replication/DatabaseInitialSyncer.h"
#include "Replication/DatabaseReplicationApplier.h"
#include "Replication/GlobalInitialSyncer.h"
#include "Replication/GlobalReplicationApplier.h"
#include "Replication/ReplicationApplierConfiguration.h"
#include "Replication/ReplicationFeature.h"
#include "Rest/Version.h"
#include "RestServer/DatabaseFeature.h"
#include "RestServer/ServerIdFeature.h"
#include "StorageEngine/EngineSelectorFeature.h"
#include "StorageEngine/StorageEngine.h"
#include "Transaction/V8Context.h"
#include "Utils/DatabaseGuard.h"
#include "V8/v8-conv.h"
#include "V8/v8-globals.h"
#include "V8/v8-utils.h"
#include "V8/v8-vpack.h"
#include "V8Server/v8-vocbaseprivate.h"

#include <velocypack/Builder.h>
#include <velocypack/Parser.h>
#include <velocypack/Slice.h>
#include <velocypack/velocypack-aliases.h>

using namespace arangodb;
using namespace arangodb::basics;
using namespace arangodb::rest;

////////////////////////////////////////////////////////////////////////////////
/// @brief get the state of the replication logger
////////////////////////////////////////////////////////////////////////////////

static void JS_StateLoggerReplication(
    v8::FunctionCallbackInfo<v8::Value> const& args) {
  // FIXME: use code in RestReplicationHandler and get rid of storage-engine
  //        depended code here
  //        
  TRI_V8_TRY_CATCH_BEGIN(isolate);
  v8::HandleScope scope(isolate);

  StorageEngine* engine = EngineSelectorFeature::ENGINE;
  v8::Handle<v8::Object> result = v8::Object::New(isolate);

  VPackBuilder builder;
  auto res = engine->createLoggerState(nullptr,builder);
  if(res.fail()){
    TRI_V8_THROW_EXCEPTION(res);
  }
  v8::Handle<v8::Value>resultValue = TRI_VPackToV8(isolate, builder.slice());
  result = v8::Handle<v8::Object>::Cast(resultValue);

  TRI_V8_RETURN(result);
  TRI_V8_TRY_CATCH_END
}

////////////////////////////////////////////////////////////////////////////////
/// @brief get the tick ranges that can be provided by the replication logger
////////////////////////////////////////////////////////////////////////////////

static void JS_TickRangesLoggerReplication(
    v8::FunctionCallbackInfo<v8::Value> const& args) {
  TRI_V8_TRY_CATCH_BEGIN(isolate);
  v8::HandleScope scope(isolate);
  v8::Handle<v8::Array> result;

  VPackBuilder builder;
  Result res = EngineSelectorFeature::ENGINE->createTickRanges(builder);
  if (res.fail()) {
    TRI_V8_THROW_EXCEPTION(res);
  }

  v8::Handle<v8::Value>resultValue = TRI_VPackToV8(isolate, builder.slice());
  result = v8::Handle<v8::Array>::Cast(resultValue);

  TRI_V8_RETURN(result);
  TRI_V8_TRY_CATCH_END
}

////////////////////////////////////////////////////////////////////////////////
/// @brief get the first tick that can be provided by the replication logger
////////////////////////////////////////////////////////////////////////////////

static void JS_FirstTickLoggerReplication(
    v8::FunctionCallbackInfo<v8::Value> const& args) {
  TRI_V8_TRY_CATCH_BEGIN(isolate);
  v8::HandleScope scope(isolate);

  TRI_voc_tick_t tick = UINT64_MAX;
  Result res  = EngineSelectorFeature::ENGINE->firstTick(tick);
  if(res.fail()){
    TRI_V8_THROW_EXCEPTION(res);
  }

  if (tick == UINT64_MAX) {
    TRI_V8_RETURN(v8::Null(isolate));
  }
  
  TRI_V8_RETURN(TRI_V8UInt64String<TRI_voc_tick_t>(isolate, tick));
  TRI_V8_TRY_CATCH_END
}

////////////////////////////////////////////////////////////////////////////////
/// @brief get the last WAL entries
////////////////////////////////////////////////////////////////////////////////

static void JS_LastLoggerReplication( v8::FunctionCallbackInfo<v8::Value> const& args) {
  TRI_V8_TRY_CATCH_BEGIN(isolate);
  v8::HandleScope scope(isolate);

  TRI_vocbase_t* vocbase = GetContextVocBase(isolate);

  if (vocbase == nullptr) {
    TRI_V8_THROW_EXCEPTION(TRI_ERROR_ARANGO_DATABASE_NOT_FOUND);
  }

  if (args.Length() != 2) {
    TRI_V8_THROW_EXCEPTION_USAGE("REPLICATION_LOGGER_LAST(<fromTick>, <toTick>)");
  }

  TRI_voc_tick_t tickStart = TRI_ObjectToUInt64(args[0], true);
  TRI_voc_tick_t tickEnd = TRI_ObjectToUInt64(args[1], true);
  if (tickEnd <= tickStart) {
    TRI_V8_THROW_EXCEPTION_USAGE("tickStart < tickEnd");
  }

  auto transactionContext = transaction::V8Context::Create(vocbase, false);
  auto builderSPtr = std::make_shared<VPackBuilder>();
  Result res = EngineSelectorFeature::ENGINE->lastLogger(
    vocbase, transactionContext, tickStart, tickEnd, builderSPtr);

  v8::Handle<v8::Value> result;
  if(res.fail()){
    result = v8::Null(isolate);
    TRI_V8_THROW_EXCEPTION(res);
  }

  result = TRI_VPackToV8(isolate, builderSPtr->slice(),
                         transactionContext->getVPackOptions());

  TRI_V8_RETURN(result);
  TRI_V8_TRY_CATCH_END
}

static void addReplicationAuthentication(v8::Isolate* isolate,
    v8::Handle<v8::Object> object,
    ReplicationApplierConfiguration &config) {
  bool hasUsernamePassword = false;
  if (object->Has(TRI_V8_ASCII_STRING(isolate, "username"))) {
    if (object->Get(TRI_V8_ASCII_STRING(isolate, "username"))->IsString()) {
      hasUsernamePassword = true;
      config._username =
        TRI_ObjectToString(object->Get(TRI_V8_ASCII_STRING(isolate, "username")));
    }
  }

  if (object->Has(TRI_V8_ASCII_STRING(isolate, "password"))) {
    if (object->Get(TRI_V8_ASCII_STRING(isolate, "password"))->IsString()) {
      hasUsernamePassword = true;
      config._password =
        TRI_ObjectToString(object->Get(TRI_V8_ASCII_STRING(isolate, "password")));
    }
  }
  if (!hasUsernamePassword) {
    auto cluster = application_features::ApplicationServer::getFeature<ClusterFeature>("Cluster");
    if (cluster->isEnabled()) {
      auto cc = ClusterComm::instance();
      if (cc != nullptr) {
        // nullptr happens only during controlled shutdown
        config._jwt = ClusterComm::instance()->jwt();
      }
    }
  }
}

static void addConnectionSettings(v8::Isolate* isolate,
    v8::Handle<v8::Object> object,
    ReplicationApplierConfiguration& config) {

  if (object->Has(TRI_V8_ASCII_STRING(isolate, "sslProtocol"))) {
    if (object->Get(TRI_V8_ASCII_STRING(isolate, "sslProtocol"))->IsNumber()) {
      config._sslProtocol = static_cast<uint32_t>(TRI_ObjectToUInt64(
          object->Get(TRI_V8_ASCII_STRING(isolate, "sslProtocol")), false));
    }
  }
    
  if (object->Has(TRI_V8_ASCII_STRING(isolate, "requestTimeout"))) {
    if (object->Get(TRI_V8_ASCII_STRING(isolate, "requestTimeout"))->IsNumber()) {
      config._requestTimeout = TRI_ObjectToDouble(
          object->Get(TRI_V8_ASCII_STRING(isolate, "requestTimeout")));
    }
  }

  if (object->Has(TRI_V8_ASCII_STRING(isolate, "connectTimeout"))) {
    if (object->Get(TRI_V8_ASCII_STRING(isolate, "connectTimeout"))->IsNumber()) {
      config._connectTimeout = TRI_ObjectToDouble(
          object->Get(TRI_V8_ASCII_STRING(isolate, "connectTimeout")));
    }
  }

  if (object->Has(TRI_V8_ASCII_STRING(isolate, "chunkSize"))) {
    if (object->Get(TRI_V8_ASCII_STRING(isolate, "chunkSize"))->IsNumber()) {
      config._chunkSize = TRI_ObjectToUInt64(
          object->Get(TRI_V8_ASCII_STRING(isolate, "chunkSize")), true);
    }
  }

  if (object->Has(TRI_V8_ASCII_STRING(isolate, "maxConnectRetries"))) {
    if (object->Get(TRI_V8_ASCII_STRING(isolate, "maxConnectRetries"))->IsNumber()) {
      config._maxConnectRetries = TRI_ObjectToUInt64(
          object->Get(TRI_V8_ASCII_STRING(isolate, "maxConnectRetries")), false);
    }
  }
}

enum ApplierType {
  APPLIER_DATABASE,
  APPLIER_GLOBAL
};

////////////////////////////////////////////////////////////////////////////////
/// @brief sync data from a remote master
////////////////////////////////////////////////////////////////////////////////

static void SynchronizeReplication(
    v8::FunctionCallbackInfo<v8::Value> const& args, 
    ApplierType applierType) {
  TRI_V8_TRY_CATCH_BEGIN(isolate);
  v8::HandleScope scope(isolate);

  if (args.Length() != 1 || !args[0]->IsObject()) {
    TRI_V8_THROW_EXCEPTION_USAGE("synchronize(<configuration>)");
  }

  // treat the argument as an object from now on
  v8::Handle<v8::Object> object = v8::Handle<v8::Object>::Cast(args[0]);

  std::string endpoint;
  if (object->Has(TRI_V8_ASCII_STRING(isolate, "endpoint"))) {
    endpoint = TRI_ObjectToString(object->Get(TRI_V8_ASCII_STRING(isolate, "endpoint")));
  }

  std::unordered_map<std::string, bool> restrictCollections;
  if (object->Has(TRI_V8_ASCII_STRING(isolate, "restrictCollections")) &&
      object->Get(TRI_V8_ASCII_STRING(isolate, "restrictCollections"))->IsArray()) {
    v8::Handle<v8::Array> a = v8::Handle<v8::Array>::Cast(
        object->Get(TRI_V8_ASCII_STRING(isolate, "restrictCollections")));

    uint32_t const n = a->Length();

    for (uint32_t i = 0; i < n; ++i) {
      v8::Handle<v8::Value> cname = a->Get(i);

      if (cname->IsString()) {
        restrictCollections.emplace(
            std::make_pair(TRI_ObjectToString(cname), true));
      }
    }
  }

  std::string restrictType;
  if (object->Has(TRI_V8_ASCII_STRING(isolate, "restrictType"))) {
    restrictType =
        TRI_ObjectToString(object->Get(TRI_V8_ASCII_STRING(isolate, "restrictType")));
  }
  if ((restrictType.empty() && !restrictCollections.empty()) ||
      (!restrictType.empty() && restrictCollections.empty()) ||
      (!restrictType.empty() && restrictType != "include" &&
       restrictType != "exclude")) {
    TRI_V8_THROW_EXCEPTION_PARAMETER("invalid value for <restrictCollections> or <restrictType>");
  }
<<<<<<< HEAD
  Syncer::RestrictType rType = Syncer::RESTRICT_NONE;
  if (restrictType == "include") {
    rType = Syncer::RESTRICT_INCLUDE;
  } else if (restrictType == "exclude") {
    rType = Syncer::RESTRICT_EXCLUDE;
=======
  Syncer::RestrictType rType = Syncer::convert(restrictType);
  bool verbose = true;
  if (object->Has(TRI_V8_ASCII_STRING(isolate, "verbose"))) {
    verbose = TRI_ObjectToBoolean(object->Get(TRI_V8_ASCII_STRING(isolate, "verbose")));
>>>>>>> fd420c3e
  }

  bool skipCreateDrop = false;
  if (object->Has(TRI_V8_ASCII_STRING(isolate, "skipCreateDrop"))) {
    skipCreateDrop = TRI_ObjectToBoolean(object->Get(TRI_V8_ASCII_STRING(isolate, "skipCreateDrop")));
  }
    
  if (endpoint.empty()) {
    TRI_V8_THROW_EXCEPTION_PARAMETER("<endpoint> must be a valid endpoint");
  }


  ReplicationApplierConfiguration config;
  config._endpoint = endpoint;
  
  config._verbose = true;
  if (object->Has(TRI_V8_ASCII_STRING(isolate, "verbose"))) {
    config._verbose = TRI_ObjectToBoolean(object->Get(TRI_V8_ASCII_STRING(isolate, "verbose")));
  }


  addReplicationAuthentication(isolate, object, config);
  addConnectionSettings(isolate, object, config);

  if (object->Has(TRI_V8_ASCII_STRING(isolate, "includeSystem"))) {
    if (object->Get(TRI_V8_ASCII_STRING(isolate, "includeSystem"))->IsBoolean()) {
      config._includeSystem = TRI_ObjectToBoolean(
          object->Get(TRI_V8_ASCII_STRING(isolate, "includeSystem")));
    }
  }

  if (object->Has(TRI_V8_ASCII_STRING(isolate, "requireFromPresent"))) {
    if (object->Get(TRI_V8_ASCII_STRING(isolate, "requireFromPresent"))->IsBoolean()) {
      config._requireFromPresent = TRI_ObjectToBoolean(
          object->Get(TRI_V8_ASCII_STRING(isolate, "requireFromPresent")));
    }
  }

  bool incremental = false;
  if (object->Has(TRI_V8_ASCII_STRING(isolate, "incremental"))) {
    if (object->Get(TRI_V8_ASCII_STRING(isolate, "incremental"))->IsBoolean()) {
      incremental =
          TRI_ObjectToBoolean(object->Get(TRI_V8_ASCII_STRING(isolate, "incremental")));
    }
  }

  bool keepBarrier = false;
  if (object->Has(TRI_V8_ASCII_STRING(isolate, "keepBarrier"))) {
    keepBarrier =
        TRI_ObjectToBoolean(object->Get(TRI_V8_ASCII_STRING(isolate, "keepBarrier")));
  }

  std::string leaderId;
  if (object->Has(TRI_V8_ASCII_STRING(isolate, "leaderId"))) {
    leaderId = TRI_ObjectToString(object->Get(TRI_V8_ASCII_STRING(isolate, "leaderId")));
  }

  v8::Handle<v8::Object> result = v8::Object::New(isolate);
 
  if (applierType == APPLIER_DATABASE) { 
    // database-specific synchronization
    TRI_vocbase_t* vocbase = GetContextVocBase(isolate);

    if (vocbase == nullptr) {
      TRI_V8_THROW_EXCEPTION(TRI_ERROR_ARANGO_DATABASE_NOT_FOUND);
    }

    if (object->Has(TRI_V8_ASCII_STRING(isolate, "database"))) {
      config._database = TRI_ObjectToString(object->Get(TRI_V8_ASCII_STRING(isolate, "database")));
    } else {
      config._database = vocbase->name();
    }


    std::string errorMsg = "";
    DatabaseInitialSyncer syncer(vocbase, config, restrictCollections, rType, skipCreateDrop);
    if (!leaderId.empty()) {
      syncer.setLeaderId(leaderId);
    }

    int res = TRI_ERROR_NO_ERROR;

    try {
      Result r = syncer.run(incremental);
      res = r.errorNumber();
      errorMsg = r.errorMessage();

      if (keepBarrier) {
        result->Set(TRI_V8_ASCII_STRING(isolate, "barrierId"),
                    TRI_V8UInt64String<TRI_voc_tick_t>(isolate, syncer.stealBarrier()));
      }
      
      result->Set(TRI_V8_ASCII_STRING(isolate, "lastLogTick"),
                  TRI_V8UInt64String<TRI_voc_tick_t>(isolate, syncer.getLastLogTick()));

      std::map<TRI_voc_cid_t, std::string>::const_iterator it;
      std::map<TRI_voc_cid_t, std::string> const& c =
          syncer.getProcessedCollections();

      uint32_t j = 0;
      v8::Handle<v8::Array> collections = v8::Array::New(isolate);
      for (it = c.begin(); it != c.end(); ++it) {
        std::string const cidString = StringUtils::itoa((*it).first);

        v8::Handle<v8::Object> ci = v8::Object::New(isolate);
        ci->Set(TRI_V8_ASCII_STRING(isolate, "id"), TRI_V8_STD_STRING(isolate, cidString));
        ci->Set(TRI_V8_ASCII_STRING(isolate, "name"), TRI_V8_STD_STRING(isolate, (*it).second));

        collections->Set(j++, ci);
      }

      result->Set(TRI_V8_ASCII_STRING(isolate, "collections"), collections);
    } catch (arangodb::basics::Exception const& ex) {
      res = ex.code();
      if (errorMsg.empty()) {
        errorMsg = std::string("caught exception: ") + ex.what();
      }
    } catch (std::exception const& ex) {
      res = TRI_ERROR_INTERNAL;
      if (errorMsg.empty()) {
        errorMsg = std::string("caught exception: ") + ex.what();
      }
    } catch (...) {
      res = TRI_ERROR_INTERNAL;
      if (errorMsg.empty()) {
        errorMsg = "caught unknown exception";
      }
    }

    if (res != TRI_ERROR_NO_ERROR) {
      if (errorMsg.empty()) {
        TRI_V8_THROW_EXCEPTION_MESSAGE(res, "cannot sync from remote endpoint. last progress message was '" + syncer.progress() + "'");
      } else {
        LOG_TOPIC(ERR, Logger::REPLICATION) << errorMsg;
        TRI_V8_THROW_EXCEPTION_MESSAGE(
            res, "cannot sync from remote endpoint: " + errorMsg + ". last progress message was '" + syncer.progress() + "'");
      }
    }

  } else {
    // global synchronization
    std::string errorMsg = "";
    GlobalInitialSyncer syncer(config, restrictCollections, rType, false);

    int res = TRI_ERROR_NO_ERROR;

    try {
      Result r = syncer.run(incremental);
      if (r.fail()) {
        LOG_TOPIC(ERR, Logger::REPLICATION) << "Global sync: " << r.errorMessage();
        TRI_V8_THROW_EXCEPTION_MESSAGE(r.errorNumber(), r.errorMessage());
      }
      
      res = r.errorNumber();

      if (keepBarrier) {
        result->Set(TRI_V8_ASCII_STRING(isolate, "barrierId"),
                    TRI_V8UInt64String<TRI_voc_tick_t>(isolate, syncer.stealBarrier()));
      }

      result->Set(TRI_V8_ASCII_STRING(isolate, "lastLogTick"),
                  TRI_V8UInt64String<TRI_voc_tick_t>(isolate, syncer.getLastLogTick()));

      std::map<TRI_voc_cid_t, std::string>::const_iterator it;
      std::map<TRI_voc_cid_t, std::string> const& c =
          syncer.getProcessedCollections();

      uint32_t j = 0;
      v8::Handle<v8::Array> collections = v8::Array::New(isolate);
      for (it = c.begin(); it != c.end(); ++it) {
        std::string const cidString = StringUtils::itoa((*it).first);

        v8::Handle<v8::Object> ci = v8::Object::New(isolate);
        ci->Set(TRI_V8_ASCII_STRING(isolate, "id"), TRI_V8_STD_STRING(isolate, cidString));
        ci->Set(TRI_V8_ASCII_STRING(isolate, "name"), TRI_V8_STD_STRING(isolate, (*it).second));

        collections->Set(j++, ci);
      }

      result->Set(TRI_V8_ASCII_STRING(isolate, "collections"), collections);
    } catch (arangodb::basics::Exception const& ex) {
      res = ex.code();
      if (errorMsg.empty()) {
        errorMsg = std::string("caught exception: ") + ex.what();
      }
    } catch (std::exception const& ex) {
      res = TRI_ERROR_INTERNAL;
      if (errorMsg.empty()) {
        errorMsg = std::string("caught exception: ") + ex.what();
      }
    } catch (...) {
      res = TRI_ERROR_INTERNAL;
      if (errorMsg.empty()) {
        errorMsg = "caught unknown exception";
      }
    }

    if (res != TRI_ERROR_NO_ERROR) {
      if (errorMsg.empty()) {
        TRI_V8_THROW_EXCEPTION_MESSAGE(res, "cannot sync from remote endpoint. last progress message was '" + syncer.progress() + "'");
      } else {
        TRI_V8_THROW_EXCEPTION_MESSAGE(
            res, "cannot sync from remote endpoint: " + errorMsg + ". last progress message was '" + syncer.progress() + "'");
      }
    }

  }

  // Now check forSynchronousReplication flag and tell ClusterInfo
  // about a new follower.

  TRI_V8_RETURN(result);
  TRI_V8_TRY_CATCH_END
}

static void JS_SynchronizeReplication(
    v8::FunctionCallbackInfo<v8::Value> const& args) {
  SynchronizeReplication(args, APPLIER_DATABASE);
}

static void JS_SynchronizeGlobalReplication(
    v8::FunctionCallbackInfo<v8::Value> const& args) {
  SynchronizeReplication(args, APPLIER_GLOBAL);
}

/// @brief finalize the synchronization of a collection by tailing the WAL
/// and filtering on the collection name until no more data is available
static void JS_SynchronizeReplicationFinalize(
    v8::FunctionCallbackInfo<v8::Value> const& args) {
  TRI_V8_TRY_CATCH_BEGIN(isolate);
  v8::HandleScope scope(isolate);

  if (args.Length() != 1 || !args[0]->IsObject()) {
    TRI_V8_THROW_EXCEPTION_USAGE("syncCollectionFinalize(<configure>)");
  }

  // treat the argument as an object from now on
  v8::Handle<v8::Object> object = v8::Handle<v8::Object>::Cast(args[0]);

  std::string endpoint;
  if (object->Has(TRI_V8_ASCII_STRING(isolate, "endpoint"))) {
    endpoint = TRI_ObjectToString(object->Get(TRI_V8_ASCII_STRING(isolate, "endpoint")));
  }
  
  if (endpoint.empty()) {
    TRI_V8_THROW_EXCEPTION_PARAMETER("<endpoint> must be a valid endpoint");
  }

  std::string database;
  if (object->Has(TRI_V8_ASCII_STRING(isolate, "database"))) {
    database = TRI_ObjectToString(object->Get(TRI_V8_ASCII_STRING(isolate, "database")));
  }
  if (database.empty()) {
    TRI_V8_THROW_EXCEPTION_PARAMETER("<database> must be a valid database name");
  }
  
  std::string collection;
  if (object->Has(TRI_V8_ASCII_STRING(isolate, "collection"))) {
    collection = TRI_ObjectToString(object->Get(TRI_V8_ASCII_STRING(isolate, "collection")));
  }
  if (collection.empty()) {
    TRI_V8_THROW_EXCEPTION_PARAMETER("<collection> must be a valid collection name");
  }
  
  TRI_voc_tick_t fromTick = 0;  
  if (object->Has(TRI_V8_ASCII_STRING(isolate, "from"))) {
    fromTick = TRI_ObjectToUInt64(object->Get(TRI_V8_ASCII_STRING(isolate, "from")), true);
  }
  if (fromTick == 0) {
    TRI_V8_THROW_EXCEPTION_PARAMETER("<from> must be a valid start tick");
  }

  ReplicationApplierConfiguration config;
  config._endpoint = endpoint;
  config._database = database;

  addReplicationAuthentication(isolate, object, config);
  addConnectionSettings(isolate, object, config);

  if (object->Has(TRI_V8_ASCII_STRING(isolate, "requireFromPresent"))) {
    if (object->Get(TRI_V8_ASCII_STRING(isolate, "requireFromPresent"))->IsBoolean()) {
      config._requireFromPresent = TRI_ObjectToBoolean(
          object->Get(TRI_V8_ASCII_STRING(isolate, "requireFromPresent")));
    }
  }
  
  if (object->Has(TRI_V8_ASCII_STRING(isolate, "verbose"))) {
    config._verbose = TRI_ObjectToBoolean(object->Get(TRI_V8_ASCII_STRING(isolate, "verbose")));
  }

 
  std::string leaderId;
  if (object->Has(TRI_V8_ASCII_STRING(isolate, "leaderId"))) {
    leaderId = TRI_ObjectToString(object->Get(TRI_V8_ASCII_STRING(isolate, "leaderId")));
  }

  DatabaseGuard guard(database);

  std::string errorMsg = "";
  DatabaseTailingSyncer syncer(guard.database(), config, fromTick, true, 0);
  
  if (!leaderId.empty()) {
    syncer.setLeaderId(leaderId);
  }

  int res = TRI_ERROR_NO_ERROR;
  v8::Handle<v8::Object> result = v8::Object::New(isolate);

  try {
    res = syncer.syncCollectionFinalize(errorMsg, collection);
  } catch (arangodb::basics::Exception const& ex) {
    res = ex.code();
    if (errorMsg.empty()) {
      errorMsg = std::string("caught exception: ") + ex.what();
    }
  } catch (std::exception const& ex) {
    res = TRI_ERROR_INTERNAL;
    if (errorMsg.empty()) {
      errorMsg = std::string("caught exception: ") + ex.what();
    }
  } catch (...) {
    res = TRI_ERROR_INTERNAL;
    if (errorMsg.empty()) {
      errorMsg = "caught unknown exception";
    }
  }

  if (res != TRI_ERROR_NO_ERROR) {
    if (errorMsg.empty()) {
      TRI_V8_THROW_EXCEPTION_MESSAGE(res, std::string("cannot sync data for shard '") + collection + "' from remote endpoint");
    } else {
      LOG_TOPIC(ERR, Logger::REPLICATION) << "syncCollectionFinalize(..): " << errorMsg;
      TRI_V8_THROW_EXCEPTION_MESSAGE(res, std::string("cannot sync data for shard '") + collection + "' from remote endpoint: " + errorMsg);
    }
  }

  TRI_V8_RETURN(result);
  TRI_V8_TRY_CATCH_END
}

////////////////////////////////////////////////////////////////////////////////
/// @brief return the server's id
////////////////////////////////////////////////////////////////////////////////

static void JS_ServerIdReplication(
    v8::FunctionCallbackInfo<v8::Value> const& args) {
  TRI_V8_TRY_CATCH_BEGIN(isolate);
  v8::HandleScope scope(isolate);

  std::string const serverId = StringUtils::itoa(ServerIdFeature::getId());
  TRI_V8_RETURN_STD_STRING(serverId);
  TRI_V8_TRY_CATCH_END
}

static ReplicationApplier* getContinuousApplier(v8::Isolate* isolate, 
                                                ApplierType applierType) {
  ReplicationApplier* applier = nullptr;
  
  if (applierType == APPLIER_DATABASE) {
    // database-specific applier
    TRI_vocbase_t* vocbase = GetContextVocBase(isolate);

    if (vocbase == nullptr) {
      THROW_ARANGO_EXCEPTION(TRI_ERROR_ARANGO_DATABASE_NOT_FOUND);
    }

    applier = vocbase->replicationApplier();
  } else {
    // applier type global
    auto replicationFeature = application_features::ApplicationServer::getFeature<ReplicationFeature>("Replication");
    applier = replicationFeature->globalReplicationApplier();
  }

  if (applier == nullptr) {
    THROW_ARANGO_EXCEPTION_MESSAGE(TRI_ERROR_INTERNAL, "unable to find replicationApplier");
  }

  return applier;
}

////////////////////////////////////////////////////////////////////////////////
/// @brief configure the replication applier manually
////////////////////////////////////////////////////////////////////////////////

static void ConfigureApplierReplication(v8::FunctionCallbackInfo<v8::Value> const& args, 
                                        ApplierType applierType) {
  TRI_V8_TRY_CATCH_BEGIN(isolate);
  v8::HandleScope scope(isolate);

  ReplicationApplier* applier = getContinuousApplier(isolate, applierType);
    
  // get current configuration 
  ReplicationApplierConfiguration configuration = applier->configuration();

  if (args.Length() == 0) {
    // no argument: return the current configuration
    VPackBuilder builder;
    builder.openObject();
    configuration.toVelocyPack(builder, true);
    builder.close();

    v8::Handle<v8::Value> result = TRI_VPackToV8(isolate, builder.slice());

    TRI_V8_RETURN(result);
  }

  else {
    // set the configuration
    if (args.Length() != 1 || !args[0]->IsObject()) {
      TRI_V8_THROW_EXCEPTION_USAGE(
          "properties(<properties>)");
    }

    // treat the argument as an object from now on
    v8::Handle<v8::Object> object = v8::Handle<v8::Object>::Cast(args[0]);

    if (object->Has(TRI_V8_ASCII_STRING(isolate, "endpoint"))) {
      if (object->Get(TRI_V8_ASCII_STRING(isolate, "endpoint"))->IsString()) {
        configuration._endpoint =
            TRI_ObjectToString(object->Get(TRI_V8_ASCII_STRING(isolate, "endpoint")));
      }
    }

    if (object->Has(TRI_V8_ASCII_STRING(isolate, "database"))) {
      if (object->Get(TRI_V8_ASCII_STRING(isolate, "database"))->IsString()) {
        configuration._database =
            TRI_ObjectToString(object->Get(TRI_V8_ASCII_STRING(isolate, "database")));
      }
    } else {
      if (configuration._database.empty()) {
        // no database set, use current
        TRI_vocbase_t* vocbase = GetContextVocBase(isolate);

        if (vocbase == nullptr) {
          THROW_ARANGO_EXCEPTION(TRI_ERROR_ARANGO_DATABASE_NOT_FOUND);
        }

        configuration._database = vocbase->name();
      }
    }

    addReplicationAuthentication(isolate, object, configuration);
    addConnectionSettings(isolate, object, configuration);

    if (object->Has(TRI_V8_ASCII_STRING(isolate, "ignoreErrors"))) {
      if (object->Get(TRI_V8_ASCII_STRING(isolate, "ignoreErrors"))->IsNumber()) {
        configuration._ignoreErrors = TRI_ObjectToUInt64(
            object->Get(TRI_V8_ASCII_STRING(isolate, "ignoreErrors")), false);
      }
    }

    if (object->Has(TRI_V8_ASCII_STRING(isolate, "lockTimeoutRetries"))) {
      if (object->Get(TRI_V8_ASCII_STRING(isolate, "lockTimeoutRetries"))->IsNumber()) {
        configuration._lockTimeoutRetries = TRI_ObjectToUInt64(
            object->Get(TRI_V8_ASCII_STRING(isolate, "lockTimeoutRetries")), false);
      }
    }

    if (object->Has(TRI_V8_ASCII_STRING(isolate, "autoStart"))) {
      if (object->Get(TRI_V8_ASCII_STRING(isolate, "autoStart"))->IsBoolean()) {
        configuration._autoStart =
            TRI_ObjectToBoolean(object->Get(TRI_V8_ASCII_STRING(isolate, "autoStart")));
      }
    }

    if (object->Has(TRI_V8_ASCII_STRING(isolate, "adaptivePolling"))) {
      if (object->Get(TRI_V8_ASCII_STRING(isolate, "adaptivePolling"))->IsBoolean()) {
        configuration._adaptivePolling = TRI_ObjectToBoolean(
            object->Get(TRI_V8_ASCII_STRING(isolate, "adaptivePolling")));
      }
    }

    if (object->Has(TRI_V8_ASCII_STRING(isolate, "autoResync"))) {
      if (object->Get(TRI_V8_ASCII_STRING(isolate, "autoResync"))->IsBoolean()) {
        configuration._autoResync =
            TRI_ObjectToBoolean(object->Get(TRI_V8_ASCII_STRING(isolate, "autoResync")));
      }
    }

    if (object->Has(TRI_V8_ASCII_STRING(isolate, "includeSystem"))) {
      if (object->Get(TRI_V8_ASCII_STRING(isolate, "includeSystem"))->IsBoolean()) {
        configuration._includeSystem = TRI_ObjectToBoolean(
            object->Get(TRI_V8_ASCII_STRING(isolate, "includeSystem")));
      }
    }

    if (object->Has(TRI_V8_ASCII_STRING(isolate, "requireFromPresent"))) {
      if (object->Get(TRI_V8_ASCII_STRING(isolate, "requireFromPresent"))->IsBoolean()) {
        configuration._requireFromPresent = TRI_ObjectToBoolean(
            object->Get(TRI_V8_ASCII_STRING(isolate, "requireFromPresent")));
      }
    }

    if (object->Has(TRI_V8_ASCII_STRING(isolate, "incremental"))) {
      if (object->Get(TRI_V8_ASCII_STRING(isolate, "incremental"))->IsBoolean()) {
        configuration._incremental = TRI_ObjectToBoolean(
            object->Get(TRI_V8_ASCII_STRING(isolate, "incremental")));
      }
    }

    if (object->Has(TRI_V8_ASCII_STRING(isolate, "verbose"))) {
      if (object->Get(TRI_V8_ASCII_STRING(isolate, "verbose"))->IsBoolean()) {
        configuration._verbose =
            TRI_ObjectToBoolean(object->Get(TRI_V8_ASCII_STRING(isolate, "verbose")));
      }
    }

    if (object->Has(TRI_V8_ASCII_STRING(isolate, "restrictCollections")) &&
        object->Get(TRI_V8_ASCII_STRING(isolate, "restrictCollections"))->IsArray()) {
      configuration._restrictCollections.clear();
      v8::Handle<v8::Array> a = v8::Handle<v8::Array>::Cast(
          object->Get(TRI_V8_ASCII_STRING(isolate, "restrictCollections")));

      uint32_t const n = a->Length();

      for (uint32_t i = 0; i < n; ++i) {
        v8::Handle<v8::Value> cname = a->Get(i);

        if (cname->IsString()) {
          configuration._restrictCollections.insert(
              std::pair<std::string, bool>(TRI_ObjectToString(cname), true));
        }
      }
    }

    if (object->Has(TRI_V8_ASCII_STRING(isolate, "restrictType"))) {
      configuration._restrictType =
          TRI_ObjectToString(object->Get(TRI_V8_ASCII_STRING(isolate, "restrictType")));
    }

    if ((configuration._restrictType.empty() &&
         !configuration._restrictCollections.empty()) ||
        (!configuration._restrictType.empty() &&
         configuration._restrictCollections.empty()) ||
        (!configuration._restrictType.empty() && configuration._restrictType != "include" &&
         configuration._restrictType != "exclude")) {
      TRI_V8_THROW_EXCEPTION_PARAMETER(
          "invalid value for <restrictCollections> or <restrictType>");
    }

    if (object->Has(TRI_V8_ASCII_STRING(isolate, "connectionRetryWaitTime"))) {
      if (object->Get(TRI_V8_ASCII_STRING(isolate, "connectionRetryWaitTime"))
              ->IsNumber()) {
        double value = TRI_ObjectToDouble(
            object->Get(TRI_V8_ASCII_STRING(isolate, "connectionRetryWaitTime")));
        if (value > 0.0) {
          configuration._connectionRetryWaitTime =
              static_cast<uint64_t>(value * 1000.0 * 1000.0);
        }
      }
    }

    if (object->Has(TRI_V8_ASCII_STRING(isolate, "initialSyncMaxWaitTime"))) {
      if (object->Get(TRI_V8_ASCII_STRING(isolate, "initialSyncMaxWaitTime"))
              ->IsNumber()) {
        double value = TRI_ObjectToDouble(
            object->Get(TRI_V8_ASCII_STRING(isolate, "initialSyncMaxWaitTime")));
        if (value > 0.0) {
          configuration._initialSyncMaxWaitTime =
              static_cast<uint64_t>(value * 1000.0 * 1000.0);
        }
      }
    }

    if (object->Has(TRI_V8_ASCII_STRING(isolate, "idleMinWaitTime"))) {
      if (object->Get(TRI_V8_ASCII_STRING(isolate, "idleMinWaitTime"))->IsNumber()) {
        double value = TRI_ObjectToDouble(
            object->Get(TRI_V8_ASCII_STRING(isolate, "idleMinWaitTime")));
        if (value > 0.0) {
          configuration._idleMinWaitTime =
              static_cast<uint64_t>(value * 1000.0 * 1000.0);
        }
      }
    }

    if (object->Has(TRI_V8_ASCII_STRING(isolate, "idleMaxWaitTime"))) {
      if (object->Get(TRI_V8_ASCII_STRING(isolate, "idleMaxWaitTime"))->IsNumber()) {
        double value = TRI_ObjectToDouble(
            object->Get(TRI_V8_ASCII_STRING(isolate, "idleMaxWaitTime")));
        if (value > 0.0) {
          configuration._idleMaxWaitTime =
              static_cast<uint64_t>(value * 1000.0 * 1000.0);
        }
      }
    }

    if (object->Has(TRI_V8_ASCII_STRING(isolate, "autoResyncRetries"))) {
      if (object->Get(TRI_V8_ASCII_STRING(isolate, "autoResyncRetries"))->IsNumber()) {
        double value = TRI_ObjectToDouble(
            object->Get(TRI_V8_ASCII_STRING(isolate, "autoResyncRetries")));
        configuration._autoResyncRetries = static_cast<uint64_t>(value);
      }
    }

    applier->reconfigure(configuration);

    VPackBuilder builder;
    builder.openObject();
    configuration.toVelocyPack(builder, true);
    builder.close();
   
    v8::Handle<v8::Value> result = TRI_VPackToV8(isolate, builder.slice());

    TRI_V8_RETURN(result);
  }
  TRI_V8_TRY_CATCH_END
}

static void JS_ConfigureApplierReplication(
    v8::FunctionCallbackInfo<v8::Value> const& args) {
  ConfigureApplierReplication(args, APPLIER_DATABASE);
}

static void JS_ConfigureGlobalApplierReplication(
    v8::FunctionCallbackInfo<v8::Value> const& args) {
  ConfigureApplierReplication(args, APPLIER_GLOBAL);
}

////////////////////////////////////////////////////////////////////////////////
/// @brief start the replication applier manually
////////////////////////////////////////////////////////////////////////////////

static void StartApplierReplication(v8::FunctionCallbackInfo<v8::Value> const& args,
                                    ApplierType applierType) {
  TRI_V8_TRY_CATCH_BEGIN(isolate);
  v8::HandleScope scope(isolate);
  
  if (args.Length() > 2) {
    TRI_V8_THROW_EXCEPTION_USAGE("start(<from>)");
  }
  
  TRI_voc_tick_t initialTick = 0;
  bool useTick = false;

  if (args.Length() >= 1) {
    initialTick = TRI_ObjectToUInt64(args[0], true);
    useTick = true;
  }

  TRI_voc_tick_t barrierId = 0;
  if (args.Length() >= 2) {
    barrierId = TRI_ObjectToUInt64(args[1], true);
  }
  
  ReplicationApplier* applier = getContinuousApplier(isolate, applierType);

  applier->start(initialTick, useTick, barrierId);

  TRI_V8_RETURN_TRUE();
  TRI_V8_TRY_CATCH_END
}

static void JS_StartApplierReplication(
    v8::FunctionCallbackInfo<v8::Value> const& args) {
  StartApplierReplication(args, APPLIER_DATABASE);
}

static void JS_StartGlobalApplierReplication(
    v8::FunctionCallbackInfo<v8::Value> const& args) {
  StartApplierReplication(args, APPLIER_GLOBAL);
}

////////////////////////////////////////////////////////////////////////////////
/// @brief shuts down the replication applier manually
////////////////////////////////////////////////////////////////////////////////

static void StopApplierReplication(v8::FunctionCallbackInfo<v8::Value> const& args,
                                  ApplierType applierType) {
  TRI_V8_TRY_CATCH_BEGIN(isolate);
  v8::HandleScope scope(isolate);

  if (args.Length() != 0) {
    TRI_V8_THROW_EXCEPTION_USAGE("stop()");
  }

  ReplicationApplier* applier = getContinuousApplier(isolate, applierType);

  applier->stopAndJoin(true);

  TRI_V8_RETURN_TRUE();
  TRI_V8_TRY_CATCH_END
}

static void JS_StopApplierReplication(
    v8::FunctionCallbackInfo<v8::Value> const& args) {
  StopApplierReplication(args, APPLIER_DATABASE);
}

static void JS_StopGlobalApplierReplication(
    v8::FunctionCallbackInfo<v8::Value> const& args) {
  StopApplierReplication(args, APPLIER_GLOBAL);
}

////////////////////////////////////////////////////////////////////////////////
/// @brief get the state of the replication applier
////////////////////////////////////////////////////////////////////////////////

static void StateApplierReplication(v8::FunctionCallbackInfo<v8::Value> const& args,
                                    ApplierType applierType) {
  TRI_V8_TRY_CATCH_BEGIN(isolate);
  v8::HandleScope scope(isolate);

  if (args.Length() != 0) {
    TRI_V8_THROW_EXCEPTION_USAGE("state()");
  }

  ReplicationApplier* applier = getContinuousApplier(isolate, applierType);

  VPackBuilder builder;
  builder.openObject();
  applier->toVelocyPack(builder);
  builder.close();

  v8::Handle<v8::Value> result = TRI_VPackToV8(isolate, builder.slice());

  TRI_V8_RETURN(result);
  TRI_V8_TRY_CATCH_END
}

static void JS_StateApplierReplication(
    v8::FunctionCallbackInfo<v8::Value> const& args) {
  StateApplierReplication(args, APPLIER_DATABASE);
}

static void JS_StateGlobalApplierReplication(
    v8::FunctionCallbackInfo<v8::Value> const& args) {
  StateApplierReplication(args, APPLIER_GLOBAL);
}

////////////////////////////////////////////////////////////////////////////////
/// @brief stop the replication applier and "forget" all state
////////////////////////////////////////////////////////////////////////////////

static void ForgetApplierReplication(v8::FunctionCallbackInfo<v8::Value> const& args,
                                     ApplierType applierType) {
  TRI_V8_TRY_CATCH_BEGIN(isolate);
  v8::HandleScope scope(isolate);

  if (args.Length() != 0) {
    TRI_V8_THROW_EXCEPTION_USAGE("forget()");
  }

  ReplicationApplier* applier = getContinuousApplier(isolate, applierType);

  applier->forget();

  TRI_V8_RETURN_TRUE();
  TRI_V8_TRY_CATCH_END
}

static void JS_ForgetApplierReplication(
    v8::FunctionCallbackInfo<v8::Value> const& args) {
  ForgetApplierReplication(args, APPLIER_DATABASE);
}

static void JS_ForgetGlobalApplierReplication(
    v8::FunctionCallbackInfo<v8::Value> const& args) {
  ForgetApplierReplication(args, APPLIER_GLOBAL);
}

void TRI_InitV8Replication(v8::Isolate* isolate,
                           v8::Handle<v8::Context> context,
                           TRI_vocbase_t* vocbase,
                           size_t threadNumber, TRI_v8_global_t* v8g) {
  // replication functions. not intended to be used by end users

  // logger functions
  TRI_AddGlobalFunctionVocbase(isolate,
                               TRI_V8_ASCII_STRING(isolate, "REPLICATION_LOGGER_STATE"),
                               JS_StateLoggerReplication, true);
  TRI_AddGlobalFunctionVocbase(isolate,
                               TRI_V8_ASCII_STRING(isolate, "REPLICATION_LOGGER_LAST"),
                               JS_LastLoggerReplication, true);
  TRI_AddGlobalFunctionVocbase(
      isolate, TRI_V8_ASCII_STRING(isolate, "REPLICATION_LOGGER_TICK_RANGES"),
      JS_TickRangesLoggerReplication, true);
  TRI_AddGlobalFunctionVocbase(
      isolate, TRI_V8_ASCII_STRING(isolate, "REPLICATION_LOGGER_FIRST_TICK"),
      JS_FirstTickLoggerReplication, true);
  
  // applier functions
  TRI_AddGlobalFunctionVocbase(
      isolate, TRI_V8_ASCII_STRING(isolate, "REPLICATION_APPLIER_CONFIGURE"),
      JS_ConfigureApplierReplication, true);
  TRI_AddGlobalFunctionVocbase(
      isolate, TRI_V8_ASCII_STRING(isolate, "GLOBAL_REPLICATION_APPLIER_CONFIGURE"),
      JS_ConfigureGlobalApplierReplication, true);
  TRI_AddGlobalFunctionVocbase(isolate,
                               TRI_V8_ASCII_STRING(isolate, "REPLICATION_APPLIER_START"),
                               JS_StartApplierReplication, true);
  TRI_AddGlobalFunctionVocbase(isolate,
                               TRI_V8_ASCII_STRING(isolate, "GLOBAL_REPLICATION_APPLIER_START"),
                               JS_StartGlobalApplierReplication, true);
  TRI_AddGlobalFunctionVocbase(
      isolate, TRI_V8_ASCII_STRING(isolate, "REPLICATION_APPLIER_STOP"),
      JS_StopApplierReplication, true);
  TRI_AddGlobalFunctionVocbase(
      isolate, TRI_V8_ASCII_STRING(isolate, "GLOBAL_REPLICATION_APPLIER_STOP"),
      JS_StopGlobalApplierReplication, true);
  TRI_AddGlobalFunctionVocbase(isolate,
                               TRI_V8_ASCII_STRING(isolate, "REPLICATION_APPLIER_STATE"),
                               JS_StateApplierReplication, true);
  TRI_AddGlobalFunctionVocbase(isolate,
                               TRI_V8_ASCII_STRING(isolate, "GLOBAL_REPLICATION_APPLIER_STATE"),
                               JS_StateGlobalApplierReplication, true);
  TRI_AddGlobalFunctionVocbase(
      isolate, TRI_V8_ASCII_STRING(isolate, "REPLICATION_APPLIER_FORGET"),
      JS_ForgetApplierReplication, true);
  TRI_AddGlobalFunctionVocbase(
      isolate, TRI_V8_ASCII_STRING(isolate, "GLOBAL_REPLICATION_APPLIER_FORGET"),
      JS_ForgetGlobalApplierReplication, true);
  
  // other functions
  TRI_AddGlobalFunctionVocbase(isolate,
                               TRI_V8_ASCII_STRING(isolate, "REPLICATION_SYNCHRONIZE"),
                               JS_SynchronizeReplication, true);
  TRI_AddGlobalFunctionVocbase(isolate,
                               TRI_V8_ASCII_STRING(isolate, "GLOBAL_REPLICATION_SYNCHRONIZE"),
                               JS_SynchronizeGlobalReplication, true);
  TRI_AddGlobalFunctionVocbase(isolate,
                               TRI_V8_ASCII_STRING(isolate, "REPLICATION_SYNCHRONIZE_FINALIZE"),
                               JS_SynchronizeReplicationFinalize, true);
  TRI_AddGlobalFunctionVocbase(isolate,
                               TRI_V8_ASCII_STRING(isolate, "REPLICATION_SERVER_ID"),
                               JS_ServerIdReplication, true);
}<|MERGE_RESOLUTION|>--- conflicted
+++ resolved
@@ -297,19 +297,8 @@
        restrictType != "exclude")) {
     TRI_V8_THROW_EXCEPTION_PARAMETER("invalid value for <restrictCollections> or <restrictType>");
   }
-<<<<<<< HEAD
-  Syncer::RestrictType rType = Syncer::RESTRICT_NONE;
-  if (restrictType == "include") {
-    rType = Syncer::RESTRICT_INCLUDE;
-  } else if (restrictType == "exclude") {
-    rType = Syncer::RESTRICT_EXCLUDE;
-=======
+
   Syncer::RestrictType rType = Syncer::convert(restrictType);
-  bool verbose = true;
-  if (object->Has(TRI_V8_ASCII_STRING(isolate, "verbose"))) {
-    verbose = TRI_ObjectToBoolean(object->Get(TRI_V8_ASCII_STRING(isolate, "verbose")));
->>>>>>> fd420c3e
-  }
 
   bool skipCreateDrop = false;
   if (object->Has(TRI_V8_ASCII_STRING(isolate, "skipCreateDrop"))) {
