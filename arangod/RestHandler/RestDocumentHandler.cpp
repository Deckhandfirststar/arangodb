--- conflicted
+++ resolved
@@ -142,13 +142,8 @@
     transactionContext, collectionName, AccessMode::Type::WRITE);
   
   bool const isMultiple = body.isArray();
-<<<<<<< HEAD
   if (!isMultiple && trx.wasCreatedHere()) {
-    trx->addHint(transaction::Hints::Hint::SINGLE_OPERATION);
-=======
-  if (!isMultiple) {
     trx->addHint(transaction::Hints::Hint::SINGLE_DOCUMENT_OPERATION);
->>>>>>> accf1061
   }
 
   Result res = trx.begin();
@@ -253,14 +248,9 @@
     transaction::StandaloneContext::Create(_vocbase, _trxProps.transactionId));
   transaction::SingleCollectionTransactionProxy trx(
     transactionContext, collection, AccessMode::Type::READ);
-<<<<<<< HEAD
-
   if (trx.wasCreatedHere()) {
-    trx->addHint(transaction::Hints::Hint::SINGLE_OPERATION);
-  }
-=======
-  trx->addHint(transaction::Hints::Hint::SINGLE_DOCUMENT_OPERATION);
->>>>>>> accf1061
+    trx->addHint(transaction::Hints::Hint::SINGLE_DOCUMENT_OPERATION);
+  }
 
   // ...........................................................................
   // inside read transaction
@@ -453,13 +443,8 @@
     transaction::StandaloneContext::Create(_vocbase, _trxProps.transactionId));
   transaction::SingleCollectionTransactionProxy trx(
     transactionContext, collectionName, AccessMode::Type::WRITE);
-<<<<<<< HEAD
   if (!isArrayCase && trx.wasCreatedHere()) {
-    trx->addHint(transaction::Hints::Hint::SINGLE_OPERATION);
-=======
-  if (!isArrayCase) {
     trx->addHint(transaction::Hints::Hint::SINGLE_DOCUMENT_OPERATION);
->>>>>>> accf1061
   }
 
   // ...........................................................................
@@ -591,13 +576,8 @@
 
   transaction::SingleCollectionTransactionProxy trx(
     transactionContext, collectionName, AccessMode::Type::WRITE);
-<<<<<<< HEAD
   if ((suffixes.size() == 2 || !search.isArray()) && trx.wasCreatedHere()) {
-    trx->addHint(transaction::Hints::Hint::SINGLE_OPERATION);
-=======
-  if (suffixes.size() == 2 || !search.isArray()) {
     trx->addHint(transaction::Hints::Hint::SINGLE_DOCUMENT_OPERATION);
->>>>>>> accf1061
   }
 
   Result res = trx.begin();
