////////////////////////////////////////////////////////////////////////////////
/// @brief simple document batch request handler
///
/// @file
///
/// DISCLAIMER
///
/// Copyright 2014 ArangoDB GmbH, Cologne, Germany
/// Copyright 2004-2014 triAGENS GmbH, Cologne, Germany
///
/// Licensed under the Apache License, Version 2.0 (the "License");
/// you may not use this file except in compliance with the License.
/// You may obtain a copy of the License at
///
///     http://www.apache.org/licenses/LICENSE-2.0
///
/// Unless required by applicable law or agreed to in writing, software
/// distributed under the License is distributed on an "AS IS" BASIS,
/// WITHOUT WARRANTIES OR CONDITIONS OF ANY KIND, either express or implied.
/// See the License for the specific language governing permissions and
/// limitations under the License.
///
/// Copyright holder is ArangoDB GmbH, Cologne, Germany
///
/// @author Jan Steemann
/// @author Copyright 2014, ArangoDB GmbH, Cologne, Germany
/// @author Copyright 2010-2014, triAGENS GmbH, Cologne, Germany
////////////////////////////////////////////////////////////////////////////////

#include "RestSimpleHandler.h"
#include "Aql/Query.h"
#include "Aql/QueryRegistry.h"
#include "Basics/Exceptions.h"
#include "Basics/MutexLocker.h"
#include "Basics/ScopeGuard.h"
#include "Basics/VelocyPackHelper.h"
#include "Basics/VPackStringBufferAdapter.h"
#include "VocBase/Traverser.h"

#include <velocypack/Builder.h>
#include <velocypack/Dumper.h>
#include <velocypack/Iterator.h>
#include <velocypack/Slice.h>
#include <velocypack/velocypack-aliases.h>

using namespace triagens::arango;
using namespace triagens::rest;

// -----------------------------------------------------------------------------
// --SECTION--                                      constructors and destructors
// -----------------------------------------------------------------------------

////////////////////////////////////////////////////////////////////////////////
/// @brief constructor
////////////////////////////////////////////////////////////////////////////////

RestSimpleHandler::RestSimpleHandler (HttpRequest* request,
                                      std::pair<triagens::arango::ApplicationV8*, triagens::aql::QueryRegistry*>* pair) 
  : RestVocbaseBaseHandler(request),
    _applicationV8(pair->first),
    _queryRegistry(pair->second),
    _queryLock(),
    _query(nullptr),
    _queryKilled(false) {

}

// -----------------------------------------------------------------------------
// --SECTION--                                                   Handler methods
// -----------------------------------------------------------------------------

////////////////////////////////////////////////////////////////////////////////
/// {@inheritDoc}
////////////////////////////////////////////////////////////////////////////////

HttpHandler::status_t RestSimpleHandler::execute () {
  // extract the request type
  HttpRequest::HttpRequestType type = _request->requestType();

  if (type == HttpRequest::HTTP_REQUEST_PUT) {
    bool parsingSuccess = true;
    VPackBuilder parsedBody = parseVelocyPackBody(parsingSuccess);

    if (! parsingSuccess) {
      return status_t(HANDLER_DONE);
    }
    VPackSlice body = parsedBody.slice();

    if (! body.isObject()) {
      generateError(HttpResponse::BAD, TRI_ERROR_TYPE_ERROR, "expecting JSON object body");
      return status_t(HANDLER_DONE);
    }
    
    char const* prefix = _request->requestPath();

    if (strcmp(prefix, RestVocbaseBaseHandler::SIMPLE_REMOVE_PATH.c_str()) == 0) {
      removeByKeys(body);
    }
    else if (strcmp(prefix, RestVocbaseBaseHandler::SIMPLE_LOOKUP_PATH.c_str()) == 0) {
      lookupByKeys(body);
    }
    else {
      generateError(HttpResponse::BAD, TRI_ERROR_TYPE_ERROR, "unsupported value for <operation>");
    }

    return status_t(HANDLER_DONE);
  }

  generateError(HttpResponse::METHOD_NOT_ALLOWED, TRI_ERROR_HTTP_METHOD_NOT_ALLOWED); 
  return status_t(HANDLER_DONE);
}

////////////////////////////////////////////////////////////////////////////////
/// {@inheritDoc}
////////////////////////////////////////////////////////////////////////////////

bool RestSimpleHandler::cancel () {
  return cancelQuery();
}

// -----------------------------------------------------------------------------
// --SECTION--                                                   private methods
// -----------------------------------------------------------------------------

////////////////////////////////////////////////////////////////////////////////
/// @brief register the currently running query
////////////////////////////////////////////////////////////////////////////////

void RestSimpleHandler::registerQuery (triagens::aql::Query* query) {
  MUTEX_LOCKER(_queryLock);

  TRI_ASSERT(_query == nullptr);
  _query = query;
}

////////////////////////////////////////////////////////////////////////////////
/// @brief unregister the currently running query
////////////////////////////////////////////////////////////////////////////////

void RestSimpleHandler::unregisterQuery () {
  MUTEX_LOCKER(_queryLock);

  _query = nullptr;
}

////////////////////////////////////////////////////////////////////////////////
/// @brief cancel the currently running query
////////////////////////////////////////////////////////////////////////////////

bool RestSimpleHandler::cancelQuery () {
  MUTEX_LOCKER(_queryLock);

  if (_query != nullptr) {
    _query->killed(true);
    _queryKilled = true;
    return true;
  }

  return false;
}

////////////////////////////////////////////////////////////////////////////////
/// @brief whether or not the query was canceled
////////////////////////////////////////////////////////////////////////////////

bool RestSimpleHandler::wasCanceled () {
  MUTEX_LOCKER(_queryLock);
  return _queryKilled;
}

////////////////////////////////////////////////////////////////////////////////
/// @startDocuBlock RestRemoveByKeys
/// @brief removes multiple documents by their keys
///
/// @RESTHEADER{PUT /_api/simple/remove-by-keys, Remove documents by their keys}
///
/// @RESTBODYPARAM{collection,string,required,string}
/// The name of the collection to look in for the documents to remove
///
/// @RESTBODYPARAM{keys,array,required,string}
/// array with the _keys of documents to remove.
///
/// @RESTBODYPARAM{options,object,optional,put_api_simple_remove_by_keys_opts}
/// a json object which can contains following attributes:
///
/// @RESTSTRUCT{waitForSync,put_api_simple_remove_by_keys_opts,string,optional,string}
/// if set to true, then all removal operations will
/// instantly be synchronized to disk. If this is not specified, then the
/// collection's default sync behavior will be applied.
///
/// @RESTDESCRIPTION
/// Looks up the documents in the specified collection using the array of keys
/// provided, and removes all documents from the collection whose keys are
/// contained in the *keys* array. Keys for which no document can be found in
/// the underlying collection are ignored, and no exception will be thrown for 
/// them.
///
/// The body of the response contains a JSON object with information how many 
/// documents were removed (and how many were not). The *removed* attribute will
/// contain the number of actually removed documents. The *ignored* attribute 
/// will contain the number of keys in the request for which no matching document
/// could be found.
///
/// @RESTRETURNCODES
///
/// @RESTRETURNCODE{200}
/// is returned if the operation was carried out successfully. The number of removed
/// documents may still be 0 in this case if none of the specified document keys
/// were found in the collection.
///
/// @RESTRETURNCODE{404}
/// is returned if the collection was not found.
/// The response body contains an error document in this case.
///
/// @RESTRETURNCODE{405}
/// is returned if the operation was called with a different HTTP METHOD than PUT.
///
/// @EXAMPLES
///
/// @EXAMPLE_ARANGOSH_RUN{RestSimpleRemove}
///     var cn = "test";
///   ~ db._drop(cn);
///     db._create(cn);
///     keys = [ ];
///     for (var i = 0; i < 10; ++i) {
///       db.test.insert({ _key: "test" + i });
///       keys.push("test" + i);
///     }
///
///     var url = "/_api/simple/remove-by-keys";
///     var data = { keys: keys, collection: cn };
///     var response = logCurlRequest('PUT', url, data);
///
///     assert(response.code === 200);
///
///     logJsonResponse(response);
///   ~ db._drop(cn);
/// @END_EXAMPLE_ARANGOSH_RUN
///
/// @EXAMPLE_ARANGOSH_RUN{RestSimpleRemoveNotFound}
///     var cn = "test";
///   ~ db._drop(cn);
///     db._create(cn);
///     keys = [ ];
///     for (var i = 0; i < 10; ++i) {
///       db.test.insert({ _key: "test" + i });
///     }
///
///     var url = "/_api/simple/remove-by-keys";
///     var data = { keys: [ "foo", "bar", "baz" ], collection: cn };
///     var response = logCurlRequest('PUT', url, data);
///
///     assert(response.code === 200);
///
///     logJsonResponse(response);
///   ~ db._drop(cn);
/// @END_EXAMPLE_ARANGOSH_RUN
///
/// @endDocuBlock
////////////////////////////////////////////////////////////////////////////////

void RestSimpleHandler::removeByKeys (VPackSlice const& slice) {
  TRI_ASSERT(slice.isObject());
  try { 
    std::string collectionName;
    {
      VPackSlice const value = slice.get("collection");

      if (! value.isString()) {
        generateError(HttpResponse::BAD, TRI_ERROR_TYPE_ERROR, "expecting string for <collection>");
        return;
      }
    
      collectionName = value.copyString();

      if (! collectionName.empty()) {
        auto const* col = TRI_LookupCollectionByNameVocBase(_vocbase, collectionName.c_str());

        if (col != nullptr && collectionName.compare(col->_name) != 0) {
          // user has probably passed in a numeric collection id.
          // translate it into a "real" collection name
          collectionName = std::string(col->_name);
        }
      }
    }

    VPackSlice const keys = slice.get("keys");

    if (! keys.isArray()) { 
      generateError(HttpResponse::BAD, TRI_ERROR_TYPE_ERROR, "expecting array for <keys>");
      return;
    }
    
    bool waitForSync = false;
    {
      VPackSlice const value = slice.get("options");
      if (value.isObject()) {
        VPackSlice wfs = value.get("waitForSync");
        if (wfs.isBool()) {
          waitForSync = wfs.getBool();
        }
      }
    }

    VPackBuilder bindVars;
    bindVars.addObject();
    bindVars.add("@collection", VPackValue(collectionName));
    bindVars.add("keys", keys);
    bindVars.close();
    VPackSlice varsSlice = bindVars.slice();

    std::string aql("FOR key IN @keys REMOVE key IN @@collection OPTIONS { ignoreErrors: true, waitForSync: ");
    aql.append(waitForSync ? "true" : "false");
    aql.append(" }");
   
    triagens::aql::Query query(_applicationV8, 
                               false, 
                               _vocbase, 
                               aql.c_str(),
                               aql.size(),
                               triagens::basics::VelocyPackHelper::velocyPackToJson(varsSlice),
                               nullptr,
                               triagens::aql::PART_MAIN);
 
    registerQuery(&query); 
    auto queryResult = query.execute(_queryRegistry);
    unregisterQuery(); 

    if (queryResult.code != TRI_ERROR_NO_ERROR) {
      if (queryResult.code == TRI_ERROR_REQUEST_CANCELED ||
          (queryResult.code == TRI_ERROR_QUERY_KILLED && wasCanceled())) {
        THROW_ARANGO_EXCEPTION(TRI_ERROR_REQUEST_CANCELED);
      }

      THROW_ARANGO_EXCEPTION_MESSAGE(queryResult.code, queryResult.details);
    }

    { 
      _response = createResponse(HttpResponse::OK);
      _response->setContentType("application/json; charset=utf-8");

      size_t ignored = 0;
      size_t removed = 0;
      VPackSlice stats = queryResult.stats.slice();

      if (! stats.isNone()) {
        TRI_ASSERT(stats.isObject());
        VPackSlice found = stats.get("writesIgnored");
        if (found.isNumber()) {
          ignored = found.getNumericValue<size_t>();
        }

        found = stats.get("writesExecuted");
        if (found.isNumber()) {
          removed = found.getNumericValue<size_t>();
        }
      }

      VPackBuilder result;
      result.add(VPackValue(VPackValueType::Object));
      result.add("removed", VPackValue(removed));
      result.add("ignored", VPackValue(ignored));
      result.add("error", VPackValue(false));
      result.add("code", VPackValue(_response->responseCode()));
      result.close();
      VPackSlice s = result.slice();

      triagens::basics::VPackStringBufferAdapter buffer(_response->body().stringBuffer());
      VPackDumper dumper(&buffer); 
      dumper.dump(s);
    }
  }  
  catch (triagens::basics::Exception const& ex) {
    unregisterQuery(); 
    generateError(HttpResponse::responseCode(ex.code()), ex.code(), ex.what());
  }
  catch (...) {
    unregisterQuery(); 
    generateError(HttpResponse::SERVER_ERROR, TRI_ERROR_INTERNAL);
  }
}

////////////////////////////////////////////////////////////////////////////////
/// @startDocuBlock RestLookupByKeys
/// @brief fetches multiple documents by their keys
///
/// @RESTHEADER{PUT /_api/simple/lookup-by-keys, Find documents by their keys}
///
/// @RESTBODYPARAM{collection,string,required,string}
/// The name of the collection to look in for the documents
///
/// @RESTBODYPARAM{keys,array,required,string}
/// array with the _keys of documents to remove.
///
/// @RESTDESCRIPTION
/// Looks up the documents in the specified collection using the array of keys
/// provided. All documents for which a matching key was specified in the *keys*
/// array and that exist in the collection will be returned. 
/// Keys for which no document can be found in the underlying collection are ignored, 
/// and no exception will be thrown for them.
///
/// The body of the response contains a JSON object with a *documents* attribute. The
/// *documents* attribute is an array containing the matching documents. The order in
/// which matching documents are present in the result array is unspecified.
///
/// @RESTRETURNCODES
///
/// @RESTRETURNCODE{200}
/// is returned if the operation was carried out successfully. 
///
/// @RESTRETURNCODE{404}
/// is returned if the collection was not found.
/// The response body contains an error document in this case.
///
/// @RESTRETURNCODE{405}
/// is returned if the operation was called with a different HTTP METHOD than PUT.
///
/// @EXAMPLES
///
/// Looking up existing documents
///
/// @EXAMPLE_ARANGOSH_RUN{RestSimpleLookup}
///     var cn = "test";
///   ~ db._drop(cn);
///     db._create(cn);
///     keys = [ ];
///     for (i = 0; i < 10; ++i) {
///       db.test.insert({ _key: "test" + i, value: i });
///       keys.push("test" + i);
///     }
///
///     var url = "/_api/simple/lookup-by-keys";
///     var data = { keys: keys, collection: cn };
///     var response = logCurlRequest('PUT', url, data);
///
///     assert(response.code === 200);
///
///     logJsonResponse(response);
///   ~ db._drop(cn);
/// @END_EXAMPLE_ARANGOSH_RUN
///
/// Looking up non-existing documents
///
/// @EXAMPLE_ARANGOSH_RUN{RestSimpleLookupNotFound}
///     var cn = "test";
///   ~ db._drop(cn);
///     db._create(cn);
///     keys = [ ];
///     for (i = 0; i < 10; ++i) {
///       db.test.insert({ _key: "test" + i, value: i });
///     }
///
///     var url = "/_api/simple/lookup-by-keys";
///     var data = { keys: [ "foo", "bar", "baz" ], collection: cn };
///     var response = logCurlRequest('PUT', url, data);
///
///     assert(response.code === 200);
///
///     logJsonResponse(response);
///   ~ db._drop(cn);
/// @END_EXAMPLE_ARANGOSH_RUN
///
/// @endDocuBlock
////////////////////////////////////////////////////////////////////////////////

void RestSimpleHandler::lookupByKeys (VPackSlice const& slice) {
  try {
    std::string collectionName;
    { 
      VPackSlice const value = slice.get("collection");
      if (! value.isString()) {
        generateError(HttpResponse::BAD, TRI_ERROR_TYPE_ERROR, "expecting string for <collection>");
        return;
      }
      collectionName = value.copyString();

      if (! collectionName.empty()) {
        auto const* col = TRI_LookupCollectionByNameVocBase(_vocbase, collectionName.c_str());

        if (col != nullptr && collectionName.compare(col->_name) != 0) {
          // user has probably passed in a numeric collection id.
          // translate it into a "real" collection name
          collectionName = std::string(col->_name);
        }
      }
    }

    VPackSlice const keys = slice.get("keys");

    if (! keys.isArray()) { 
      generateError(HttpResponse::BAD, TRI_ERROR_TYPE_ERROR, "expecting array for <keys>");
      return;
    }

    VPackBuilder bindVars;
    bindVars.add(VPackValue(VPackValueType::Object));
    bindVars.add("@collection", VPackValue(collectionName));
    VPackBuilder strippedBuilder = triagens::aql::BindParameters::StripCollectionNames(keys, collectionName.c_str());
    VPackSlice stripped = strippedBuilder.slice();

    bindVars.add("keys", stripped);
    bindVars.close();
    VPackSlice varsSlice = bindVars.slice();

    std::string const aql("FOR doc IN @@collection FILTER doc._key IN @keys RETURN doc");
    
    triagens::aql::Query query(_applicationV8, 
                               false, 
                               _vocbase, 
                               aql.c_str(),
                               aql.size(),
                               triagens::basics::VelocyPackHelper::velocyPackToJson(varsSlice),
                               nullptr,
                               triagens::aql::PART_MAIN);
 
    registerQuery(&query); 
    auto queryResult = query.execute(_queryRegistry);
    unregisterQuery(); 

    if (queryResult.code != TRI_ERROR_NO_ERROR) {
      if (queryResult.code == TRI_ERROR_REQUEST_CANCELED ||
          (queryResult.code == TRI_ERROR_QUERY_KILLED && wasCanceled())) {
        THROW_ARANGO_EXCEPTION(TRI_ERROR_REQUEST_CANCELED);
      }

      THROW_ARANGO_EXCEPTION_MESSAGE(queryResult.code, queryResult.details);
    }
      
    size_t resultSize = 10; 
    if (TRI_IsArrayJson(queryResult.json)) {
      resultSize = TRI_LengthArrayJson(queryResult.json);
    }

    { 
      _response = createResponse(HttpResponse::OK);
      _response->setContentType("application/json; charset=utf-8");

      triagens::basics::Json result(triagens::basics::Json::Object, 3);

      if (TRI_IsArrayJson(queryResult.json)) {
        size_t const n = TRI_LengthArrayJson(queryResult.json);

<<<<<<< HEAD
        VPackSlice const postFilter = slice.get("filter");
        if (postFilter.isArray()) {
=======
        // This is for internal use of AQL Traverser only.
        // Should not be documented
        auto const postFilter = TRI_LookupObjectJson(json, "filter");
        if (postFilter != nullptr && TRI_IsArrayJson(postFilter)) {
>>>>>>> e3db9dfc
          std::vector<triagens::arango::traverser::TraverserExpression*> expressions;
          triagens::basics::ScopeGuard guard{
            []() -> void { },
            [&expressions]() -> void {
              for (auto& e : expressions) {
                delete e;
              }
            }
          };

          VPackValueLength length = postFilter.length();
          
          expressions.reserve(length);

          for (auto const& it : VPackArrayIterator(postFilter)) {
            if (it.isObject()) {
              std::string json = it.toJson(); // TODO: remove me later
              std::unique_ptr<TRI_json_t> exp(TRI_JsonString(TRI_UNKNOWN_MEM_ZONE, json.c_str())); // TODO: remove me later
              std::unique_ptr<traverser::TraverserExpression> expression(new traverser::TraverserExpression(exp.get()));
              expressions.emplace_back(expression.get());
              expression.release();
            }
          }
          
          triagens::basics::Json filteredDocuments(triagens::basics::Json::Array, n);
          triagens::basics::Json filteredIds(triagens::basics::Json::Array);

          for (size_t i = 0; i < n; ++i) {
            TRI_json_t const* tmp = TRI_LookupArrayJson(queryResult.json, i);
            if (tmp != nullptr) {
              bool add = true;
              for (auto& e : expressions) {
                if (! e->isEdgeAccess && ! e->matchesCheck(tmp)) {
                  add = false;
                  try {
                    std::string _id = triagens::basics::JsonHelper::checkAndGetStringValue(tmp, "_id");
                    triagens::basics::Json tmp(_id);
                    filteredIds.add(tmp.steal());
                  }
                  catch (...) {
                    // This should never occur.
                  }
                  break;
                }
              }
              if (add) {
                filteredDocuments.add(TRI_CopyJson(TRI_UNKNOWN_MEM_ZONE, tmp));
              }
            }
          }
          
          result.set("documents", filteredDocuments);
          result.set("filtered", filteredIds);
        }
        else {
          result.set("documents", triagens::basics::Json(TRI_UNKNOWN_MEM_ZONE, queryResult.json, triagens::basics::Json::AUTOFREE));
          queryResult.json = nullptr;
        }
      }
      else {
        result.set("documents", triagens::basics::Json(TRI_UNKNOWN_MEM_ZONE, queryResult.json, triagens::basics::Json::AUTOFREE));
        queryResult.json = nullptr;
      }
      
      result.set("error", triagens::basics::Json(false));
      result.set("code", triagens::basics::Json(static_cast<double>(_response->responseCode())));

      // reserve 48 bytes per result document by default
      int res = _response->body().reserve(48 * resultSize);

      if (res != TRI_ERROR_NO_ERROR) {
        THROW_ARANGO_EXCEPTION(res);
      }
       
      result.dump(_response->body());
    }
  }  
  catch (triagens::basics::Exception const& ex) {
    unregisterQuery(); 
    generateError(HttpResponse::responseCode(ex.code()), ex.code(), ex.what());
  }
  catch (std::exception const& ex) {
    unregisterQuery(); 
    generateError(HttpResponse::SERVER_ERROR, TRI_ERROR_INTERNAL, ex.what());
  }
  catch (...) {
    unregisterQuery(); 
    generateError(HttpResponse::SERVER_ERROR, TRI_ERROR_INTERNAL);
  }
}

// -----------------------------------------------------------------------------
// --SECTION--                                                       END-OF-FILE
// -----------------------------------------------------------------------------

// Local Variables:
// mode: outline-minor
// outline-regexp: "/// @brief\\|/// {@inheritDoc}\\|/// @page\\|// --SECTION--\\|/// @\\}"
// End:<|MERGE_RESOLUTION|>--- conflicted
+++ resolved
@@ -540,15 +540,10 @@
       if (TRI_IsArrayJson(queryResult.json)) {
         size_t const n = TRI_LengthArrayJson(queryResult.json);
 
-<<<<<<< HEAD
+        // This is for internal use of AQL Traverser only.
+        // Should not be documented
         VPackSlice const postFilter = slice.get("filter");
         if (postFilter.isArray()) {
-=======
-        // This is for internal use of AQL Traverser only.
-        // Should not be documented
-        auto const postFilter = TRI_LookupObjectJson(json, "filter");
-        if (postFilter != nullptr && TRI_IsArrayJson(postFilter)) {
->>>>>>> e3db9dfc
           std::vector<triagens::arango::traverser::TraverserExpression*> expressions;
           triagens::basics::ScopeGuard guard{
             []() -> void { },
