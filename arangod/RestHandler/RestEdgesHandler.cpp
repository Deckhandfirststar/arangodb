////////////////////////////////////////////////////////////////////////////////
/// DISCLAIMER
///
/// Copyright 2014-2016 ArangoDB GmbH, Cologne, Germany
/// Copyright 2004-2014 triAGENS GmbH, Cologne, Germany
///
/// Licensed under the Apache License, Version 2.0 (the "License");
/// you may not use this file except in compliance with the License.
/// You may obtain a copy of the License at
///
///     http://www.apache.org/licenses/LICENSE-2.0
///
/// Unless required by applicable law or agreed to in writing, software
/// distributed under the License is distributed on an "AS IS" BASIS,
/// WITHOUT WARRANTIES OR CONDITIONS OF ANY KIND, either express or implied.
/// See the License for the specific language governing permissions and
/// limitations under the License.
///
/// Copyright holder is ArangoDB GmbH, Cologne, Germany
///
/// @author Michael Hackstein
////////////////////////////////////////////////////////////////////////////////

#include "RestEdgesHandler.h"
#include "Aql/AstNode.h"
#include "Aql/Graphs.h"
#include "Aql/Variable.h"
#include "Basics/ScopeGuard.h"
#include "Cluster/ClusterMethods.h"
#include "Transaction/StandaloneContext.h"
#include "Utils/CollectionNameResolver.h"
#include "Utils/OperationCursor.h"
#include "Utils/SingleCollectionTransaction.h"
#include "VocBase/ManagedDocumentResult.h"

#include <velocypack/Iterator.h>
#include <velocypack/velocypack-aliases.h>

using namespace arangodb;
using namespace arangodb::rest;

RestEdgesHandler::RestEdgesHandler(GeneralRequest* request,
                                   GeneralResponse* response)
    : RestVocbaseBaseHandler(request, response) {}

RestStatus RestEdgesHandler::execute() {
  // extract the sub-request type
  auto const type = _request->requestType();

  // execute one of the CRUD methods
  switch (type) {
    case rest::RequestType::GET:
      readEdges();
      break;
    case rest::RequestType::POST:
      readEdgesForMultipleVertices();
      break;
    default:
      generateNotImplemented("ILLEGAL " + EDGES_PATH);
      break;
  }

  // this handler is done
  return RestStatus::DONE;
}

void RestEdgesHandler::readCursor(
    aql::AstNode* condition, aql::Variable const* var,
    std::string const& collectionName, SingleCollectionTransaction& trx,
<<<<<<< HEAD
    std::function<void(DocumentIdentifierToken const&)> const& cb) {
=======
    std::function<void(LocalDocumentId const&)> cb) {
>>>>>>> f28bb69f
  transaction::Methods::IndexHandle indexId;
  bool foundIdx = trx.getBestIndexHandleForFilterCondition(
      collectionName, condition, var, 1000, indexId);
  if (!foundIdx) {
    // Right now we enforce an edge index that can exactly! work on this condition.
    // So it is impossible to not find an index.
    TRI_ASSERT(false);
    THROW_ARANGO_EXCEPTION_MESSAGE(
        TRI_ERROR_ARANGO_NO_INDEX,
        "Unable to find an edge-index to identify matching edges.");
  }

  ManagedDocumentResult mmdr;
  std::unique_ptr<OperationCursor> cursor(trx.indexScanForCondition(
      indexId, condition, var, &mmdr, false));

  if (cursor->failed()) {
    THROW_ARANGO_EXCEPTION(cursor->code);
  }

  cursor->all(cb);
}


bool RestEdgesHandler::getEdgesForVertex(
    std::string const& id, std::string const& collectionName,
    TRI_edge_direction_e direction, SingleCollectionTransaction& trx,
<<<<<<< HEAD
    std::function<void(DocumentIdentifierToken const&)> const& cb) {
=======
    std::function<void(LocalDocumentId const&)> cb) {
>>>>>>> f28bb69f
  trx.pinData(trx.cid());  // will throw when it fails

  // Create a conditionBuilder that manages the AstNodes for querying
  aql::EdgeConditionBuilderContainer condBuilder;
  condBuilder.setVertexId(id);

  aql::Variable const* var = condBuilder.getVariable();

  switch (direction) {
    case TRI_EDGE_IN:
      readCursor(condBuilder.getInboundCondition(), var, collectionName, trx,
                 cb);
      break;
    case TRI_EDGE_OUT:
      readCursor(condBuilder.getOutboundCondition(), var, collectionName, trx,
                 cb);
      break;
    case TRI_EDGE_ANY:
      // We have to call both directions
      readCursor(condBuilder.getInboundCondition(), var, collectionName, trx,
                 cb);
      readCursor(condBuilder.getOutboundCondition(), var, collectionName, trx,
                 cb);
      break;
  }
  return true;
}

bool RestEdgesHandler::parseDirection(TRI_edge_direction_e& direction) {
  bool found;
  std::string dir = _request->value("direction", found);

  if (!found || dir.empty()) {
    dir = "any";
  }

  std::string dirString(dir);

  if (dirString == "any") {
    direction = TRI_EDGE_ANY;
  } else if (dirString == "out" || dirString == "outbound") {
    direction = TRI_EDGE_OUT;
  } else if (dirString == "in" || dirString == "inbound") {
    direction = TRI_EDGE_IN;
  } else {
    generateError(rest::ResponseCode::BAD,
                  TRI_ERROR_HTTP_BAD_PARAMETER,
                  "<direction> must by any, in, or out, not: " + dirString);
    return false;
  }
  return true;
}

bool RestEdgesHandler::validateCollection(std::string const& name) {
  CollectionNameResolver resolver(_vocbase);
  TRI_col_type_e colType = resolver.getCollectionTypeCluster(name);
  if (colType == TRI_COL_TYPE_UNKNOWN) {
    generateError(rest::ResponseCode::NOT_FOUND,
                  TRI_ERROR_ARANGO_COLLECTION_NOT_FOUND);
    return false;
  }

  if (colType != TRI_COL_TYPE_EDGE) {
    generateError(rest::ResponseCode::BAD,
                  TRI_ERROR_ARANGO_COLLECTION_TYPE_INVALID);
    return false;
  }
  return true;
}

// read in- or outbound edges
bool RestEdgesHandler::readEdges() {
  std::vector<std::string> const& suffixes = _request->decodedSuffixes();

  if (suffixes.size() != 1) {
    generateError(rest::ResponseCode::BAD,
                  TRI_ERROR_HTTP_BAD_PARAMETER,
                  "expected GET " + EDGES_PATH +
                      "/<collection-identifier>?vertex=<vertex-handle>&"
                      "direction=<direction>");
    return false;
  }

  std::string collectionName = suffixes[0];
  if (!validateCollection(collectionName)) {
    return false;
  }

  TRI_edge_direction_e direction;
  if (!parseDirection(direction)) {
    return false;
  }

  bool found;
  std::string const& startVertex = _request->value("vertex", found);

  if (!found || startVertex.empty()) {
    generateError(rest::ResponseCode::BAD,
                  TRI_ERROR_ARANGO_DOCUMENT_HANDLE_BAD,
                  "illegal document handle");
    return false;
  }

  if (ServerState::instance()->isCoordinator()) {
    std::string vertexString(startVertex);
    rest::ResponseCode responseCode;
    VPackBuilder resultDocument;
    resultDocument.openObject();

    int res = getFilteredEdgesOnCoordinator(
        _vocbase->name(), collectionName, vertexString, direction,
        responseCode, resultDocument);
    if (res != TRI_ERROR_NO_ERROR) {
      generateError(responseCode, res);
      return false;
    }

    resultDocument.add("error", VPackValue(false));
    resultDocument.add("code", VPackValue(200));
    resultDocument.close();

    generateResult(rest::ResponseCode::OK, resultDocument.slice());

    return true;
  }

  // find and load collection given by name or identifier
  auto ctx = transaction::StandaloneContext::Create(_vocbase);
  SingleCollectionTransaction trx(ctx, collectionName, AccessMode::Type::READ);

  // .............................................................................
  // inside read transaction
  // .............................................................................

  Result res = trx.begin();
  if (!res.ok()) {
    generateTransactionError(collectionName, res, "");
    return false;
  }

  size_t filtered = 0;
  size_t scannedIndex = 0;

  VPackBuilder resultBuilder;
  resultBuilder.openObject();
  // build edges
  resultBuilder.add(VPackValue("edges"));  // only key
  resultBuilder.openArray();

  auto collection = trx.documentCollection();
  ManagedDocumentResult mmdr;
  std::unordered_set<LocalDocumentId> foundTokens;
  auto cb = [&] (LocalDocumentId const& token) {
    if (foundTokens.find(token) == foundTokens.end()) {
      if (collection->readDocument(&trx, token, mmdr)) {
        resultBuilder.add(VPackSlice(mmdr.vpack()));
      }
      scannedIndex++;
      // Mark edges we find
      foundTokens.emplace(token);
    }
  };

  // NOTE: collectionName is the shard-name in DBServer case
  bool ok = getEdgesForVertex(startVertex, collectionName, direction, trx, cb);
  resultBuilder.close();

  res = trx.finish(res);
  if (!ok) {
    // Error has been built internally
    return false;
  }

  if (!res.ok()) {
    if (ServerState::instance()->isDBServer()) {
      // If we are a DBserver, we want to use the cluster-wide collection
      // name for error reporting:
      collectionName = trx.resolver()->getCollectionName(trx.cid());
    }
    generateTransactionError(collectionName, res, "");
    return false;
  }

  resultBuilder.add("error", VPackValue(false));
  resultBuilder.add("code", VPackValue(200));
  resultBuilder.add("stats", VPackValue(VPackValueType::Object));
  resultBuilder.add("scannedIndex", VPackValue(scannedIndex));
  resultBuilder.add("filtered", VPackValue(filtered));
  resultBuilder.close();  // inner object
  resultBuilder.close();

  // and generate a response
  generateResult(rest::ResponseCode::OK, resultBuilder.slice(),
                 trx.transactionContext());

  return true;
}

// Internal function to receive all edges for a list of vertices
// Not publicly documented on purpose.
// NOTE: It ONLY except _id strings. Nothing else
bool RestEdgesHandler::readEdgesForMultipleVertices() {
  std::vector<std::string> const& suffixes = _request->decodedSuffixes();

  if (suffixes.size() != 1) {
    generateError(rest::ResponseCode::BAD,
                  TRI_ERROR_HTTP_BAD_PARAMETER,
                  "expected POST " + EDGES_PATH +
                      "/<collection-identifier>?direction=<direction>");
    return false;
  }

  bool parseSuccess = true;
  std::shared_ptr<VPackBuilder> parsedBody =
      parseVelocyPackBody(parseSuccess);

  if (!parseSuccess) {
    generateError(rest::ResponseCode::BAD,
                  TRI_ERROR_HTTP_BAD_PARAMETER,
                  "expected POST " + EDGES_PATH +
                      "/<collection-identifier>?direction=<direction>");
    // A body is required
    return false;
  }
  VPackSlice body = parsedBody->slice();

  if (!body.isArray()) {
    generateError(rest::ResponseCode::BAD,
                  TRI_ERROR_HTTP_BAD_PARAMETER,
                  "Expected an array of vertex _id's in body parameter");
    return false;
  }

  std::string collectionName = suffixes[0];
  if (!validateCollection(collectionName)) {
    return false;
  }

  TRI_edge_direction_e direction;
  if (!parseDirection(direction)) {
    return false;
  }

  if (ServerState::instance()->isCoordinator()) {
    rest::ResponseCode responseCode;
    VPackBuilder resultDocument;
    resultDocument.openObject();

    for (auto const& it : VPackArrayIterator(body)) {
      if (it.isString()) {
        std::string vertexString(it.copyString());

        int res = getFilteredEdgesOnCoordinator(
            _vocbase->name(), collectionName, vertexString, direction,
            responseCode, resultDocument);
        if (res != TRI_ERROR_NO_ERROR) {
          generateError(responseCode, res);
          return false;
        }
      }
    }
    resultDocument.add("error", VPackValue(false));
    resultDocument.add("code", VPackValue(200));
    resultDocument.close();

    generateResult(rest::ResponseCode::OK, resultDocument.slice());
    return true;
  }

  // find and load collection given by name or identifier
  auto ctx = transaction::StandaloneContext::Create(_vocbase);
  SingleCollectionTransaction trx(ctx, collectionName, AccessMode::Type::READ);

  // .............................................................................
  // inside read transaction
  // .............................................................................

  Result res = trx.begin();
  if (!res.ok()) {
    generateTransactionError(collectionName, res, "");
    return false;
  }


  size_t filtered = 0;
  size_t scannedIndex = 0;

  VPackBuilder resultBuilder;
  resultBuilder.openObject();
  // build edges
  resultBuilder.add(VPackValue("edges"));  // only key
  resultBuilder.openArray();

  auto collection = trx.documentCollection();
  ManagedDocumentResult mmdr;
  std::unordered_set<LocalDocumentId> foundTokens;
  auto cb = [&] (LocalDocumentId const& token) {
    if (foundTokens.find(token) == foundTokens.end()) {
      if (collection->readDocument(&trx, token, mmdr)) {
        resultBuilder.add(VPackSlice(mmdr.vpack()));
      }
      scannedIndex++;
      // Mark edges we find
      foundTokens.emplace(token);
    }
  };

  for (auto const& it : VPackArrayIterator(body)) {
    if (it.isString()) {
      std::string startVertex = it.copyString();

      // We ignore if this fails
      getEdgesForVertex(startVertex, collectionName, direction, trx, cb);
    }
  }
  resultBuilder.close();

  res = trx.finish(res);
  if (!res.ok()) {
    if (ServerState::instance()->isDBServer()) {
      // If we are a DBserver, we want to use the cluster-wide collection
      // name for error reporting:
      collectionName = trx.resolver()->getCollectionName(trx.cid());
    }
    generateTransactionError(collectionName, res, "");
    return false;
  }

  resultBuilder.add("error", VPackValue(false));
  resultBuilder.add("code", VPackValue(200));
  resultBuilder.add("stats", VPackValue(VPackValueType::Object));
  resultBuilder.add("scannedIndex", VPackValue(scannedIndex));
  resultBuilder.add("filtered", VPackValue(filtered));
  resultBuilder.close();  // inner object
  resultBuilder.close();

  // and generate a response
  generateResult(rest::ResponseCode::OK, resultBuilder.slice(),
                 trx.transactionContext());

  return true;
}<|MERGE_RESOLUTION|>--- conflicted
+++ resolved
@@ -67,11 +67,7 @@
 void RestEdgesHandler::readCursor(
     aql::AstNode* condition, aql::Variable const* var,
     std::string const& collectionName, SingleCollectionTransaction& trx,
-<<<<<<< HEAD
-    std::function<void(DocumentIdentifierToken const&)> const& cb) {
-=======
-    std::function<void(LocalDocumentId const&)> cb) {
->>>>>>> f28bb69f
+    std::function<void(LocalDocumentId const&)> const& cb) {
   transaction::Methods::IndexHandle indexId;
   bool foundIdx = trx.getBestIndexHandleForFilterCondition(
       collectionName, condition, var, 1000, indexId);
@@ -99,11 +95,7 @@
 bool RestEdgesHandler::getEdgesForVertex(
     std::string const& id, std::string const& collectionName,
     TRI_edge_direction_e direction, SingleCollectionTransaction& trx,
-<<<<<<< HEAD
-    std::function<void(DocumentIdentifierToken const&)> const& cb) {
-=======
-    std::function<void(LocalDocumentId const&)> cb) {
->>>>>>> f28bb69f
+    std::function<void(LocalDocumentId const&)> const& cb) {
   trx.pinData(trx.cid());  // will throw when it fails
 
   // Create a conditionBuilder that manages the AstNodes for querying
