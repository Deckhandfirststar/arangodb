--- conflicted
+++ resolved
@@ -1273,15 +1273,9 @@
           requests[index].result = res;
 
           // In this case we will retry:
-<<<<<<< HEAD
-          dueTime[index] =
-              (std::min)(10.0, (std::max)(0.2, 2 * (now - startTime))) +
-              startTime;
-=======
           dueTime[index] = (std::min)(10.0,
                                       (std::max)(0.2, 2 * (now - startTime))) +
                            now;
->>>>>>> 7e8bc007
           if (dueTime[index] >= endTime) {
             requests[index].done = true;
             nrDone++;
