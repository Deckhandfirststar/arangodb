////////////////////////////////////////////////////////////////////////////////
/// DISCLAIMER
///
/// Copyright 2014-2016 ArangoDB GmbH, Cologne, Germany
/// Copyright 2004-2014 triAGENS GmbH, Cologne, Germany
///
/// Licensed under the Apache License, Version 2.0 (the "License");
/// you may not use this file except in compliance with the License.
/// You may obtain a copy of the License at
///
///     http://www.apache.org/licenses/LICENSE-2.0
///
/// Unless required by applicable law or agreed to in writing, software
/// distributed under the License is distributed on an "AS IS" BASIS,
/// WITHOUT WARRANTIES OR CONDITIONS OF ANY KIND, either express or implied.
/// See the License for the specific language governing permissions and
/// limitations under the License.
///
/// Copyright holder is ArangoDB GmbH, Cologne, Germany
///
/// @author Michael Hackstein
////////////////////////////////////////////////////////////////////////////////

#ifndef ARANGOD_CLUSTER_CLUSTER_TRAVERSER_H
#define ARANGOD_CLUSTER_CLUSTER_TRAVERSER_H 1

#include "Cluster/TraverserEngineRegistry.h"
#include "VocBase/Traverser.h"
#include "VocBase/TraverserOptions.h"

namespace arangodb {
class CollectionNameResolver;
class Transaction;

namespace traverser {
class ClusterEdgeCursor;

class PathEnumerator;

class ClusterTraverser final : public Traverser {
  friend class ClusterEdgeCursor;

 public:
  ClusterTraverser(
<<<<<<< HEAD
      std::vector<std::string> const& edgeCollections, TraverserOptions& opts,
      std::string const& dbname, Transaction* trx)
      : Traverser(opts),
        _edgeCols(edgeCollections),
        _dbname(dbname),
        _trx(trx) {
          _edgeGetter = std::make_unique<ClusterEdgeGetter>(this);
          if (opts.uniqueVertices == TraverserOptions::UniquenessLevel::GLOBAL) {
            _vertexGetter = std::make_unique<UniqueVertexGetter>(this);
          } else {
            _vertexGetter = std::make_unique<VertexGetter>(this);
          }
        }
=======
      TraverserOptions* opts,
      std::unordered_map<ServerID, traverser::TraverserEngineID> const* engines,
      std::string const& dbname, Transaction* trx);
>>>>>>> 9c9b3a93

  ~ClusterTraverser() {
  }

  void setStartVertex(std::string const& id) override;

  /// @brief Function to load the other sides vertex of an edge
  ///        Returns true if the vertex passes filtering conditions
  ///        Also apppends the _id value of the vertex in the given vector

  bool getVertex(arangodb::velocypack::Slice,
                 std::vector<arangodb::velocypack::Slice>&) override;

  /// @brief Function to load the other sides vertex of an edge
  ///        Returns true if the vertex passes filtering conditions

  bool getSingleVertex(arangodb::velocypack::Slice, arangodb::velocypack::Slice,
                       size_t, arangodb::velocypack::Slice&) override;

 protected:
  //////////////////////////////////////////////////////////////////////////////
  /// @brief Function to fetch the real data of a vertex into an AQLValue
  //////////////////////////////////////////////////////////////////////////////

  aql::AqlValue fetchVertexData(arangodb::velocypack::Slice) override;

  //////////////////////////////////////////////////////////////////////////////
  /// @brief Function to fetch the real data of an edge into an AQLValue
  //////////////////////////////////////////////////////////////////////////////

  aql::AqlValue fetchEdgeData(arangodb::velocypack::Slice) override;

  //////////////////////////////////////////////////////////////////////////////
  /// @brief Function to add the real data of a vertex into a velocypack builder
  //////////////////////////////////////////////////////////////////////////////

  void addVertexToVelocyPack(arangodb::velocypack::Slice,
                             arangodb::velocypack::Builder&) override;

  //////////////////////////////////////////////////////////////////////////////
  /// @brief Function to add the real data of an edge into a velocypack builder
  //////////////////////////////////////////////////////////////////////////////

  void addEdgeToVelocyPack(arangodb::velocypack::Slice,
                           arangodb::velocypack::Builder&) override;

 private:

  void fetchVertices();

  std::unordered_map<arangodb::velocypack::Slice, arangodb::velocypack::Slice>
      _edges;

  std::unordered_map<arangodb::velocypack::Slice,
                     std::shared_ptr<arangodb::velocypack::Buffer<uint8_t>>>
      _vertices;

  std::string _dbname;

  std::unordered_map<ServerID, traverser::TraverserEngineID> const* _engines;

  std::unordered_set<arangodb::velocypack::Slice> _verticesToFetch;

  std::vector<std::shared_ptr<arangodb::velocypack::Builder>> _datalake;

};

}  // traverser
}  // arangodb

#endif<|MERGE_RESOLUTION|>--- conflicted
+++ resolved
@@ -25,6 +25,7 @@
 #define ARANGOD_CLUSTER_CLUSTER_TRAVERSER_H 1
 
 #include "Cluster/TraverserEngineRegistry.h"
+#include "VocBase/LogicalCollection.h"
 #include "VocBase/Traverser.h"
 #include "VocBase/TraverserOptions.h"
 
@@ -42,28 +43,11 @@
 
  public:
   ClusterTraverser(
-<<<<<<< HEAD
-      std::vector<std::string> const& edgeCollections, TraverserOptions& opts,
-      std::string const& dbname, Transaction* trx)
-      : Traverser(opts),
-        _edgeCols(edgeCollections),
-        _dbname(dbname),
-        _trx(trx) {
-          _edgeGetter = std::make_unique<ClusterEdgeGetter>(this);
-          if (opts.uniqueVertices == TraverserOptions::UniquenessLevel::GLOBAL) {
-            _vertexGetter = std::make_unique<UniqueVertexGetter>(this);
-          } else {
-            _vertexGetter = std::make_unique<VertexGetter>(this);
-          }
-        }
-=======
       TraverserOptions* opts,
       std::unordered_map<ServerID, traverser::TraverserEngineID> const* engines,
       std::string const& dbname, Transaction* trx);
->>>>>>> 9c9b3a93
 
-  ~ClusterTraverser() {
-  }
+  ~ClusterTraverser() {}
 
   void setStartVertex(std::string const& id) override;
 
