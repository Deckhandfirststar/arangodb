////////////////////////////////////////////////////////////////////////////////
/// DISCLAIMER
///
/// Copyright 2014-2016 ArangoDB GmbH, Cologne, Germany
/// Copyright 2004-2014 triAGENS GmbH, Cologne, Germany
///
/// Licensed under the Apache License, Version 2.0 (the "License");
/// you may not use this file except in compliance with the License.
/// You may obtain a copy of the License at
///
///     http://www.apache.org/licenses/LICENSE-2.0
///
/// Unless required by applicable law or agreed to in writing, software
/// distributed under the License is distributed on an "AS IS" BASIS,
/// WITHOUT WARRANTIES OR CONDITIONS OF ANY KIND, either express or implied.
/// See the License for the specific language governing permissions and
/// limitations under the License.
///
/// Copyright holder is ArangoDB GmbH, Cologne, Germany
///
/// @author Dr. Frank Celler
/// @author Achim Brandt
////////////////////////////////////////////////////////////////////////////////

#include "HttpCommTask.h"

#include "Basics/HybridLogicalClock.h"
#include "Basics/tri-strings.h"
#include "GeneralServer/GeneralServer.h"
#include "GeneralServer/GeneralServerFeature.h"
#include "GeneralServer/RestHandler.h"
#include "GeneralServer/RestHandlerFactory.h"
#include "GeneralServer/VstCommTask.h"
#include "Meta/conversion.h"
#include "Rest/HttpRequest.h"
#include "Statistics/ConnectionStatistics.h"
#include "Utils/Events.h"
#include "VocBase/ticks.h"

using namespace arangodb;
using namespace arangodb::basics;
using namespace arangodb::rest;

size_t const HttpCommTask::MaximalHeaderSize = 2 * 1024 * 1024;       //    2 MB
size_t const HttpCommTask::MaximalBodySize = 1024 * 1024 * 1024;      // 1024 MB
size_t const HttpCommTask::MaximalPipelineSize = 1024 * 1024 * 1024;  // 1024 MB
size_t const HttpCommTask::RunCompactEvery = 500;

HttpCommTask::HttpCommTask(EventLoop loop, GeneralServer* server,
                           std::unique_ptr<Socket> socket,
                           ConnectionInfo&& info, double timeout)
    : Task(loop, "HttpCommTask"),
      GeneralCommTask(loop, server, std::move(socket), std::move(info),
                      timeout),
      _readPosition(0),
      _startPosition(0),
      _bodyPosition(0),
      _bodyLength(0),
      _readRequestBody(false),
      _allowMethodOverride(GeneralServerFeature::allowMethodOverride()),
      _denyCredentials(true),
      _newRequest(true),
      _requestType(rest::RequestType::ILLEGAL),
      _fullUrl(),
      _origin(),
      _sinceCompactification(0),
      _originalBodyLength(0) {
  _protocol = "http";

  ConnectionStatistics::SET_HTTP(_connectionStatistics);
}

void HttpCommTask::handleSimpleError(rest::ResponseCode code, GeneralRequest const& req, uint64_t /* messageId */) {
  std::unique_ptr<GeneralResponse> response(new HttpResponse(code));
  response->setContentType(req.contentTypeResponse());
  addResponse(response.get(), stealStatistics(1UL));
}

void HttpCommTask::handleSimpleError(rest::ResponseCode code, GeneralRequest const& req, int errorNum,
                                     std::string const& errorMessage,
                                     uint64_t /* messageId */) {
  std::unique_ptr<GeneralResponse> response(new HttpResponse(code));
  response->setContentType(req.contentTypeResponse());

  VPackBuffer<uint8_t> buffer;
  VPackBuilder builder(buffer);
  builder.openObject();
  builder.add(StaticStrings::Error, VPackValue(true));
  builder.add(StaticStrings::ErrorNum, VPackValue(errorNum));
  builder.add(StaticStrings::ErrorMessage, VPackValue(errorMessage));
  builder.add(StaticStrings::Code, VPackValue((int)code));
  builder.close();

  try {
    response->setPayload(std::move(buffer), true, VPackOptions::Defaults);
    addResponse(response.get(), stealStatistics(1UL));
  } catch (std::exception const& ex) {
    LOG_TOPIC(WARN, Logger::COMMUNICATION)
        << "handleSimpleError received an exception, closing connection:"
        << ex.what();
    // _clientClosed = true;
  } catch (...) {
    LOG_TOPIC(WARN, Logger::COMMUNICATION)
        << "handleSimpleError received an exception, closing connection";
    // _clientClosed = true;
  }
}

void HttpCommTask::addResponse(HttpResponse* response,
                               RequestStatistics* stat) {
  _lock.assertLockedByCurrentThread();

  resetKeepAlive();

  // response has been queued, allow further requests
  _requestPending = false;

  // CORS response handling
  if (!_origin.empty()) {
    // the request contained an Origin header. We have to send back the
    // access-control-allow-origin header now
    LOG_TOPIC(TRACE, arangodb::Logger::FIXME) << "handling CORS response";

    // send back original value of "Origin" header
    response->setHeaderNCIfNotSet(StaticStrings::AccessControlAllowOrigin,
                                  _origin);

    // send back "Access-Control-Allow-Credentials" header
    response->setHeaderNCIfNotSet(StaticStrings::AccessControlAllowCredentials,
                                  (_denyCredentials ? "false" : "true"));

    // use "IfNotSet" here because we should not override HTTP headers set
    // by Foxx applications
    response->setHeaderNCIfNotSet(StaticStrings::AccessControlExposeHeaders,
                                  StaticStrings::ExposedCorsHeaders);
  }

  // use "IfNotSet"
  response->setHeaderNCIfNotSet(StaticStrings::XContentTypeOptions,
                                StaticStrings::NoSniff);

  // set "connection" header, keep-alive is the default
  response->setConnectionType(_closeRequested
                                  ? rest::ConnectionType::C_CLOSE
                                  : rest::ConnectionType::C_KEEP_ALIVE);

  size_t const responseBodyLength = response->bodySize();

  if (_requestType == rest::RequestType::HEAD) {
    // clear body if this is an HTTP HEAD request
    // HEAD must not return a body
    response->headResponse(responseBodyLength);
  }

  // reserve a buffer with some spare capacity
  WriteBuffer buffer(leaseStringBuffer(responseBodyLength + 128), stat);

  // write header
  response->writeHeader(buffer._buffer);

  // write body
  if (_requestType != rest::RequestType::HEAD) {
    buffer._buffer->appendText(response->body());
  }

  buffer._buffer->ensureNullTerminated();

  if (!buffer._buffer->empty()) {
    LOG_TOPIC(TRACE, Logger::REQUESTS)
        << "\"http-request-response\",\"" << (void*)this << "\",\"" << _fullUrl
        << "\",\""
        << StringUtils::escapeUnicode(
               std::string(buffer._buffer->c_str(), buffer._buffer->length()))
        << "\"";
  }

  // append write buffer and statistics
  double const totalTime = RequestStatistics::ELAPSED_SINCE_READ_START(stat);

  if (stat != nullptr && arangodb::Logger::isEnabled(arangodb::LogLevel::TRACE,
                                                     Logger::REQUESTS)) {
    LOG_TOPIC(TRACE, Logger::REQUESTS)
        << "\"http-request-statistics\",\"" << (void*)this << "\",\""
        << _connectionInfo.clientAddress << "\",\""
        << HttpRequest::translateMethod(_requestType) << "\",\""
        << HttpRequest::translateVersion(_protocolVersion) << "\","
        << static_cast<int>(response->responseCode()) << ","
        << _originalBodyLength << "," << responseBodyLength << ",\"" << _fullUrl
        << "\"," << stat->timingsCsv();
  }

  addWriteBuffer(std::move(buffer));

  // and give some request information
  LOG_TOPIC(INFO, Logger::REQUESTS)
      << "\"http-request-end\",\"" << (void*)this << "\",\""
      << _connectionInfo.clientAddress << "\",\""
      << HttpRequest::translateMethod(_requestType) << "\",\""
      << HttpRequest::translateVersion(_protocolVersion) << "\","
      << static_cast<int>(response->responseCode()) << ","
      << _originalBodyLength << "," << responseBodyLength << ",\"" << _fullUrl
      << "\"," << Logger::FIXED(totalTime, 6);

  // clear body
  response->body().clear();
}

// reads data from the socket
// caller must hold the _lock
bool HttpCommTask::processRead(double startTime) {
  cancelKeepAlive();

  TRI_ASSERT(_readBuffer.c_str() != nullptr);

  if (_requestPending) {
    return false;
  }

  RequestStatistics* stat = nullptr;
  bool handleRequest = false;

  // still trying to read the header fields
  if (!_readRequestBody) {
    char const* ptr = _readBuffer.c_str() + _readPosition;
    char const* etr = _readBuffer.end();

    if (ptr == etr) {
      return false;
    }

    // starting a new request
    if (_newRequest) {
      // acquire a new statistics entry for the request
      stat = acquireStatistics(1UL);
      RequestStatistics::SET_READ_START(stat, startTime);

      _newRequest = false;
      _startPosition = _readPosition;
      _protocolVersion = rest::ProtocolVersion::UNKNOWN;
      _requestType = rest::RequestType::ILLEGAL;
      _fullUrl = "";
      _denyCredentials = true;

      _sinceCompactification++;
    }

    char const* end = etr - 3;

    // read buffer contents are way too small. we can exit here directly
    if (ptr >= end) {
      return false;
    }

    // check for the end of the request
    for (; ptr < end; ptr++) {
      if (ptr[0] == '\r' && ptr[1] == '\n' && ptr[2] == '\r' &&
          ptr[3] == '\n') {
        break;
      }
    }

    // check if header is too large
    size_t headerLength = ptr - (_readBuffer.c_str() + _startPosition);

    if (headerLength > MaximalHeaderSize) {
      LOG_TOPIC(WARN, arangodb::Logger::FIXME)
          << "maximal header size is " << MaximalHeaderSize
          << ", request header size is " << headerLength;

      HttpRequest tmpRequest(_connectionInfo, nullptr, 0, _allowMethodOverride);
      // header is too large
      handleSimpleError(rest::ResponseCode::REQUEST_HEADER_FIELDS_TOO_LARGE, tmpRequest,
                        1);  // ID does not matter for http (http default is 1)

      _closeRequested = true;
      return false;
    }

    if (_readBuffer.length() >= 11 &&
        (std::memcmp(_readBuffer.c_str(), "VST/1.0\r\n\r\n", 11) == 0 ||
         std::memcmp(_readBuffer.c_str(), "VST/1.1\r\n\r\n", 11) == 0)) {
      LOG_TOPIC(TRACE, Logger::COMMUNICATION) << "switching from HTTP to VST";
      ProtocolVersion protocolVersion = _readBuffer.c_str()[6] == '0' 
          ? ProtocolVersion::VST_1_0 : ProtocolVersion::VST_1_1;

      if (!abandon()) {
        THROW_ARANGO_EXCEPTION_MESSAGE(TRI_ERROR_INTERNAL, "task is already abandoned");
      }
      
      std::shared_ptr<GeneralCommTask> commTask = std::make_shared<VstCommTask>(
          _loop, _server, std::move(_peer), std::move(_connectionInfo),
          GeneralServerFeature::keepAliveTimeout(), 
          protocolVersion, /*skipSocketInit*/ true);
      commTask->addToReadBuffer(_readBuffer.c_str() + 11,
                                _readBuffer.length() - 11);
      {
        MUTEX_LOCKER(locker, commTask->_lock);
        commTask->processAll();
      }
      commTask->start();
      return false;
    }

    // header is complete
    if (ptr < end) {
      _readPosition = ptr - _readBuffer.c_str() + 4;

      char const* sptr = _readBuffer.c_str() + _startPosition;
      size_t slen = _readPosition - _startPosition;

      if (slen == 11 && std::memcmp(sptr, "VST/1.1\r\n\r\n", 11) == 0) {
        LOG_TOPIC(WARN, arangodb::Logger::FIXME) << "got VST request on HTTP port";
        _closeRequested = true;
        return false;
      }

      LOG_TOPIC(TRACE, arangodb::Logger::FIXME) << "HTTP READ FOR " << (void*)this << ": "
                 << std::string(sptr, slen);

      // check that we know, how to serve this request and update the connection
      // information, i. e. client and server addresses and ports and create a
      // request context for that request
      _incompleteRequest.reset(
          new HttpRequest(_connectionInfo, sptr, slen, _allowMethodOverride));

      GeneralServerFeature::HANDLER_FACTORY->setRequestContext(
          _incompleteRequest.get());
      _incompleteRequest->setClientTaskId(_taskId);

      // check HTTP protocol version
      _protocolVersion = _incompleteRequest->protocolVersion();

      if (_protocolVersion != rest::ProtocolVersion::HTTP_1_0 &&
          _protocolVersion != rest::ProtocolVersion::HTTP_1_1) {
        handleSimpleError(rest::ResponseCode::HTTP_VERSION_NOT_SUPPORTED, *_incompleteRequest, 1);

        _closeRequested = true;
        return false;
      }

      // check max URL length
      _fullUrl = _incompleteRequest->fullUrl();

      if (_fullUrl.size() > 16384) {
        handleSimpleError(rest::ResponseCode::REQUEST_URI_TOO_LONG, *_incompleteRequest, 1);

        _closeRequested = true;
        return false;
      }

      // update the connection information, i. e. client and server addresses
      // and ports
      _incompleteRequest->setProtocol(_protocol);

      LOG_TOPIC(TRACE, arangodb::Logger::FIXME) << "server port " << _connectionInfo.serverPort
                 << ", client port " << _connectionInfo.clientPort;

      // set body start to current position
      _bodyPosition = _readPosition;
      _bodyLength = 0;

      // keep track of the original value of the "origin" request header (if
      // any), we need this value to handle CORS requests
      _origin = _incompleteRequest->header(StaticStrings::Origin);

      if (!_origin.empty()) {
        // default is to allow nothing
        _denyCredentials = true;

        // if the request asks to allow credentials, we'll check against the
        // configured whitelist of origins
        std::vector<std::string> const& accessControlAllowOrigins =
            GeneralServerFeature::accessControlAllowOrigins();

        if (!accessControlAllowOrigins.empty()) {
          if (accessControlAllowOrigins[0] == "*") {
            // special case: allow everything
            _denyCredentials = false;
          } else if (!_origin.empty()) {
            // copy origin string
            if (_origin[_origin.size() - 1] == '/') {
              // strip trailing slash
              auto result = std::find(accessControlAllowOrigins.begin(),
                                      accessControlAllowOrigins.end(),
                                      _origin.substr(0, _origin.size() - 1));
              _denyCredentials = (result == accessControlAllowOrigins.end());
            } else {
              auto result = std::find(accessControlAllowOrigins.begin(),
                                      accessControlAllowOrigins.end(), _origin);
              _denyCredentials = (result == accessControlAllowOrigins.end());
            }
          } else {
            TRI_ASSERT(_denyCredentials);
          }
        }
      }

      // store the original request's type. we need it later when responding
      // (original request object gets deleted before responding)
      _requestType = _incompleteRequest->requestType();

      stat = statistics(1UL);
      RequestStatistics::SET_REQUEST_TYPE(stat, _requestType);

      // handle different HTTP methods
      switch (_requestType) {
        case rest::RequestType::GET:
        case rest::RequestType::DELETE_REQ:
        case rest::RequestType::HEAD:
        case rest::RequestType::OPTIONS:
        case rest::RequestType::POST:
        case rest::RequestType::PUT:
        case rest::RequestType::PATCH: {
          // technically, sending a body for an HTTP DELETE request is not
          // forbidden, but it is not explicitly supported
          bool const expectContentLength =
              (_requestType == rest::RequestType::POST ||
               _requestType == rest::RequestType::PUT ||
               _requestType == rest::RequestType::PATCH ||
               _requestType == rest::RequestType::OPTIONS ||
               _requestType == rest::RequestType::DELETE_REQ);

          if (!checkContentLength(_incompleteRequest.get(),
                                  expectContentLength)) {
            _closeRequested = true;
            return false;
          }

          if (_bodyLength == 0) {
            handleRequest = true;
          }

          break;
        }

        default: {
          size_t l = _readPosition - _startPosition;

          if (6 < l) {
            l = 6;
          }

          LOG_TOPIC(WARN, arangodb::Logger::FIXME) << "got corrupted HTTP request '" << std::string(sptr, l)
                    << "'";

          // bad request, method not allowed
          handleSimpleError(rest::ResponseCode::METHOD_NOT_ALLOWED, *_incompleteRequest, 1);

          _closeRequested = true;
          return false;
        }
      }

      // check for a 100-continue
      if (_readRequestBody) {
        bool found;
        std::string const& expect =
            _incompleteRequest->header(StaticStrings::Expect, found);

        if (found && StringUtils::trim(expect) == "100-continue") {
          LOG_TOPIC(TRACE, arangodb::Logger::FIXME) << "received a 100-continue request";

<<<<<<< HEAD
          WriteBuffer buffer(new StringBuffer(TRI_UNKNOWN_MEM_ZONE), nullptr);
=======
          WriteBuffer buffer(new StringBuffer(false), nullptr);

>>>>>>> 0faf9be6
          buffer._buffer->appendText(
              TRI_CHAR_LENGTH_PAIR("HTTP/1.1 100 (Continue)\r\n\r\n"));
          buffer._buffer->ensureNullTerminated();
          addWriteBuffer(std::move(buffer));
        }
      }
    } else {
      size_t l = (_readBuffer.end() - _readBuffer.c_str());

      if (_startPosition + 4 <= l) {
        _readPosition = l - 4;
      }
    }
  }

  // readRequestBody might have changed, so cannot use else
  if (_readRequestBody) {
    if (_readBuffer.length() - _bodyPosition < _bodyLength) {
      // let client send more
      return false;
    }

    bool handled = false;
    std::string const& encoding =
        _incompleteRequest->header(StaticStrings::ContentEncoding);
    if (!encoding.empty()) {
      if (encoding == "gzip") {
        std::string uncompressed;
        if (!StringUtils::gzipUncompress(_readBuffer.c_str() + _bodyPosition,
                                         _bodyLength, uncompressed)) {
          handleSimpleError(rest::ResponseCode::BAD, *_incompleteRequest, TRI_ERROR_BAD_PARAMETER,
                            "gzip decoding error", 1);
          return false;
        }
        _incompleteRequest->setBody(uncompressed.c_str(), uncompressed.size());
        handled = true;
      } else if (encoding == "deflate") {
        std::string uncompressed;
        if (!StringUtils::gzipDeflate(_readBuffer.c_str() + _bodyPosition,
                                      _bodyLength, uncompressed)) {
          handleSimpleError(rest::ResponseCode::BAD, *_incompleteRequest, TRI_ERROR_BAD_PARAMETER,
                            "gzip deflate error", 1);
          return false;
        }
        _incompleteRequest->setBody(uncompressed.c_str(), uncompressed.size());
        handled = true;
      }
    }

    if (!handled) {
      // read "bodyLength" from read buffer and add this body to "httpRequest"
      _incompleteRequest->setBody(_readBuffer.c_str() + _bodyPosition,
                                  _bodyLength);
    }

    LOG_TOPIC(TRACE, arangodb::Logger::FIXME) << std::string(_readBuffer.c_str() + _bodyPosition, _bodyLength);

    // remove body from read buffer and reset read position
    _readRequestBody = false;
    handleRequest = true;
  }

  if (!handleRequest) {
    return false;
  }

  auto bytes = _bodyPosition - _startPosition + _bodyLength;

  stat = statistics(1UL);
  RequestStatistics::SET_READ_END(stat);
  RequestStatistics::ADD_RECEIVED_BYTES(stat, bytes);

  bool const isOptionsRequest = (_requestType == rest::RequestType::OPTIONS);
  resetState();

  // .............................................................................
  // keep-alive handling
  // .............................................................................

  // header value can have any case. we'll lower-case it now
  std::string connectionType = StringUtils::tolower(
      _incompleteRequest->header(StaticStrings::Connection));

  if (connectionType == "close") {
    // client has sent an explicit "Connection: Close" header. we should close
    // the connection
    LOG_TOPIC(DEBUG, arangodb::Logger::FIXME) << "connection close requested by client";
    _closeRequested = true;
  } else if (_incompleteRequest->isHttp10() && connectionType != "keep-alive") {
    // HTTP 1.0 request, and no "Connection: Keep-Alive" header sent
    // we should close the connection
    LOG_TOPIC(DEBUG, arangodb::Logger::FIXME) << "no keep-alive, connection close requested by client";
    _closeRequested = true;

  } else if (!_useKeepAliveTimer) {
    // if keepAliveTimeout was set to 0.0, we'll close even keep-alive
    // connections immediately
    LOG_TOPIC(DEBUG, arangodb::Logger::FIXME) << "keep-alive disabled by admin";
    _closeRequested = true;
  }

  // we keep the connection open in all other cases (HTTP 1.1 or Keep-Alive
  // header sent)

  // .............................................................................
  // authenticate
  // .............................................................................

  rest::ResponseCode authResult = authenticateRequest(_incompleteRequest.get());

  // authenticated or an OPTIONS request. OPTIONS requests currently go
  // unauthenticated
  if (authResult == rest::ResponseCode::OK || isOptionsRequest) {
    // handle HTTP OPTIONS requests directly
    if (isOptionsRequest) {
      processCorsOptions(std::move(_incompleteRequest));
    } else {
      processRequest(std::move(_incompleteRequest));
    }
  }
  // not found
  else if (authResult == rest::ResponseCode::NOT_FOUND) {
    handleSimpleError(authResult, *_incompleteRequest, TRI_ERROR_ARANGO_DATABASE_NOT_FOUND,
                      TRI_errno_string(TRI_ERROR_ARANGO_DATABASE_NOT_FOUND), 1);
  }
  // forbidden
  else if (authResult == rest::ResponseCode::FORBIDDEN) {
    handleSimpleError(authResult, *_incompleteRequest, TRI_ERROR_USER_CHANGE_PASSWORD,
                      "change password", 1);
  } else {  // not authenticated
    HttpResponse response(rest::ResponseCode::UNAUTHORIZED);
    std::string realm = "Bearer token_type=\"JWT\", realm=\"ArangoDB\"";

    response.setHeaderNC(StaticStrings::WwwAuthenticate, std::move(realm));

    processResponse(&response);
  }

  _incompleteRequest.reset(nullptr);
  return true;
}

void HttpCommTask::processRequest(std::unique_ptr<HttpRequest> request) {
  {
    LOG_TOPIC(DEBUG, Logger::REQUESTS)
        << "\"http-request-begin\",\"" << (void*)this << "\",\""
        << _connectionInfo.clientAddress << "\",\""
        << HttpRequest::translateMethod(_requestType) << "\",\""
        << HttpRequest::translateVersion(_protocolVersion) << "\",\"" << _fullUrl
        << "\"";

    std::string const& body = request->body();

    if (!body.empty()) {
      LOG_TOPIC(DEBUG, Logger::REQUESTS)
          << "\"http-request-body\",\"" << (void*)this << "\",\""
          << (StringUtils::escapeUnicode(body)) << "\"";
    }
  }

  // check for an HLC time stamp
  bool found;
  std::string const& timeStamp =
      request->header(StaticStrings::HLCHeader, found);

  if (found) {
    uint64_t timeStampInt =
        arangodb::basics::HybridLogicalClock::decodeTimeStamp(timeStamp);
    if (timeStampInt != 0 && timeStampInt != UINT64_MAX) {
      TRI_HybridLogicalClock(timeStampInt);
    }
  }

  // check source
  std::string const& source =
      request->header(StaticStrings::ClusterCommSource, found);

  if (found) {
    LOG_TOPIC(TRACE, Logger::REQUESTS)
        << "\"http-request-source\",\"" << (void*)this << "\",\""
        << source << "\"";
  }

  // create a handler and execute
  std::unique_ptr<GeneralResponse> response(
      new HttpResponse(rest::ResponseCode::SERVER_ERROR));

  response->setContentType(request->contentTypeResponse());
  response->setContentTypeRequested(request->contentTypeResponse());

  executeRequest(std::move(request), std::move(response));
}

////////////////////////////////////////////////////////////////////////////////
/// check the content-length header of a request and fail it is broken
////////////////////////////////////////////////////////////////////////////////

bool HttpCommTask::checkContentLength(HttpRequest* request,
                                      bool expectContentLength) {
  int64_t const bodyLength = request->contentLength();

  if (bodyLength < 0) {
    // bad request, body length is < 0. this is a client error
    handleSimpleError(rest::ResponseCode::LENGTH_REQUIRED, *request);
    return false;
  }

  if (!expectContentLength && bodyLength > 0) {
    // content-length header was sent but the request method does not support
    // that
    // we'll warn but read the body anyway
    LOG_TOPIC(WARN, arangodb::Logger::FIXME) << "received HTTP GET/HEAD request with content-length, this "
                 "should not happen";
  }

  if ((size_t)bodyLength > MaximalBodySize) {
    LOG_TOPIC(WARN, arangodb::Logger::FIXME) << "maximal body size is " << MaximalBodySize
              << ", request body size is " << bodyLength;

    // request entity too large
    handleSimpleError(rest::ResponseCode::REQUEST_ENTITY_TOO_LARGE, *request,
                      0);  // FIXME
    return false;
  }

  // set instance variable to content-length value
  _bodyLength = (size_t)bodyLength;
  _originalBodyLength = _bodyLength;

  if (_bodyLength > 0) {
    // we'll read the body
    _readRequestBody = true;
  }

  // everything's fine
  return true;
}

void HttpCommTask::processCorsOptions(std::unique_ptr<HttpRequest> request) {
  HttpResponse response(rest::ResponseCode::OK);

  response.setHeaderNCIfNotSet(StaticStrings::Allow,
                               StaticStrings::CorsMethods);

  if (!_origin.empty()) {
    LOG_TOPIC(TRACE, arangodb::Logger::FIXME) << "got CORS preflight request";
    std::string const allowHeaders = StringUtils::trim(
        request->header(StaticStrings::AccessControlRequestHeaders));

    // send back which HTTP methods are allowed for the resource
    // we'll allow all
    response.setHeaderNCIfNotSet(StaticStrings::AccessControlAllowMethods,
                                 StaticStrings::CorsMethods);

    if (!allowHeaders.empty()) {
      // allow all extra headers the client requested
      // we don't verify them here. the worst that can happen is that the
      // client sends some broken headers and then later cannot access the data
      // on
      // the server. that's a client problem.
      response.setHeaderNCIfNotSet(StaticStrings::AccessControlAllowHeaders,
                                   allowHeaders);

      LOG_TOPIC(TRACE, arangodb::Logger::FIXME) << "client requested validation of the following headers: "
                 << allowHeaders;
    }

    // set caching time (hard-coded value)
    response.setHeaderNCIfNotSet(StaticStrings::AccessControlMaxAge,
                                 StaticStrings::N1800);
  }

  processResponse(&response);
}

std::unique_ptr<GeneralResponse> HttpCommTask::createResponse(
    rest::ResponseCode responseCode, uint64_t /* messageId */) {
  return std::unique_ptr<GeneralResponse>(new HttpResponse(responseCode));
}

void HttpCommTask::compactify() {
  if (!_newRequest) {
    return;
  }

  bool compact = false;

  if (_sinceCompactification > RunCompactEvery) {
    compact = true;
  } else if (_readBuffer.length() > MaximalPipelineSize) {
    compact = true;
  }

  if (compact) {
    _readBuffer.erase_front(_readPosition);
  } else if (_readPosition == _readBuffer.length()) {
    _readBuffer.reset();
    compact = true;
  }

  if (compact) {
    _sinceCompactification = 0;

    if (_startPosition > 0) {
      TRI_ASSERT(_startPosition >= _readPosition);
      _startPosition -= _readPosition;
    }

    if (_bodyPosition > 0) {
      TRI_ASSERT(_bodyPosition >= _readPosition);
      _bodyPosition -= _readPosition;
    }

    _readPosition = 0;
  }
}

void HttpCommTask::resetState() {
  _requestPending = true;

  _readPosition = _bodyPosition + _bodyLength;

  _bodyPosition = 0;
  _bodyLength = 0;
  _startPosition = 0;

  _newRequest = true;
  _readRequestBody = false;
}

rest::ResponseCode HttpCommTask::authenticateRequest(HttpRequest* request) {
  // first scape the auth headers and try to authenticate the user
  ResponseCode code = handleAuthHeader(request);
  if (code != ResponseCode::SERVER_ERROR) {
    // now populate the VocbaseContext
    if (request->requestContext() == nullptr) {
      bool res =
      GeneralServerFeature::HANDLER_FACTORY->setRequestContext(request);
      if (!res) {
        return rest::ResponseCode::NOT_FOUND;
      }
      if (request->requestContext() == nullptr) {
        return rest::ResponseCode::SERVER_ERROR;
      }
    }
    
    
    // will determine if the user can access this path
    // checks db permissions and contains exceptions for the
    // users API to allow logins
    return GeneralCommTask::canAccessPath(request);
  }
  return code;
}
  
ResponseCode HttpCommTask::handleAuthHeader(HttpRequest* request) const {
  bool found;
  std::string const& authStr =
  request->header(StaticStrings::Authorization, found);
  
  if (!found) {
    events::CredentialsMissing(request);
    return rest::ResponseCode::UNAUTHORIZED;
  }
  
  size_t methodPos = authStr.find_first_of(' ');
  
  if (methodPos != std::string::npos) {
    // skip over authentication method
    char const* auth = authStr.c_str() + methodPos;
    while (*auth == ' ') {
      ++auth;
    }
    
    LOG_TOPIC(DEBUG, arangodb::Logger::REQUESTS) << "Authorization header: " << authStr;
    try {
      // note that these methods may throw in case of an error
      AuthenticationMethod authMethod = AuthenticationMethod::NONE;
      if (TRI_CaseEqualString(authStr.c_str(), "basic ", 6)) {
        authMethod = AuthenticationMethod::BASIC;
      } else if (TRI_CaseEqualString(authStr.c_str(), "bearer ", 7)) {
        authMethod = AuthenticationMethod::JWT;
      }
      
      if (authMethod != AuthenticationMethod::NONE) {
        AuthResult result = _authentication->authInfo()->
        checkAuthentication(authMethod, auth);
        
        request->setAuthorized(result._authorized);
        if (result._authorized) {
          request->setUser(std::move(result._username));
          
          events::Authenticated(request, authMethod);
          return rest::ResponseCode::OK;
        }
        events::CredentialsBad(request, authMethod);
        return rest::ResponseCode::UNAUTHORIZED;
      }
      
      // intentional fallthrough
    } catch (arangodb::basics::Exception const& ex) {
      // translate error
      if (ex.code() == TRI_ERROR_USER_NOT_FOUND) {
        return rest::ResponseCode::UNAUTHORIZED;
      }
      return GeneralResponse::responseCode(ex.what());
    } catch (...) {
      return rest::ResponseCode::SERVER_ERROR;
    }
  }
  
  events::UnknownAuthenticationMethod(request);
  return rest::ResponseCode::UNAUTHORIZED;
}<|MERGE_RESOLUTION|>--- conflicted
+++ resolved
@@ -460,12 +460,7 @@
         if (found && StringUtils::trim(expect) == "100-continue") {
           LOG_TOPIC(TRACE, arangodb::Logger::FIXME) << "received a 100-continue request";
 
-<<<<<<< HEAD
-          WriteBuffer buffer(new StringBuffer(TRI_UNKNOWN_MEM_ZONE), nullptr);
-=======
           WriteBuffer buffer(new StringBuffer(false), nullptr);
-
->>>>>>> 0faf9be6
           buffer._buffer->appendText(
               TRI_CHAR_LENGTH_PAIR("HTTP/1.1 100 (Continue)\r\n\r\n"));
           buffer._buffer->ensureNullTerminated();
