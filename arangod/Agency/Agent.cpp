////////////////////////////////////////////////////////////////////////////////
/// DISCLAIMER
///
/// Copyright 2014-2016 ArangoDB GmbH, Cologne, Germany
/// Copyright 2004-2014 triAGENS GmbH, Cologne, Germany
///
/// Licensed under the Apache License, Version 2.0 (the "License");
/// you may not use this file except in compliance with the License.
/// You may obtain a copy of the License at
///
///     http://www.apache.org/licenses/LICENSE-2.0
///
/// Unless required by applicable law or agreed to in writing, software
/// distributed under the License is distributed on an "AS IS" BASIS,
/// WITHOUT WARRANTIES OR CONDITIONS OF ANY KIND, either express or implied.
/// See the License for the specific language governing permissions and
/// limitations under the License.
///
/// Copyright holder is ArangoDB GmbH, Cologne, Germany
///
/// @author Kaveh Vahedipour
////////////////////////////////////////////////////////////////////////////////

#include "Agent.h"

#include <velocypack/Iterator.h>
#include <velocypack/velocypack-aliases.h>

#include <chrono>
#include <thread>

#include "Agency/GossipCallback.h"
#include "Basics/ConditionLocker.h"
#include "RestServer/DatabaseFeature.h"
#include "RestServer/QueryRegistryFeature.h"
#include "VocBase/vocbase.h"

using namespace arangodb::application_features;
using namespace arangodb::velocypack;
using namespace std::chrono;

namespace arangodb {
namespace consensus {

/// Agent configuration
Agent::Agent(config_t const& config)
  : Thread("Agent"),
    _config(config),
    _commitIndex(0),
<<<<<<< HEAD
    _lastApplied(0),
    _lastReconfiguration(1),
=======
>>>>>>> 33b5e49c
    _spearhead(this),
    _readDB(this),
    _transient(this),
    _activator(nullptr),
    _compactor(this),
    _ready(false),
    _preparing(false),
    _joinConfig(nullptr) {
  _state.configure(this);
  _constituent.configure(this);
  if (size() > 1) {
    _inception = std::make_unique<Inception>(this);
  } else {
    _leaderSince = std::chrono::system_clock::now();
  }
}

/// This agent's id
std::string Agent::id() const { return _config.id(); }

/// Agent's id is set once from state machine
bool Agent::id(std::string const& id) {
  bool success;
  if ((success = _config.setId(id))) {
    LOG_TOPIC(DEBUG, Logger::AGENCY) << "My id is " << id;
  } else {
    LOG_TOPIC(ERR, Logger::AGENCY)
      << "Cannot reassign id once set: My id is " << _config.id()
      << " reassignment to " << id;
  }
  return success;
}

/// Merge command line and persisted comfigurations
bool Agent::mergeConfiguration(VPackSlice const& persisted) {
  return _config.merge(persisted); // Concurrency managed in merge
}

/// Dtor shuts down thread
Agent::~Agent() {

  // Give up if constituent breaks shutdown
  int counter = 0;
  while (_constituent.isRunning()) {
    usleep(100000);

    // emit warning after 5 seconds
    if (++counter == 10 * 5) {
      LOG_TOPIC(FATAL, Logger::AGENCY) << "constituent thread did not finish";
      FATAL_ERROR_EXIT();
    }
  }
    
  shutdown();
  
}

/// State machine
State const& Agent::state() const {
  return _state;
}

/// Start all agent thread
bool Agent::start() {
  LOG_TOPIC(DEBUG, Logger::AGENCY) << "Starting agency comm worker.";
  Thread::start();
  return true;
}

/// Get all logs from state machine
query_t Agent::allLogs() const {
  return _state.allLogs();
}

/// This agent's term
term_t Agent::term() const {
  return _constituent.term();
}

/// Agency size
size_t Agent::size() const {
  return _config.size();
}

/// My endpoint
std::string Agent::endpoint() const {
  return _config.endpoint();
}

/// Handle voting
priv_rpc_ret_t Agent::requestVote(
    term_t termOfPeer, std::string const& id, index_t lastLogIndex,
    index_t lastLogTerm, query_t const& query, int64_t timeoutMult) {

  if (timeoutMult != -1 && timeoutMult != _config._timeoutMult) {
    adjustTimeoutMult(timeoutMult);
    LOG_TOPIC(WARN, Logger::AGENCY) << "Voter: setting timeout multiplier to "
      << timeoutMult << " for next term.";
  }

  bool doIVote = _constituent.vote(termOfPeer, id, lastLogIndex, lastLogTerm);
  return priv_rpc_ret_t(doIVote, this->term());
}

/// Get copy of momentary configuration
config_t const Agent::config() const {
  return _config;
}

/// Adjust timeoutMult:
void Agent::adjustTimeoutMult(int64_t timeoutMult) {
  _config.setTimeoutMult(timeoutMult);
}

/// Get timeoutMult:
int64_t Agent::getTimeoutMult() const {
  return _config.timeoutMult();
}

/// Leader's id
std::string Agent::leaderID() const {
  return _constituent.leaderID();
}

/// Are we leading?
bool Agent::leading() const {
  // When we become leader, we first are officially still a follower, but
  // prepare for the leading. This is indicated by the _preparing flag in the
  // Agent, the Constituent stays with role FOLLOWER for now. The agent has
  // to send out AppendEntriesRPC calls immediately, but only when we are
  // properly leading (with initialized stores etc.) can we execute requests.
  return (_preparing && _constituent.following()) || _constituent.leading();
}

/// Start constituent personality
void Agent::startConstituent() {
  activateAgency();
}

// Waits here for confirmation of log's commits up to index. Timeout in seconds.
AgentInterface::raft_commit_t Agent::waitFor(index_t index, double timeout) {

  if (size() == 1) {  // single host agency
    return Agent::raft_commit_t::OK;
  }

  // Get condition variable to notice commits
  CONDITION_LOCKER(guard, _waitForCV);

  // Wait until woken up through AgentCallback
  while (true) {
    /// success?
    {
      if (_commitIndex >= index) {
        return Agent::raft_commit_t::OK;
      }
    }

    // timeout
    if (!_waitForCV.wait(static_cast<uint64_t>(1.0e6 * timeout))) {
      if (leading()) {
        return (_commitIndex >= index) ?
          Agent::raft_commit_t::OK : Agent::raft_commit_t::TIMEOUT;
      } else {
        return Agent::raft_commit_t::UNKNOWN;
      }
    } 

    // shutting down
    if (this->isStopping()) {
      return Agent::raft_commit_t::UNKNOWN;
    }
  }

  // We should never get here
  TRI_ASSERT(false);

  return Agent::raft_commit_t::UNKNOWN;
}

//  AgentCallback reports id of follower and its highest processed index
void Agent::reportIn(std::string const& peerId, index_t index, size_t toLog) {

  auto startTime = system_clock::now();

  // First phase: update the time stamps:
  {
    MUTEX_LOCKER(tiLocker, _tiLock);

    // Update last acknowledged answer
    auto t = system_clock::now();
    std::chrono::duration<double> d = t - _lastAcked[peerId];
    if (peerId != id() && d.count() > _config._minPing * _config._timeoutMult) {
      LOG_TOPIC(WARN, Logger::AGENCY) << "Last confirmation from peer "
        << peerId << " was received more than minPing ago: " << d.count();
    }
    _lastAcked[peerId] = t;

    if (index > _confirmed[peerId]) {  // progress this follower?
      _confirmed[peerId] = index;
      if (toLog > 0) { // We want to reset the wait time only if a package callback
        LOG_TOPIC(TRACE, Logger::AGENCY) << "Got call back of " << toLog << " logs";
        _earliestPackage[peerId] = system_clock::now();
      }
    }
  }

  // Second phase: work on the _commitIndex:
  index_t commitIndex = _commitIndex;  // take a local copy
  if (index > commitIndex) {  // progress last commit?

    size_t n = 0;

    {
      MUTEX_LOCKER(tiLocker, _tiLock);
      for (auto const& i : _config.active()) {
        n += (_confirmed[i] >= index);
      }
    }

    // catch up read database and commit index
    if (n > size() / 2) {

      LOG_TOPIC(TRACE, Logger::AGENCY)
        << "Critical mass for commiting " << commitIndex + 1
        << " through " << index << " to read db";
      {
        // Change _readDB and _commitIndex atomically together:
        _tiLock.assertNotLockedByCurrentThread();
        term_t t = _constituent.term();
        MUTEX_LOCKER(guard, _ioLock); 
        _readDB.applyLogEntries(
          _state.slices( /* inform others by callbacks */ 
            commitIndex + 1, index), commitIndex, t, true);
        _commitIndex = index;
      }

      if (_commitIndex >= _state.nextCompactionAfter()) {
        _compactor.wakeUp();
      }

    }

  }

  duration<double> reportInTime = system_clock::now() - startTime;
  if (reportInTime.count() > 0.1) {
    LOG_TOPIC(WARN, Logger::AGENCY)
      << "reportIn took too long: " << reportInTime.count();
  }

  { // Wake up rest handler
    CONDITION_LOCKER(guard, _waitForCV);
    guard.broadcast();
  }
}

/// Followers' append entries
bool Agent::recvAppendEntriesRPC(
  term_t term, std::string const& leaderId, index_t prevIndex, term_t prevTerm,
  index_t leaderCommitIndex, query_t const& queries) {

  LOG_TOPIC(TRACE, Logger::AGENCY) << "Got AppendEntriesRPC from "
    << leaderId << " with term " << term;

  VPackSlice payload = queries->slice();

  // Update commit index
  if (payload.type() != VPackValueType::Array) {
    LOG_TOPIC(DEBUG, Logger::AGENCY)
      << "Received malformed entries for appending. Discarding!";
    return false;
  }

  if (!_constituent.checkLeader(term, leaderId, prevIndex, prevTerm)) {
    LOG_TOPIC(DEBUG, Logger::AGENCY)
      << "Not accepting appendEntries from " << leaderId;
    return false;
  }

<<<<<<< HEAD
  // Check whether we have got a snapshot in the first position:
  bool gotSnapshot = payload.length() > 0 &&
                     payload[0].isObject() &&
                     !payload[0].get("readDB").isNone();

  // In case of a snapshot, there are three possibilities:
  //   1. Our highest log index is smaller than the snapshot index, in this 
  //      case we must throw away our complete local log and start from the
  //      snapshot (note that snapshot indexes are always committed by a 
  //      majority).
  //   2. For the snapshot index we have an entry with this index in 
  //      our log (and it is not yet compacted), in this case we verify
  //      that the terms match and if so, we can simply ignore the
  //      snapshot. If the term in our log entry is smaller (cannot be
  //      larger because compaction snapshots are always committed), then
  //      our complete log must be deleted as in 1.
  //   3. Our highest log index is larger than the snapshot index but we
  //      no longer have an entry in the log for the snapshot index due to
  //      our own compaction. In this case we have compacted away the
  //      snapshot index, therefore we know it was committed by a majority
  //      and thus the snapshot can be ignored safely as well.
  size_t configVersion = 0;
  Slice config;
  if (gotSnapshot) {

    configVersion = _config.version();
    bool useSnapshot = false;   // if this remains, we ignore the snapshot

    index_t snapshotIndex
        = static_cast<index_t>(payload[0].get("index").getNumber<index_t>());
    term_t snapshotTerm
        = static_cast<term_t>(payload[0].get("term").getNumber<index_t>());
    index_t ourLastIndex = _state.lastIndex();
    if (ourLastIndex < snapshotIndex) {
      useSnapshot = true;   // this implies that we completely eradicate our log
    } else {
      try {
        log_t logEntry = _state.at(snapshotIndex);
        if (logEntry.term != snapshotTerm) {  // can only be < as in 2.
          useSnapshot = true;
        }
      } catch (...) {
        // Simply ignore that we no longer have the entry, useSnapshot remains
        // false and we will ignore the snapshot as in 3. above
      }
    }
    if (useSnapshot) {
      // Now we must completely erase our log and compaction snapshots and
      // start from the snapshot
      Store snapshot(this, "snapshot");
      snapshot = payload[0].get("readDB");
      config = payload[0].get("readDB").get(".agency");
      if (!_state.restoreLogFromSnapshot(snapshot, snapshotIndex, snapshotTerm)) {
        LOG_TOPIC(ERR, Logger::AGENCY)
          << "Could not restore received log snapshot.";
        return false;
      }
      // Now the log is empty, but this will soon be rectified.
      { 
        MUTEX_LOCKER(ioLocker, _ioLock);
        _nextCompactionAfter = (std::min)(_nextCompactionAfter,
            snapshotIndex + _config.compactionStepSize());
      }
    }
  }

=======
>>>>>>> 33b5e49c
  size_t nqs = payload.length();

  bool ok = true;
  index_t lastIndex = 0;   // Index of last entry in our log
  if (nqs > 0) {
    
    try {
      lastIndex = _state.logFollower(queries);
      if (lastIndex < payload[nqs-1].get("index").getNumber<index_t>()) {
        // We could not log all the entries in this query, we need to report
        // this to the leader!
        ok = false;
      }
    } catch (std::exception const& e) {
      LOG_TOPIC(DEBUG, Logger::AGENCY)
        << "Exception during log append: " << __FILE__ << __LINE__
        << " " << e.what();
    }
  } else {
    lastIndex = _state.lastIndex();
  }

  {
    _tiLock.assertNotLockedByCurrentThread();
    MUTEX_LOCKER(ioLocker, _ioLock);  // protects writing to _commitIndex as well
    _commitIndex = std::min(leaderCommitIndex, lastIndex);
  }

  if (_commitIndex >= _state.nextCompactionAfter()) {
    _compactor.wakeUp();
  }

  if (configVersion > 0) {
    if (_config.version() == configVersion) {
      _config.updateConfiguration(config);
    }
  }
  
  return ok;
}

/// Leader's append entries
void Agent::sendAppendEntriesRPC() {

  std::chrono::duration<int, std::ratio<1, 1000>> const dt (
    (_config.waitForSync() ? 40 : 2));
  auto cc = ClusterComm::instance();
  if (cc == nullptr) {
    // nullptr only happens during controlled shutdown
    return;
  }

  // _lastSent, _lastHighest only accessed in main thread
  std::string const myid = id();
  
  for (auto const& followerId : _config.active()) {

    if (followerId != myid && leading()) {

      term_t t(0);

      index_t lastConfirmed;
      auto startTime = system_clock::now();
      time_point<system_clock> earliestPackage, lastAcked;
      
      {
        MUTEX_LOCKER(tiLocker, _tiLock);
        t = this->term();
        lastConfirmed = _confirmed[followerId];
        lastAcked = _lastAcked[followerId];
        earliestPackage = _earliestPackage[followerId];
      }

      if (
        ((system_clock::now() - earliestPackage).count() < 0)) {
        continue;
      }

      duration<double> lockTime = system_clock::now() - startTime;
      if (lockTime.count() > 0.1) {
        LOG_TOPIC(WARN, Logger::AGENCY)
          << "Reading lastConfirmed took too long: " << lockTime.count();
      }

      std::vector<log_t> unconfirmed = _state.get(lastConfirmed, lastConfirmed+99);

      lockTime = system_clock::now() - startTime;
      if (lockTime.count() > 0.2) {
        LOG_TOPIC(WARN, Logger::AGENCY)
          << "Finding unconfirmed entries took too long: " << lockTime.count();
      }

      // Note that despite compaction this vector can never be empty, since
      // any compaction keeps at least one active log entry!

      if (unconfirmed.empty()) {
        LOG_TOPIC(ERR, Logger::AGENCY) << "Unexpected empty unconfirmed: "
          << "lastConfirmed=" << lastConfirmed << " commitIndex="
          << _commitIndex;
      }

      TRI_ASSERT(!unconfirmed.empty());

      index_t highest = unconfirmed.back().index;

      duration<double> m = system_clock::now() - _lastSent[followerId];

      if (highest == _lastHighest[followerId]) {
        // I intentionally left here _config.minPing() without the
        // _config.timeoutMult(), if things are getting tight on the
        // system, we still send out empty heartbeats every 1/4 minpings,
        // even if we increase tolerance by a multiplier.
        continue;
      }

      if (m.count() > _config.minPing() &&
          _lastSent[followerId].time_since_epoch().count() != 0) {
        LOG_TOPIC(WARN, Logger::AGENCY) << "Oops, sent out last heartbeat "
          << "to follower " << followerId << " more than minPing ago: " 
          << m.count() << " lastAcked: " << timepointToString(lastAcked)
          << " lastSent: " << timepointToString(_lastSent[followerId]);
      }
      index_t lowest = unconfirmed.front().index;

      bool needSnapshot = false;
      Store snapshot(this, "snapshot");
      index_t snapshotIndex;
      term_t snapshotTerm;
      if (lowest > lastConfirmed) {
        // Ooops, compaction has thrown away so many log entries that
        // we cannot actually update the follower. We need to send our
        // latest snapshot instead:
        needSnapshot = true;
        bool success = false;
        try {
          success = _state.loadLastCompactedSnapshot(snapshot,
              snapshotIndex, snapshotTerm);
        } catch (std::exception const& e) {
          LOG_TOPIC(WARN, Logger::AGENCY)
            << "Exception thrown by loadLastCompactedSnapshot: "
            << e.what();
        }
        if (!success) {
          LOG_TOPIC(WARN, Logger::AGENCY)
            << "Could not load last compacted snapshot, not sending appendEntriesRPC!";
          continue;
        }
        if (snapshotTerm == 0) {
          // No shapshot yet
          needSnapshot = false;
        }
      }

      // RPC path
      std::stringstream path;
      index_t prevLogIndex = unconfirmed.front().index;
      index_t prevLogTerm = unconfirmed.front().term;
      if (needSnapshot) {
        prevLogIndex = snapshotIndex;
        prevLogTerm = snapshotTerm;
      }
      path << "/_api/agency_priv/appendEntries?term=" << t << "&leaderId="
           << id() << "&prevLogIndex=" << prevLogIndex
           << "&prevLogTerm=" << prevLogTerm << "&leaderCommit=" << _commitIndex
           << "&senderTimeStamp=" << std::llround(readSystemClock() * 1000);
      
      // Body
      Builder builder;
      builder.add(VPackValue(VPackValueType::Array));

      if (needSnapshot) {
        { VPackObjectBuilder guard(&builder);
          builder.add(VPackValue("readDB"));
          { VPackArrayBuilder guard2(&builder);
            snapshot.dumpToBuilder(builder);
          }
          builder.add("term", VPackValue(snapshotTerm));
          builder.add("index", VPackValue(snapshotIndex));
        }
      }

      size_t toLog = 0;
      for (size_t i = 0; i < unconfirmed.size(); ++i) {
        auto const& entry = unconfirmed.at(i);
        if (entry.index > lastConfirmed) {
          builder.add(VPackValue(VPackValueType::Object));
          builder.add("index", VPackValue(entry.index));
          builder.add("term", VPackValue(entry.term));
          builder.add("query", VPackSlice(entry.entry->data()));
          builder.add("clientId", VPackValue(entry.clientId));
          builder.close();
          highest = entry.index;
          ++toLog;
        }
      }
      builder.close();
      
      // Really leading?
      {
        if (challengeLeadership()) {
          _constituent.candidate();
          _preparing = false;
          return;
        }
      }
      
      // Verbose output
      LOG_TOPIC(TRACE, Logger::AGENCY)
        << "Appending " << toLog << " entries up to index "
        << highest
        << (needSnapshot ? " and a snapshot" : "")
        << " to follower " << followerId << ". Message: "
        << builder.toJson();

      // Send request
      auto headerFields =
        std::make_unique<std::unordered_map<std::string, std::string>>();
      cc->asyncRequest(
        "1", 1, _config.poolAt(followerId),
        arangodb::rest::RequestType::POST, path.str(),
        std::make_shared<std::string>(builder.toJson()), headerFields,
        std::make_shared<AgentCallback>(this, followerId, highest, toLog),
        std::max(5.0e-3 * toLog * dt.count(), 
                 _config.minPing() * _config.timeoutMult()), true);

      _lastSent[followerId]    = system_clock::now();
      _lastHighest[followerId] = highest;
      _constituent.notifyHeartbeatSent(followerId);

      earliestPackage = system_clock::now() + toLog * dt;
      {
        MUTEX_LOCKER(tiLocker, _tiLock);
        _earliestPackage[followerId] = earliestPackage;
      }
      LOG_TOPIC(DEBUG, Logger::AGENCY)
        << "Appending " << unconfirmed.size() - 1 << " entries up to index "
        << highest << " to follower " << followerId 
        << ". Next real log contact to " << followerId<< " in: " 
        <<  std::chrono::duration<double, std::milli>(
          earliestPackage-system_clock::now()).count() << "ms";
    }
  }
}


/// Leader's append entries, empty ones for heartbeat, triggered by Constituent
void Agent::sendEmptyAppendEntriesRPC(std::string followerId) {

  auto cc = ClusterComm::instance();
  if (cc == nullptr) {
    // nullptr only happens during controlled shutdown
    return;
  }

  if (!leading()) {
    return;
  }

  // RPC path
  std::stringstream path;
  path << "/_api/agency_priv/appendEntries?term=" << _constituent.term()
       << "&leaderId=" << id() << "&prevLogIndex=0"
       << "&prevLogTerm=0&leaderCommit=" << _commitIndex
       << "&senderTimeStamp=" << std::llround(readSystemClock() * 1000);

  // Just check once more:
  if (!leading()) {
    return;
  }

  // Send request
  auto headerFields =
    std::make_unique<std::unordered_map<std::string, std::string>>();
  cc->asyncRequest(
    "1", 1, _config.poolAt(followerId),
    arangodb::rest::RequestType::POST, path.str(),
    std::make_shared<std::string>("[]"), headerFields,
    std::make_shared<AgentCallback>(this, followerId, 0, 0),
    _config.minPing() * _config.timeoutMult(), true);
  _constituent.notifyHeartbeatSent(followerId);
}


// Check if I am member of active agency
bool Agent::active() const {
  std::vector<std::string> active = _config.active();
  return (find(active.begin(), active.end(), id()) != active.end());
}


// Activate with everything I need to know
query_t Agent::activate(query_t const& everything) {

  auto ret = std::make_shared<Builder>();
  ret->openObject();

  Slice slice = everything->slice();

  if (slice.isObject()) {
    
    if (active()) {
      ret->add("success", VPackValue(false));
    } else {

      Slice compact = slice.get("compact");
      Slice    logs = slice.get("logs");

      
      VPackBuilder batch;
      batch.openArray();
      for (auto const& q : VPackArrayIterator(logs)) {
        batch.add(q.get("request"));
      }
      batch.close();

      index_t commitIndex = 0;
      {
        _tiLock.assertNotLockedByCurrentThread();
        term_t t = _constituent.term();
        MUTEX_LOCKER(ioLocker, _ioLock); // Atomicity 
        if (!compact.isEmptyArray()) {
          _readDB = compact.get("readDB");
        }
<<<<<<< HEAD
        commitIndex = _commitIndex;

        // no need to lock via _readDB._compactionLock here
        _readDB.applyLogEntries(batch, commitIndex, _constituent.term(),
                                false  /* do not perform callbacks */);
=======
        commitIndex = _commitIndex;  // take a local copy
        /* do not perform callbacks */
        _readDB.applyLogEntries(batch, commitIndex, t, false);
>>>>>>> 33b5e49c
        _spearhead = _readDB;
      }

      ret->add("success", VPackValue(true));
      ret->add("commitId", VPackValue(commitIndex));
    }

  } else {

    LOG_TOPIC(ERR, Logger::AGENCY)
      << "Activation failed. \"Everything\" must be an object, is however "
      << slice.typeName();

  }
  ret->close();
  return ret;

}

/// @brief Activate agency (Inception thread for multi-host, main thread else)
bool Agent::activateAgency() {
  if (_config.activeEmpty()) {
    size_t count = 0;
    for (auto const& pair : _config.pool()) {
      _config.activePushBack(pair.first);
      if (++count == size()) {
        break;
      }
    }
    bool persisted = false; 
    try {
      _state.persistActiveAgents(_config.activeToBuilder(),
                                 _config.poolToBuilder());
      persisted = true;
    } catch (std::exception const& e) {
      LOG_TOPIC(FATAL, Logger::AGENCY)
        << "Failed to persist active agency: " << e.what();
    }
    return persisted;
  }
  return true;
}

/// Load persistent state called once
void Agent::load() {

  DatabaseFeature* database =
      ApplicationServer::getFeature<DatabaseFeature>("Database");

  auto vocbase = database->systemDatabase();
  auto queryRegistry = QueryRegistryFeature::QUERY_REGISTRY;

  if (vocbase == nullptr) {
    LOG_TOPIC(FATAL, Logger::AGENCY) << "could not determine _system database";
    FATAL_ERROR_EXIT();
  }

  {
    _tiLock.assertNotLockedByCurrentThread();
    MUTEX_LOCKER(guard, _ioLock);  // need this for callback to set _readDB
    LOG_TOPIC(DEBUG, Logger::AGENCY) << "Loading persistent state.";
    if (!_state.loadCollections(vocbase, queryRegistry, _config.waitForSync())) {
      LOG_TOPIC(FATAL, Logger::AGENCY)
          << "Failed to load persistent state on startup.";
      FATAL_ERROR_EXIT();
    }
  }

  // Note that the agent thread is terminated immediately when there is only
  // one agent, since no AppendEntriesRPC have to be issued. Therefore,
  // this thread is almost certainly terminated (and thus isStopping() returns
  // true), when we get here.
  if (size() > 1 && this->isStopping()) {
    return;
  }

  {
    CONDITION_LOCKER(guard, _appendCV);
    guard.broadcast();
  }

  _compactor.start();

  LOG_TOPIC(DEBUG, Logger::AGENCY) << "Starting spearhead worker.";

  _constituent.start(vocbase, queryRegistry);
  persistConfiguration(term());

  if (_config.supervision()) {
    LOG_TOPIC(DEBUG, Logger::AGENCY) << "Starting cluster sanity facilities";
    _supervision.start(this);
  }

  if (_inception != nullptr) { // resilient agency only
    _inception->start();
  } else {
    _spearhead = _readDB;
    activateAgency();
  }
}

/// Still leading? Under MUTEX from ::read or ::write
bool Agent::challengeLeadership() {
  MUTEX_LOCKER(tiLocker, _tiLock);
  size_t good = 0;
  
  for (auto const& i : _lastAcked) {
    duration<double> m = system_clock::now() - i.second;
    if (0.9 * _config.minPing() * _config.timeoutMult() > m.count()) {
      ++good;
    }
  }
  
  return (good < size() / 2);  // not counting myself
}


/// Get last acknowledged responses on leader
query_t Agent::lastAckedAgo() const {
  
  std::unordered_map<std::string, TimePoint> lastAcked;
  {
    MUTEX_LOCKER(tiLocker, _tiLock);
    lastAcked = _lastAcked;
    lastConfirmed = _confirmed;
  }
  
  auto ret = std::make_shared<Builder>();
  ret->openObject();
  if (leading()) {
    for (auto const& i : lastAcked) {
      ret->add(VPackValue(i.first));
      {
        VPackObjectBuilder o(ret.get());
        ret->add(std::to_string(_confirmed.at(i.first)),
                 VPackValue(
                   1.0e-2 * std::floor(
                     (i.first!=id() ?
                      duration<double>(
                        system_clock::now()-i.second).count()*100.0 : 0.0))));
      }
    }
  }
  ret->close();
  
  return ret;
  
}

trans_ret_t Agent::transact(query_t const& queries) {

  arangodb::consensus::index_t maxind = 0; // maximum write index

  auto leader = _constituent.leaderID();
  if (leader != id()) {
    return trans_ret_t(false, leader);
  }

  {
    CONDITION_LOCKER(guard, _waitForCV);
    while (_preparing) {
      _waitForCV.wait(100);
    }
  }

  // Apply to spearhead and get indices for log entries
  auto qs = queries->slice();
  addTrxsOngoing(qs);    // remember that these are ongoing
  auto ret = std::make_shared<arangodb::velocypack::Builder>();
  size_t failed = 0;
  ret->openArray();
  {
    // Only leader else redirect
    if (challengeLeadership()) {
      _constituent.candidate();
      _preparing = false;
      return trans_ret_t(false, NO_LEADER);
    }
    
    _tiLock.assertNotLockedByCurrentThread();
    MUTEX_LOCKER(ioLocker, _ioLock);
    
    for (const auto& query : VPackArrayIterator(qs)) {
      if (query[0].isObject()) {
        check_ret_t res = _spearhead.applyTransaction(query); 
        if(res.successful()) {
          maxind = (query.length() == 3 && query[2].isString()) ?
            _state.logLeaderSingle(query[0], term(), query[2].copyString()) :
            _state.logLeaderSingle(query[0], term());
          ret->add(VPackValue(maxind));
        } else {
          _spearhead.read(res.failed->slice(), *ret);
          ++failed;
        }
      } else if (query[0].isString()) {
        _spearhead.read(query, *ret);
      }
    }
    
    removeTrxsOngoing(qs);

  }
  ret->close();
  
  // Report that leader has persisted
  reportIn(id(), maxind);

  return trans_ret_t(true, id(), maxind, failed, ret);
}


// Non-persistent write to non-persisted key-value store
trans_ret_t Agent::transient(query_t const& queries) {

  auto ret = std::make_shared<arangodb::velocypack::Builder>();
  auto leader = _constituent.leaderID();
  if (leader != id()) {
    return trans_ret_t(false, leader);
  }

  {
    CONDITION_LOCKER(guard, _waitForCV);
    while (_preparing) {
      _waitForCV.wait(100);
    }
  }
  
  // Apply to spearhead and get indices for log entries
  {
    VPackArrayBuilder b(ret.get());
    
    // Only leader else redirect
    if (challengeLeadership()) {
      _constituent.candidate();
      _preparing = false;
      return trans_ret_t(false, NO_LEADER);
    }

    _tiLock.assertNotLockedByCurrentThread();
    MUTEX_LOCKER(ioLocker, _ioLock);
    
    // Read and writes
    for (const auto& query : VPackArrayIterator(queries->slice())) {
      if (query[0].isObject()) {
        ret->add(VPackValue(_transient.applyTransaction(query).successful()));
      } else if (query[0].isString()) {
        _transient.read(query, *ret);
      }
    }

  }

  return trans_ret_t(true, id(), 0, 0, ret);

}


inquire_ret_t Agent::inquire(query_t const& query) {
  inquire_ret_t ret;

  auto leader = _constituent.leaderID();
  if (leader != id()) {
    return inquire_ret_t(false, leader);
  }
  
  _tiLock.assertNotLockedByCurrentThread();
  MUTEX_LOCKER(ioLocker, _ioLock);

  auto si = _state.inquire(query);

  bool found = false;
  auto builder = std::make_shared<VPackBuilder>();
  {
    VPackArrayBuilder b(builder.get());
    for (auto const& i : si) {
      VPackArrayBuilder bb(builder.get());
      for (auto const& j : i) {
        found = true;
        VPackObjectBuilder bbb(builder.get());
        builder->add("index", VPackValue(j.index));
        builder->add("term", VPackValue(j.term));
        builder->add("query", VPackSlice(j.entry->data()));
      }
    }
  }
  
  ret = inquire_ret_t(true, id(), builder);

  if (!found) {
    return ret;
  }

  // Check ongoing ones:
  for (auto const& s : VPackArrayIterator(query->slice())) {
    std::string ss = s.copyString();
    if (isTrxOngoing(ss)) {
      ret.result->clear();
      ret.result->add(VPackValue("ongoing"));
    }
  }

  return ret;
}


/// Write new entries to replicated state and store
write_ret_t Agent::write(query_t const& query, WriteMode const& wmode) {

  std::vector<apply_ret_t> applied;
  std::vector<index_t> indices;
  auto multihost = size()>1;

  auto leader = _constituent.leaderID();
  if (multihost && leader != id()) {
    return write_ret_t(false, leader);
  }

  if (!wmode.discardStartup()) {
    CONDITION_LOCKER(guard, _waitForCV);
    while (_preparing) {
      _waitForCV.wait(100);
    }
  }
  
  addTrxsOngoing(query->slice());    // remember that these are ongoing

  auto slice = query->slice();
  size_t ntrans = slice.length();
  size_t npacks = ntrans/_config.maxAppendSize();
  if (ntrans%_config.maxAppendSize()!=0) {
    npacks++;
  }

  // Apply to spearhead and get indices for log entries
  // Avoid keeping lock indefinitely
  for (size_t i = 0, l = 0; i < npacks; ++i) {
    query_t chunk = std::make_shared<Builder>();
    {
      VPackArrayBuilder b(chunk.get());
      for (size_t j = 0; j < _config.maxAppendSize() && l < ntrans; ++j, ++l) {
        chunk->add(slice.at(l));
      }
    }

    // Only leader else redirect
    if (multihost && challengeLeadership()) {
      _constituent.candidate();
      _preparing = false;
      return write_ret_t(false, NO_LEADER);
    }
    
<<<<<<< HEAD
    applied = _spearhead.applyTransactions(chunk, wmode);
    auto tmp = _state.log(chunk, applied, term());
=======
    _tiLock.assertNotLockedByCurrentThread();
    MUTEX_LOCKER(ioLocker, _ioLock);

    applied = _spearhead.applyTransactions(chunk);
    auto tmp = _state.logLeaderMulti(chunk, applied, term());
>>>>>>> 33b5e49c
    indices.insert(indices.end(), tmp.begin(), tmp.end());

    if (wmode.privileged()) {
      TRI_ASSERT(indices.size() == 1);
      _lastReconfiguration = indices.front();
      LOG_TOPIC(INFO, Logger::AGENCY)
        << "Agency reconfiguration at index " << _lastReconfiguration;
    }
    
  }

  removeTrxsOngoing(query->slice());

  // Maximum log index
  index_t maxind = 0;
  if (!indices.empty()) {
    maxind = *std::max_element(indices.begin(), indices.end());
  }

  // Report that leader has persisted
  reportIn(id(), maxind);

  return write_ret_t(true, id(), applied, indices);
}

/// Read from store
read_ret_t Agent::read(query_t const& query) {

  auto leader = _constituent.leaderID();
  if (leader != id()) {
    return read_ret_t(false, leader);
  }

  {
    CONDITION_LOCKER(guard, _waitForCV);
    while (_preparing) {
      _waitForCV.wait(100);
    }
  }

  // Only leader else redirect
  if (challengeLeadership()) {
    _constituent.candidate();
    _preparing = false;
    return read_ret_t(false, NO_LEADER);
  }

  std::string leaderId = _constituent.leaderID(); 
  _tiLock.assertNotLockedByCurrentThread();
  MUTEX_LOCKER(ioLocker, _ioLock);

  // Retrieve data from readDB
  auto result = std::make_shared<arangodb::velocypack::Builder>();
  std::vector<bool> success = _readDB.read(query, result);

  return read_ret_t(true, leaderId, success, result);
  
}


/// Send out append entries to followers regularly or on event
void Agent::run() {

  CONDITION_LOCKER(guard, _appendCV);
  using namespace std::chrono;

  // Only run in case we are in multi-host mode
  while (!this->isStopping() && size() > 1) {

    // Leader working only
    if (leading()) {

      // Append entries to followers
      sendAppendEntriesRPC();

      // Don't panic
      _appendCV.wait(static_cast<uint64_t>(4.e3*_config.minPing()));
      // Again, we leave minPing here without the multiplier to run this
      // loop often enough in cases of high load.
      
    } else {
      _appendCV.wait(1000000);
    }

  }
  
}


void Agent::reportActivated(
  std::string const& failed, std::string const& replacement, query_t state) {

  term_t myterm = _constituent.term();
      
  if (state->slice().get("success").getBoolean()) {
    
    {
      MUTEX_LOCKER(tiLocker, _tiLock);
      _confirmed.erase(failed);
      auto commitIndex = state->slice().get("commitId").getNumericValue<index_t>();
      _confirmed[replacement] = commitIndex;
      _lastAcked[replacement] = system_clock::now();
      _config.swapActiveMember(failed, replacement);
<<<<<<< HEAD
      myterm = term();
=======
>>>>>>> 33b5e49c
    }
    
    {
      MUTEX_LOCKER(actLock, _activatorLock);
      if (_activator->isRunning()) {
        _activator->beginShutdown();
      }
      _activator.reset(nullptr);
    }
    
<<<<<<< HEAD
  } else {
    _liLock.assertNotLockedByCurrentThread();
    MUTEX_LOCKER(ioLocker, _ioLock);
    myterm = term();
  }
=======
  } 
>>>>>>> 33b5e49c

  persistConfiguration(myterm);

  // Notify inactive pool
  notifyInactive();

}


void Agent::persistConfiguration(term_t t) {

  // Agency configuration
  auto agency = std::make_shared<Builder>();
  { VPackArrayBuilder trxs(agency.get());
    { VPackArrayBuilder trx(agency.get());
      { VPackObjectBuilder oper(agency.get());
        agency->add(".agency", _config.toBuilder()->slice());
      }}} 
  // In case we've lost leadership, no harm will arise as the failed write
  // prevents bogus agency configuration to be replicated among agents. ***
<<<<<<< HEAD
  write(agency, WriteMode(true, true)); 

=======
  write(agency, true); 
>>>>>>> 33b5e49c
}


void Agent::failedActivation(
  std::string const& failed, std::string const& replacement) {
  MUTEX_LOCKER(actLock, _activatorLock);
  _activator.reset(nullptr);
}


<<<<<<< HEAD
=======
void Agent::detectActiveAgentFailures() {
  // Detect faulty agent if pool larger than agency

  std::unordered_map<std::string, TimePoint> lastAcked;
  {
    MUTEX_LOCKER(tiLocker, _tiLock);
    lastAcked = _lastAcked;
  }

  MUTEX_LOCKER(actLock, _activatorLock);
  if (_activator != nullptr) {
    return;
  }
  
  if (_config.poolSize() > _config.size()) {
    std::vector<std::string> active = _config.active();
    for (auto const& id : active) {
      if (id != this->id()) {
        auto ds = duration<double>(
          system_clock::now() - lastAcked.at(id)).count();
        if (ds > 180.0) {
          std::string repl = _config.nextAgentInLine();
          LOG_TOPIC(DEBUG, Logger::AGENCY)
            << "Active agent " << id << " has failed. << " << repl
            << " will be promoted to active agency membership";
          _activator = std::make_unique<AgentActivator>(this, id, repl);
          _activator->start();
          return;
        }
      }
    }
  }
}


>>>>>>> 33b5e49c
/// Orderly shutdown
void Agent::beginShutdown() {
  Thread::beginShutdown();

  // Stop constituent and key value stores
  _constituent.beginShutdown();

  // Stop supervision
  if (_config.supervision()) {
    _supervision.beginShutdown();
  }

  // Stop inception process
  if (_inception != nullptr) { // resilient agency only
    _inception->beginShutdown();
  } 

  // Compactor
  _compactor.beginShutdown();

  // Wake up all waiting rest handlers
  {
    CONDITION_LOCKER(guardW, _waitForCV);
    guardW.broadcast();
  }
  
  // Wake up run
  {
    CONDITION_LOCKER(guardA, _appendCV);
    guardA.broadcast();
  }
}


bool Agent::prepareLead() {

  // Key value stores
  try {
    rebuildDBs();
  } catch (std::exception const& e) {
    LOG_TOPIC(ERR, Logger::AGENCY)
      << "Failed to rebuild key value stores." << e.what();
    return false;
  }
  
  // Reset last acknowledged
  {
    MUTEX_LOCKER(tiLocker, _tiLock);
    for (auto const& i : _config.active()) {
      _lastAcked[i] = system_clock::now();
    }
    _leaderSince = system_clock::now();
  }
  
  return true; 
  
}

/// Becoming leader
void Agent::lead() {

  // Wake up run
  {
    CONDITION_LOCKER(guard, _appendCV);
    guard.broadcast();
  }

  // Agency configuration
  term_t myterm;
<<<<<<< HEAD
  {
    _liLock.assertNotLockedByCurrentThread();
    MUTEX_LOCKER(ioLocker, _ioLock);
    myterm = term();
  }
=======
  myterm = _constituent.term();
>>>>>>> 33b5e49c

  persistConfiguration(myterm);

  // Notify inactive pool
  notifyInactive();
  
  {
    CONDITION_LOCKER(guard, _waitForCV);
    while(_commitIndex != _state.lastIndex()) {
      _waitForCV.wait(10000);
    }
  }

  {
    _tiLock.assertNotLockedByCurrentThread();
    MUTEX_LOCKER(ioLocker, _ioLock);
    _spearhead = _readDB;
  }
  
}

// When did we take on leader ship?
TimePoint const& Agent::leaderSince() const {
  return _leaderSince;
}

// Notify inactive pool members of configuration change()
void Agent::notifyInactive() const {
  auto cc = ClusterComm::instance();
  if (cc == nullptr) {
    // nullptr only happens during controlled shutdown
    return;
  }

  std::unordered_map<std::string, std::string> pool = _config.pool();
  std::string path = "/_api/agency_priv/inform";

  Builder out;
  {
    VPackObjectBuilder o(&out);
    out.add("term", VPackValue(term()));
    out.add("id", VPackValue(id()));
    out.add("active", _config.activeToBuilder()->slice());
    out.add("pool", _config.poolToBuilder()->slice());
    out.add("min ping", VPackValue(_config.minPing()));
    out.add("max ping", VPackValue(_config.maxPing()));
    out.add("timeoutMult", VPackValue(_config.timeoutMult()));
  }

  for (auto const& p : pool) {
    if (p.first != id()) {
      auto headerFields =
          std::make_unique<std::unordered_map<std::string, std::string>>();
      cc->asyncRequest("1", 1, p.second, arangodb::rest::RequestType::POST,
                       path, std::make_shared<std::string>(out.toJson()),
                       headerFields, nullptr, 1.0, true);
    }
  }
}

void Agent::updatePeerEndpoint(query_t const& message) {
  VPackSlice slice = message->slice();

  if (!slice.isObject() || slice.length() == 0) {
    THROW_ARANGO_EXCEPTION_MESSAGE(
      TRI_ERROR_AGENCY_INFORM_MUST_BE_OBJECT,
      std::string("Inproper greeting: ") + slice.toJson());
  }

  std::string uuid, endpoint;
  try {
    uuid = slice.keyAt(0).copyString();
  } catch (std::exception const& e) {
    THROW_ARANGO_EXCEPTION_MESSAGE(
      TRI_ERROR_AGENCY_INFORM_MUST_BE_OBJECT,
      std::string("Cannot deal with UUID: ") + e.what());
  }

  try {
    endpoint = slice.valueAt(0).copyString();
  } catch (std::exception const& e) {
    THROW_ARANGO_EXCEPTION_MESSAGE(
      TRI_ERROR_AGENCY_INFORM_MUST_BE_OBJECT,
      std::string("Cannot deal with UUID: ") + e.what());
  }

  updatePeerEndpoint(uuid, endpoint);
  
}

void Agent::updatePeerEndpoint(std::string const& id, std::string const& ep) {
  if (_config.updateEndpoint(id, ep)) {
    if (!challengeLeadership()) {
      persistConfiguration(term());
      notifyInactive();
    }
  }
  
}

void Agent::notify(query_t const& message) {
  VPackSlice slice = message->slice();

  if (!slice.isObject()) {
    THROW_ARANGO_EXCEPTION_MESSAGE(
        TRI_ERROR_AGENCY_INFORM_MUST_BE_OBJECT,
        std::string("Inform message must be an object. Incoming type is ") +
            slice.typeName());
  }

  if (!slice.hasKey("id") || !slice.get("id").isString()) {
    THROW_ARANGO_EXCEPTION(TRI_ERROR_AGENCY_INFORM_MUST_CONTAIN_ID);
  }
  if (!slice.hasKey("term")) {
    THROW_ARANGO_EXCEPTION(TRI_ERROR_AGENCY_INFORM_MUST_CONTAIN_TERM);
  }
  _constituent.update(slice.get("id").copyString(),
                      slice.get("term").getUInt());

  if (!slice.hasKey("active") || !slice.get("active").isArray()) {
    THROW_ARANGO_EXCEPTION(TRI_ERROR_AGENCY_INFORM_MUST_CONTAIN_ACTIVE);
  }
  if (!slice.hasKey("pool") || !slice.get("pool").isObject()) {
    THROW_ARANGO_EXCEPTION(TRI_ERROR_AGENCY_INFORM_MUST_CONTAIN_POOL);
  }
  if (!slice.hasKey("min ping") || !slice.get("min ping").isNumber()) {
    THROW_ARANGO_EXCEPTION(TRI_ERROR_AGENCY_INFORM_MUST_CONTAIN_MIN_PING);
  }
  if (!slice.hasKey("max ping") || !slice.get("max ping").isNumber()) {
    THROW_ARANGO_EXCEPTION(TRI_ERROR_AGENCY_INFORM_MUST_CONTAIN_MAX_PING);
  }
  if (!slice.hasKey("timeoutMult") || !slice.get("timeoutMult").isInteger()) {
    THROW_ARANGO_EXCEPTION(TRI_ERROR_AGENCY_INFORM_MUST_CONTAIN_TIMEOUT_MULT);
  }

  _config.update(message);

  _state.persistActiveAgents(_config.activeToBuilder(), _config.poolToBuilder());
  
}

// Rebuild key value stores
void Agent::rebuildDBs() {

  term_t term = _constituent.term();

  _tiLock.assertNotLockedByCurrentThread();
  MUTEX_LOCKER(ioLocker, _ioLock);

<<<<<<< HEAD
  index_t lastCompactionIndex = 0;
  term_t term;
=======
  index_t lastCompactionIndex;
>>>>>>> 33b5e49c

  // We must go back to clean sheet
  _readDB.clear();
  _spearhead.clear();
  
  if (!_state.loadLastCompactedSnapshot(_readDB, lastCompactionIndex, term)) {
    THROW_ARANGO_EXCEPTION(TRI_ERROR_AGENCY_CANNOT_REBUILD_DBS);
<<<<<<< HEAD
  } 
=======
  }
  _commitIndex = lastCompactionIndex;
>>>>>>> 33b5e49c

  // Apply logs from last applied index to leader's commit index
  index_t commitIndex = _commitIndex;  // take a local copy
  LOG_TOPIC(DEBUG, Logger::AGENCY)
    << "Rebuilding key-value stores from index "
    << lastCompactionIndex << " to " << commitIndex << " " << _state;

  {
    auto logs = _state.slices(lastCompactionIndex+1, commitIndex);
    _readDB.applyLogEntries(logs, commitIndex, term,
        false /* do not send callbacks */);
  }

  _spearhead = _readDB;

  LOG_TOPIC(INFO, Logger::AGENCY)
    << id() << " rebuilt key-value stores - serving.";
}


/// Compact read db
void Agent::compact() {
  // We do not allow the case _config.compactionKeepSize() == 0, since
  // we need to keep a part of the recent log. Therefore we cannot use
  // the _readDB ever, since we have to compute a state of the key/value
  // space well before _commitIndex anyway. Apart from this, the compaction
  // code runs on the followers as well where we do not have a _readDB
  // anyway.
  index_t commitIndex = _commitIndex;

  if (commitIndex > _config.compactionKeepSize()) {
    // If the keep size is too large, we do not yet compact
    // TODO: check if there is at problem that we call State::compact()
    // now with a commit index that may have been slightly modified by other
    // threads
    // TODO: the question is if we have to lock out others while we 
    // call compact or while we grab _commitIndex and then call compact
    if (!_state.compact(commitIndex - _config.compactionKeepSize())) {
      LOG_TOPIC(WARN, Logger::AGENCY) << "Compaction for index "
        << commitIndex - _config.compactionKeepSize()
        << " did not work.";
    }
  }
}


/// Last commit index
arangodb::consensus::index_t Agent::lastCommitted() const {
  return _commitIndex;
}

/// Last log entry
log_t Agent::lastLog() const { return _state.lastLog(); }

/// Get spearhead
Store const& Agent::spearhead() const { return _spearhead; }

/// Get readdb
/// intentionally no lock is acquired here, so we can return
/// a const reference
/// the caller has to make sure the lock is actually held
Store const& Agent::readDB() const { 
  _ioLock.assertLockedByCurrentThread();
  return _readDB; 
}

/// Get readdb
arangodb::consensus::index_t Agent::readDB(Node& node) const {
  _tiLock.assertNotLockedByCurrentThread();
  MUTEX_LOCKER(ioLocker, _ioLock);
  node = _readDB.get();
  return _commitIndex;
}

void Agent::executeLocked(std::function<void()> const& cb) {
  _tiLock.assertNotLockedByCurrentThread();
  MUTEX_LOCKER(ioLocker, _ioLock);
  cb();
}

/// Get transient
/// intentionally no lock is acquired here, so we can return
/// a const reference
/// the caller has to make sure the lock is actually held
Store const& Agent::transient() const { 
  _ioLock.assertLockedByCurrentThread();
  return _transient;
}

/// Rebuild from persisted state
void Agent::setPersistedState(VPackSlice const& compaction) {
  // Catch up with compacted state, this is only called at startup
  _ioLock.assertLockedByCurrentThread();
  _spearhead = compaction.get("readDB");
  _readDB = compaction.get("readDB");

  // Catch up with commit
  try {
    _commitIndex = arangodb::basics::StringUtils::uint64(
      compaction.get("_key").copyString());
  } catch (std::exception const& e) {
    LOG_TOPIC(ERR, Logger::AGENCY) << e.what() << " " << __FILE__ << __LINE__;
  }
}

bool Agent::haveJoinConfig() const {
  MUTEX_LOCKER(guard, _joinLock);
  return (_joinConfig != nullptr);
}

void Agent::join() {

  MUTEX_LOCKER(guard, _joinLock);
  TRI_ASSERT(_joinConfig != nullptr);
  
  std::string path = "/_api/agency_priv/add-server";
  VPackBuilder addServerBody;
  { VPackObjectBuilder a(&addServerBody);
    addServerBody.add("endpoint", VPackValue(endpoint()));
    addServerBody.add("id", VPackValue(id()));
  }

  auto const pool = _joinConfig->slice().get(poolStr);
  std::unique_ptr<ClusterCommResult> comres;
  
  std::string ep;
  auto cc = ClusterComm::instance();
  CONDITION_LOCKER(cuard, _waitForCV);

  while (true) {
    
    if (comres != nullptr &&
        comres->sendWasComplete == true && comres->result != nullptr) {
      if (comres->result->getHttpReturnCode() == 307) {
        try {
          std::string location = comres->result->getHeaderFields().at("location");
          auto pos  = location.find(':') + 3;        
          auto ssl  = (location[pos-4]=='s');
          auto host = location.substr(pos, location.find('/',pos)-pos);
          ep  = std::string(ssl ? "ssl://" : "tcp://") + host;
        } catch (...) {
          ep.clear();
        }
      } if (comres->result->getHttpReturnCode() == 400) {
        LOG_TOPIC(ERR, Logger::AGENCY)
          << "Failed to join agency with response 400: "
          << comres->result->getBody().c_str();
      }
    } else {
      ep.clear();
    }

    if (ep.empty()) {
      ep = pool.valueAt(rand() % size()).copyString();
    }

    LOG_TOPIC(INFO, Logger::AGENCY)
      << "Have response code while trying to join agency "
      << ((comres != nullptr && comres->result != nullptr) ?
          comres->result->getHttpReturnCode() : 0)
      << ". Contacting " << ep << " next ...";
    
    if (cc == nullptr) {
      break;
    }
    
    comres = cc->syncRequest(
      id(), 1, ep, rest::RequestType::POST, path, addServerBody.toJson(),
      std::unordered_map<std::string, std::string>(), 5.0);
    
    if (comres->status == CL_COMM_SENT) {
      if (comres->result != nullptr) {
        LOG_TOPIC(DEBUG, Logger::AGENCY)
          << "Handling add-server request with headers("
          << comres->result->getHeaderFields() << ") and httpCode("
          << comres->result->getHttpReturnCode() << ")";
        
        if (comres->result->getHttpReturnCode() == 200) {
          auto const newconfig =
            comres->result->getBodyVelocyPack()->slice().get("configuration");
          updateConfiguration(newconfig);
          break;
        }
      } 
    }

    _waitForCV.wait(1000000);

  }
}


/// Are we still starting up?
bool Agent::booting() { return (!_config.poolComplete()); }

/// We expect an object as follows {id:<id>,endpoint:<endpoint>,pool:{...}}
/// key: uuid value: endpoint
/// Lock configuration and compare
/// Add whatever is missing in our list.
/// Compare whatever is in our list already. (ASSERT identity)
/// If I know more immediately contact peer with my list.
query_t Agent::gossip(query_t const& in, bool isCallback, size_t version) {

  LOG_TOPIC(DEBUG, Logger::AGENCY) << "Incoming gossip: "
      << in->slice().toJson();

  // Once term > 0 
  // will only respond with join key word containing configuration
  if (term() > 0) {
    auto ret = std::make_shared<Builder>();
    { VPackObjectBuilder a(ret.get());
      ret->add("leaderId", VPackValue(leaderID()));
      ret->add("join", _config.toBuilder()->slice()); }
    return ret;
  }

  VPackSlice slice = in->slice();
  if (!slice.isObject()) {
    THROW_ARANGO_EXCEPTION_MESSAGE(
        20001,
        std::string("Gossip message must be an object. Incoming type is ") +
            slice.typeName());
  }

  // If in has "join" keyword we are joining live agency,
  // stop gossipping and contact leader add-server
  // else continue normal gossipping
  if (slice.hasKey("join")) {
    Slice join = slice.get("join");
    TRI_ASSERT(join.isObject());

    auto pool = join.get("pool");
    TRI_ASSERT(pool.isObject());
    if (pool.length() == 1) {
      LOG_TOPIC(FATAL, Logger::AGENCY) << "We do not expand single host agencies";
      FATAL_ERROR_EXIT();
    }

    {
      MUTEX_LOCKER(guard, _joinLock);
      if (_joinConfig == nullptr) {
        _joinConfig = std::make_shared<Builder>();
        _joinConfig->add(slice.get("join"));
      }
    }

    // return true
    auto ret = std::make_shared<Builder>();
    ret->add(VPackValue(true));
    return ret;
  }

  // Regular gossipping from here on
  if (!slice.hasKey("id") || !slice.get("id").isString()) {
    THROW_ARANGO_EXCEPTION_MESSAGE(
        20002, "Gossip message must contain string parameter 'id'");
  }

  if (!slice.hasKey("endpoint") || !slice.get("endpoint").isString()) {
    THROW_ARANGO_EXCEPTION_MESSAGE(
        20003, "Gossip message must contain string parameter 'endpoint'");
  }
  std::string endpoint = slice.get("endpoint").copyString();
  if ( _inception != nullptr && isCallback) {
    _inception->reportVersionForEp(endpoint, version);
  }

  LOG_TOPIC(TRACE, Logger::AGENCY)
      << "Gossip " << ((isCallback) ? "callback" : "call") << " from "
      << endpoint;

  if (!slice.hasKey("pool") || !slice.get("pool").isObject()) {
    THROW_ARANGO_EXCEPTION_MESSAGE(
        20003, "Gossip message must contain object parameter 'pool'");
  }
  VPackSlice pslice = slice.get("pool");

  if (slice.hasKey("active") && slice.get("active").isArray()) {
    for (auto const& a : VPackArrayIterator(slice.get("active"))) {
      _config.activePushBack(a.copyString());
    }
  }

  LOG_TOPIC(TRACE, Logger::AGENCY) << "Received gossip " << slice.toJson();

  std::unordered_map<std::string, std::string> incoming;
  for (auto const& pair : VPackObjectIterator(pslice)) {
    if (!pair.value.isString()) {
      THROW_ARANGO_EXCEPTION_MESSAGE(
          20004, "Gossip message pool must contain string parameters");
    }
    incoming[pair.key.copyString()] = pair.value.copyString();
  }

  query_t out = std::make_shared<Builder>();

  {  
    VPackObjectBuilder b(out.get());
    
    std::vector<std::string> gossipPeers = _config.gossipPeers();
    if (!gossipPeers.empty()) {
      try {
        _config.eraseFromGossipPeers(endpoint);
      } catch (std::exception const& e) {
        LOG_TOPIC(ERR, Logger::AGENCY)
          << __FILE__ << ":" << __LINE__ << " " << e.what();
      }
    }
    
    for (auto const& i : incoming) {
      
      /// disagreement over pool membership: fatal!
      if (!_config.addToPool(i)) {
        LOG_TOPIC(FATAL, Logger::AGENCY) << "Discrepancy in agent pool!";
        FATAL_ERROR_EXIT();
      }
      
    }
    
    if (!isCallback) { // no gain in callback to a callback.
      auto pool = _config.pool();
      auto active = _config.active();

      // Wrapped in envelope in RestAgencyPriveHandler
      out->add(VPackValue("pool"));
      {
        VPackObjectBuilder bb(out.get());
        for (auto const& i : pool) {
          out->add(i.first, VPackValue(i.second));
        }
      }
      out->add(VPackValue("active"));
      {
        VPackArrayBuilder bb(out.get());
        for (auto const& i : active) {
          out->add(VPackValue(i));
        }
      }
    }
  }
  
  if (!isCallback) {
    LOG_TOPIC(TRACE, Logger::AGENCY) << "Answering with gossip "
                                     << out->slice().toJson();
  }

  return out;
}


void Agent::reportMeasurement(query_t const& query) {
  if (_inception != nullptr) {
    _inception->reportIn(query);
  }
}

void Agent::resetRAFTTimes(double min_timeout, double max_timeout) {
  _config.pingTimes(min_timeout,max_timeout);
}

void Agent::ready(bool b) {
  // From main thread of Inception
  _ready = b;
}


bool Agent::ready() const {

  if (size() == 1) {
    return true;
  }

  return _ready;

}

query_t Agent::buildDB(arangodb::consensus::index_t index) {
  Store store(this);
  index_t oldIndex;
  term_t term;
  if (!_state.loadLastCompactedSnapshot(store, oldIndex, term)) {
    THROW_ARANGO_EXCEPTION(TRI_ERROR_AGENCY_CANNOT_REBUILD_DBS);
  }
 
  { 
    _tiLock.assertNotLockedByCurrentThread();
    MUTEX_LOCKER(ioLocker, _ioLock);
    if (index > _commitIndex) {
      LOG_TOPIC(INFO, Logger::AGENCY)
        << "Cannot snapshot beyond leaderCommitIndex: " << _commitIndex;
      index = _commitIndex;
    } else if (index < oldIndex) {
      LOG_TOPIC(INFO, Logger::AGENCY)
        << "Cannot snapshot before last compaction index: " << oldIndex;
      index = oldIndex;
    }
  }
  
  {
    if (index > oldIndex) {
      auto logs = _state.slices(oldIndex+1, index);
      store.applyLogEntries(logs, index, term,
                            false  /* do not perform callbacks */);
    } else {
      VPackBuilder logs;
      logs.openArray();
      logs.close();
      store.applyLogEntries(logs, index, term,
                            false  /* do not perform callbacks */);
    }
  }

  auto builder = std::make_shared<VPackBuilder>();
  store.toBuilder(*builder);
  
  return builder;
  
}

void Agent::addTrxsOngoing(Slice trxs) {
  try {
    MUTEX_LOCKER(guard,_trxsLock);
    for (auto const& trx : VPackArrayIterator(trxs)) {
      if (trx.isArray() && trx.length() == 3 && trx[0].isObject() && trx[2].isString()) {
        // only those are interesting:
        _ongoingTrxs.insert(trx[2].copyString());
      }
    }
  } catch (...) {
  }
}

void Agent::removeTrxsOngoing(Slice trxs) {
  try {
    MUTEX_LOCKER(guard, _trxsLock);
    for (auto const& trx : VPackArrayIterator(trxs)) {
      if (trx.isArray() && trx.length() == 3 && trx[0].isObject() && trx[2].isString()) {
        // only those are interesting:
        _ongoingTrxs.erase(trx[2].copyString());
      }
    }
  } catch (...) {
  }
}

bool Agent::isTrxOngoing(std::string& id) {
  try {
    MUTEX_LOCKER(guard, _trxsLock);
    auto it = _ongoingTrxs.find(id);
    return it != _ongoingTrxs.end();
  } catch (...) {
    return false;
  }
}

Inception const* Agent::inception() const {
  return _inception.get();
}

write_ret_t Agent::reconfigure(query_t const payload) {

  static std::string const addServer("add-server");
  static std::string const removeServer("remove-server");

  if (challengeLeadership()) {
    return write_ret_t(false, leaderID());
  }
  
  Slice slice = payload->slice();
  if (!slice.isObject()) {
    LOG_TOPIC(WARN, Logger::AGENCY)
      << "add-server call must be a json object containing endpoint and id";
  }
  std::string operation = slice.keyAt(0).copyString();
  Slice opVal = slice.valueAt(0);
  

  // The new configuration to be persisted. ------------------------------------
  // Actual agent's configuration is changed
  //   imemdiately after successful persistence.
  auto config = _config;
  Result result;
  
  if (operation == addServer) {
    MUTEX_LOCKER(ioLocker, _ioLock);
    for (auto const& i : _config.active()) {
      if (i != id()) {
        if (_lastReconfiguration > _confirmed[i]) {
          result.reset(
            1, "Cannot add new server to agency. An other reconfiguration is still pending");
          break;
        } 
      }
    }
    if (result.ok()) {
      result = config.addServer(opVal);
    }
  } else if (operation == removeServer) {
    MUTEX_LOCKER(ioLocker, _ioLock);
    for (auto const& i : _config.active()) {
      if (i != id()) {
        if (_lastReconfiguration > _confirmed[i] && i != opVal.get("id").copyString()) {
          result.reset(
            1, std::string("Cannot remove server from agency.") 
            + std::string("An other reconfiguration is still pending. Only server ")
            + i + ",  may be removed as it is lagging behind.");
          break;
        }
      }
    }
    if (result.ok()) {
      result = config.removeServer(opVal);
    }
  } else {
    result.reset(3, "Unknown agency reconfiguration operation");
  }
  
  if (!result.ok()) {
    THROW_ARANGO_EXCEPTION_MESSAGE(result.errorNumber(), result.errorMessage());
  }

  // Persist new .agency entry
  query_t agency = std::make_shared<Builder>();
  { VPackArrayBuilder trxs(agency.get());
    { VPackArrayBuilder trx(agency.get());
      { VPackObjectBuilder wa(agency.get());
        agency->add(".agency", config.toBuilder()->slice());
      }}} // Close transactions
  LOG_TOPIC(INFO, Logger::AGENCY) << agency->toJson();
  
  return write(agency, WriteMode(false,true));

}

void Agent::updateConfiguration(Slice const& slice) {
  _config.updateConfiguration(slice);
}


}}  // namespace<|MERGE_RESOLUTION|>--- conflicted
+++ resolved
@@ -47,11 +47,7 @@
   : Thread("Agent"),
     _config(config),
     _commitIndex(0),
-<<<<<<< HEAD
-    _lastApplied(0),
     _lastReconfiguration(1),
-=======
->>>>>>> 33b5e49c
     _spearhead(this),
     _readDB(this),
     _transient(this),
@@ -332,75 +328,6 @@
     return false;
   }
 
-<<<<<<< HEAD
-  // Check whether we have got a snapshot in the first position:
-  bool gotSnapshot = payload.length() > 0 &&
-                     payload[0].isObject() &&
-                     !payload[0].get("readDB").isNone();
-
-  // In case of a snapshot, there are three possibilities:
-  //   1. Our highest log index is smaller than the snapshot index, in this 
-  //      case we must throw away our complete local log and start from the
-  //      snapshot (note that snapshot indexes are always committed by a 
-  //      majority).
-  //   2. For the snapshot index we have an entry with this index in 
-  //      our log (and it is not yet compacted), in this case we verify
-  //      that the terms match and if so, we can simply ignore the
-  //      snapshot. If the term in our log entry is smaller (cannot be
-  //      larger because compaction snapshots are always committed), then
-  //      our complete log must be deleted as in 1.
-  //   3. Our highest log index is larger than the snapshot index but we
-  //      no longer have an entry in the log for the snapshot index due to
-  //      our own compaction. In this case we have compacted away the
-  //      snapshot index, therefore we know it was committed by a majority
-  //      and thus the snapshot can be ignored safely as well.
-  size_t configVersion = 0;
-  Slice config;
-  if (gotSnapshot) {
-
-    configVersion = _config.version();
-    bool useSnapshot = false;   // if this remains, we ignore the snapshot
-
-    index_t snapshotIndex
-        = static_cast<index_t>(payload[0].get("index").getNumber<index_t>());
-    term_t snapshotTerm
-        = static_cast<term_t>(payload[0].get("term").getNumber<index_t>());
-    index_t ourLastIndex = _state.lastIndex();
-    if (ourLastIndex < snapshotIndex) {
-      useSnapshot = true;   // this implies that we completely eradicate our log
-    } else {
-      try {
-        log_t logEntry = _state.at(snapshotIndex);
-        if (logEntry.term != snapshotTerm) {  // can only be < as in 2.
-          useSnapshot = true;
-        }
-      } catch (...) {
-        // Simply ignore that we no longer have the entry, useSnapshot remains
-        // false and we will ignore the snapshot as in 3. above
-      }
-    }
-    if (useSnapshot) {
-      // Now we must completely erase our log and compaction snapshots and
-      // start from the snapshot
-      Store snapshot(this, "snapshot");
-      snapshot = payload[0].get("readDB");
-      config = payload[0].get("readDB").get(".agency");
-      if (!_state.restoreLogFromSnapshot(snapshot, snapshotIndex, snapshotTerm)) {
-        LOG_TOPIC(ERR, Logger::AGENCY)
-          << "Could not restore received log snapshot.";
-        return false;
-      }
-      // Now the log is empty, but this will soon be rectified.
-      { 
-        MUTEX_LOCKER(ioLocker, _ioLock);
-        _nextCompactionAfter = (std::min)(_nextCompactionAfter,
-            snapshotIndex + _config.compactionStepSize());
-      }
-    }
-  }
-
-=======
->>>>>>> 33b5e49c
   size_t nqs = payload.length();
 
   bool ok = true;
@@ -433,13 +360,8 @@
     _compactor.wakeUp();
   }
 
-  if (configVersion > 0) {
-    if (_config.version() == configVersion) {
-      _config.updateConfiguration(config);
-    }
-  }
-  
   return ok;
+  
 }
 
 /// Leader's append entries
@@ -724,17 +646,9 @@
         if (!compact.isEmptyArray()) {
           _readDB = compact.get("readDB");
         }
-<<<<<<< HEAD
-        commitIndex = _commitIndex;
-
-        // no need to lock via _readDB._compactionLock here
-        _readDB.applyLogEntries(batch, commitIndex, _constituent.term(),
-                                false  /* do not perform callbacks */);
-=======
         commitIndex = _commitIndex;  // take a local copy
         /* do not perform callbacks */
         _readDB.applyLogEntries(batch, commitIndex, t, false);
->>>>>>> 33b5e49c
         _spearhead = _readDB;
       }
 
@@ -859,23 +773,17 @@
   {
     MUTEX_LOCKER(tiLocker, _tiLock);
     lastAcked = _lastAcked;
-    lastConfirmed = _confirmed;
   }
   
   auto ret = std::make_shared<Builder>();
   ret->openObject();
   if (leading()) {
     for (auto const& i : lastAcked) {
-      ret->add(VPackValue(i.first));
-      {
-        VPackObjectBuilder o(ret.get());
-        ret->add(std::to_string(_confirmed.at(i.first)),
-                 VPackValue(
-                   1.0e-2 * std::floor(
-                     (i.first!=id() ?
-                      duration<double>(
-                        system_clock::now()-i.second).count()*100.0 : 0.0))));
-      }
+      ret->add(i.first, VPackValue(
+                 1.0e-2 * std::floor(
+                   (i.first!=id() ?
+                    duration<double>(system_clock::now()-i.second).count()*100.0
+                    : 0.0))));
     }
   }
   ret->close();
@@ -1071,6 +979,82 @@
   // Apply to spearhead and get indices for log entries
   // Avoid keeping lock indefinitely
   for (size_t i = 0, l = 0; i < npacks; ++i) {
+
+    query_t chunk = std::make_shared<Builder>();
+    { VPackArrayBuilder b(chunk.get());
+      for (size_t j = 0; j < _config.maxAppendSize() && l < ntrans; ++j, ++l) {
+        chunk->add(slice.at(l));
+      }}
+
+    MUTEX_LOCKER(ioLocker, _ioLock);
+
+    // Only leader else redirect
+    if (multihost && challengeLeadership()) {
+      _constituent.candidate();
+      _preparing = false;
+      return write_ret_t(false, NO_LEADER);
+    }
+    
+    applied = _spearhead.applyTransactions(chunk, wmode);
+    auto tmp = _state.logLeaderMulti(chunk, applied, term());
+    indices.insert(indices.end(), tmp.begin(), tmp.end());
+
+    if (wmode.privileged()) {
+      TRI_ASSERT(indices.size() == 1);
+      _lastReconfiguration = indices.front();
+      LOG_TOPIC(INFO, Logger::AGENCY)
+        << "Agency reconfiguration at index " << _lastReconfiguration;
+    }
+    
+  }
+
+  removeTrxsOngoing(query->slice());
+
+  // Maximum log index
+  index_t maxind = 0;
+  if (!indices.empty()) {
+    maxind = *std::max_element(indices.begin(), indices.end());
+  }
+
+  // Report that leader has persisted
+  reportIn(id(), maxind);
+
+  return write_ret_t(true, id(), applied, indices);
+}
+
+/*
+/// Write new entries to replicated state and store
+write_ret_t Agent::write(
+  query_t const& query, WriteMode const& wmode)  {
+  
+  std::vector<apply_ret_t> applied;
+  std::vector<index_t> indices;
+  auto multihost = size()>1;
+
+  auto leader = _constituent.leaderID();
+  if (multihost && leader != id()) {
+    return write_ret_t(false, leader);
+  }
+
+  if (!wmode.discardStartup()) {
+    CONDITION_LOCKER(guard, _waitForCV);
+    while (_preparing) {
+      _waitForCV.wait(100);
+    }
+  }
+  
+  addTrxsOngoing(query->slice());    // remember that these are ongoing
+
+  auto slice = query->slice();
+  size_t ntrans = slice.length();
+  size_t npacks = ntrans/_config.maxAppendSize();
+  if (ntrans%_config.maxAppendSize()!=0) {
+    npacks++;
+  }
+
+  // Apply to spearhead and get indices for log entries
+  // Avoid keeping lock indefinitely
+  for (size_t i = 0, l = 0; i < npacks; ++i) {
     query_t chunk = std::make_shared<Builder>();
     {
       VPackArrayBuilder b(chunk.get());
@@ -1086,16 +1070,11 @@
       return write_ret_t(false, NO_LEADER);
     }
     
-<<<<<<< HEAD
-    applied = _spearhead.applyTransactions(chunk, wmode);
-    auto tmp = _state.log(chunk, applied, term());
-=======
     _tiLock.assertNotLockedByCurrentThread();
     MUTEX_LOCKER(ioLocker, _ioLock);
 
-    applied = _spearhead.applyTransactions(chunk);
+    applied = _spearhead.applyTransactions(chunk, wmode);
     auto tmp = _state.logLeaderMulti(chunk, applied, term());
->>>>>>> 33b5e49c
     indices.insert(indices.end(), tmp.begin(), tmp.end());
 
     if (wmode.privileged()) {
@@ -1104,9 +1083,8 @@
       LOG_TOPIC(INFO, Logger::AGENCY)
         << "Agency reconfiguration at index " << _lastReconfiguration;
     }
-    
-  }
-
+  }
+  
   removeTrxsOngoing(query->slice());
 
   // Maximum log index
@@ -1120,6 +1098,7 @@
 
   return write_ret_t(true, id(), applied, indices);
 }
+*/
 
 /// Read from store
 read_ret_t Agent::read(query_t const& query) {
@@ -1199,10 +1178,6 @@
       _confirmed[replacement] = commitIndex;
       _lastAcked[replacement] = system_clock::now();
       _config.swapActiveMember(failed, replacement);
-<<<<<<< HEAD
-      myterm = term();
-=======
->>>>>>> 33b5e49c
     }
     
     {
@@ -1213,15 +1188,7 @@
       _activator.reset(nullptr);
     }
     
-<<<<<<< HEAD
-  } else {
-    _liLock.assertNotLockedByCurrentThread();
-    MUTEX_LOCKER(ioLocker, _ioLock);
-    myterm = term();
-  }
-=======
   } 
->>>>>>> 33b5e49c
 
   persistConfiguration(myterm);
 
@@ -1242,12 +1209,8 @@
       }}} 
   // In case we've lost leadership, no harm will arise as the failed write
   // prevents bogus agency configuration to be replicated among agents. ***
-<<<<<<< HEAD
-  write(agency, WriteMode(true, true)); 
-
-=======
   write(agency, true); 
->>>>>>> 33b5e49c
+
 }
 
 
@@ -1258,44 +1221,6 @@
 }
 
 
-<<<<<<< HEAD
-=======
-void Agent::detectActiveAgentFailures() {
-  // Detect faulty agent if pool larger than agency
-
-  std::unordered_map<std::string, TimePoint> lastAcked;
-  {
-    MUTEX_LOCKER(tiLocker, _tiLock);
-    lastAcked = _lastAcked;
-  }
-
-  MUTEX_LOCKER(actLock, _activatorLock);
-  if (_activator != nullptr) {
-    return;
-  }
-  
-  if (_config.poolSize() > _config.size()) {
-    std::vector<std::string> active = _config.active();
-    for (auto const& id : active) {
-      if (id != this->id()) {
-        auto ds = duration<double>(
-          system_clock::now() - lastAcked.at(id)).count();
-        if (ds > 180.0) {
-          std::string repl = _config.nextAgentInLine();
-          LOG_TOPIC(DEBUG, Logger::AGENCY)
-            << "Active agent " << id << " has failed. << " << repl
-            << " will be promoted to active agency membership";
-          _activator = std::make_unique<AgentActivator>(this, id, repl);
-          _activator->start();
-          return;
-        }
-      }
-    }
-  }
-}
-
-
->>>>>>> 33b5e49c
 /// Orderly shutdown
 void Agent::beginShutdown() {
   Thread::beginShutdown();
@@ -1364,16 +1289,7 @@
   }
 
   // Agency configuration
-  term_t myterm;
-<<<<<<< HEAD
-  {
-    _liLock.assertNotLockedByCurrentThread();
-    MUTEX_LOCKER(ioLocker, _ioLock);
-    myterm = term();
-  }
-=======
-  myterm = _constituent.term();
->>>>>>> 33b5e49c
+  term_t myterm = _constituent.term();
 
   persistConfiguration(myterm);
 
@@ -1523,12 +1439,7 @@
   _tiLock.assertNotLockedByCurrentThread();
   MUTEX_LOCKER(ioLocker, _ioLock);
 
-<<<<<<< HEAD
-  index_t lastCompactionIndex = 0;
-  term_t term;
-=======
   index_t lastCompactionIndex;
->>>>>>> 33b5e49c
 
   // We must go back to clean sheet
   _readDB.clear();
@@ -1536,12 +1447,8 @@
   
   if (!_state.loadLastCompactedSnapshot(_readDB, lastCompactionIndex, term)) {
     THROW_ARANGO_EXCEPTION(TRI_ERROR_AGENCY_CANNOT_REBUILD_DBS);
-<<<<<<< HEAD
-  } 
-=======
   }
   _commitIndex = lastCompactionIndex;
->>>>>>> 33b5e49c
 
   // Apply logs from last applied index to leader's commit index
   index_t commitIndex = _commitIndex;  // take a local copy
