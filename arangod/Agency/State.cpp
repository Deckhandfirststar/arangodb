--- conflicted
+++ resolved
@@ -1033,42 +1033,6 @@
   return true;
 }
 
-<<<<<<< HEAD
-
-/// Persist the globally commited truth
-bool State::persistReadDB(index_t cind) {
-  if (checkCollection("compact")) {
-    std::stringstream i_str;
-    i_str << std::setw(20) << std::setfill('0') << cind;
-
-    Builder store;
-    { VPackObjectBuilder s(&store);
-      store.add(VPackValue("readDB"));
-      { VPackArrayBuilder a(&store);
-        _agent->readDB().dumpToBuilder(store); }
-      store.add("_key", VPackValue(i_str.str())); }
-
-    TRI_ASSERT(_vocbase != nullptr);
-    auto ctx = std::make_shared<transaction::StandaloneContext>(_vocbase);
-    SingleCollectionTransaction trx(ctx, "compact", AccessMode::Type::WRITE);
-
-    Result res = trx.begin();
-    if (!res.ok()) {
-      THROW_ARANGO_EXCEPTION(res);
-    }
-
-    auto result = trx.insert("compact", store.slice(), _options);
-    res = trx.finish(result.code);
-
-    return res.ok();
-  }
-
-  LOG_TOPIC(ERR, Logger::AGENCY) << "Failed to persist read DB for compaction!";
-  return false;
-}
-
-=======
->>>>>>> 22e46978
 /// Persist a compaction snapshot
 bool State::persistCompactionSnapshot(index_t cind,
                                       arangodb::consensus::term_t term,
