////////////////////////////////////////////////////////////////////////////////
/// DISCLAIMER
///
/// Copyright 2014-2016 ArangoDB GmbH, Cologne, Germany
/// Copyright 2004-2014 triAGENS GmbH, Cologne, Germany
///
/// Licensed under the Apache License, Version 2.0 (the "License");
/// you may not use this file except in compliance with the License.
/// You may obtain a copy of the License at
///
///     http://www.apache.org/licenses/LICENSE-2.0
///
/// Unless required by applicable law or agreed to in writing, software
/// distributed under the License is distributed on an "AS IS" BASIS,
/// WITHOUT WARRANTIES OR CONDITIONS OF ANY KIND, either express or implied.
/// See the License for the specific language governing permissions and
/// limitations under the License.
///
/// Copyright holder is ArangoDB GmbH, Cologne, Germany
///
/// @author Achim Brandt
/// @author Dr. Frank Celler
////////////////////////////////////////////////////////////////////////////////

#include "HttpCommTask.h"

#include "Basics/MutexLocker.h"
#include "Basics/StaticStrings.h"
#include "Basics/StringBuffer.h"
#include "HttpServer/HttpServer.h"
#include "HttpServer/RestHandler.h"
#include "HttpServer/RestHandlerFactory.h"
#include "Logger/Logger.h"
#include "RestServer/RestServerFeature.h"
#include "Scheduler/Scheduler.h"
#include "Scheduler/SchedulerFeature.h"

using namespace arangodb;
using namespace arangodb::basics;
using namespace arangodb::rest;

////////////////////////////////////////////////////////////////////////////////
/// @brief static initializers
////////////////////////////////////////////////////////////////////////////////

size_t const HttpCommTask::MaximalHeaderSize = 1 * 1024 * 1024;      //   1 MB
size_t const HttpCommTask::MaximalBodySize = 512 * 1024 * 1024;      // 512 MB
size_t const HttpCommTask::MaximalPipelineSize = 512 * 1024 * 1024;  // 512 MB
size_t const HttpCommTask::RunCompactEvery = 500;

////////////////////////////////////////////////////////////////////////////////
/// @brief constructs a new task
////////////////////////////////////////////////////////////////////////////////

HttpCommTask::HttpCommTask(HttpServer* server, TRI_socket_t socket,
                           ConnectionInfo&& info, double keepAliveTimeout,
                           std::string const& authenticationRealm)
    : Task("HttpCommTask"),
      SocketTask(socket, keepAliveTimeout),
      _connectionInfo(std::move(info)),
      _server(server),
      _allowMethodOverride(server->allowMethodOverride()),
      _writeBuffers(),
      _writeBuffersStats(),
      _readPosition(0),
      _bodyPosition(0),
      _bodyLength(0),
      _requestPending(false),
      _closeRequested(false),
      _readRequestBody(false),
      _denyCredentials(true),
      _acceptDeflate(false),
      _newRequest(true),
      _isChunked(false),
      _startThread(false),
      _request(nullptr),
      _httpVersion(GeneralRequest::ProtocolVersion::UNKNOWN),
      _requestType(GeneralRequest::RequestType::ILLEGAL),
      _fullUrl(),
      _origin(),
      _startPosition(0),
      _sinceCompactification(0),
      _originalBodyLength(0),
      _setupDone(false),
      _authenticationRealm(authenticationRealm) {
  LOG(TRACE) << "connection established, client "
             << TRI_get_fd_or_handle_of_socket(socket) << ", server ip "
             << _connectionInfo.serverAddress << ", server port "
             << _connectionInfo.serverPort << ", client ip "
             << _connectionInfo.clientAddress << ", client port "
             << _connectionInfo.clientPort;

  connectionStatisticsAgentSetHttp();
}

////////////////////////////////////////////////////////////////////////////////
/// @brief destructs a task
////////////////////////////////////////////////////////////////////////////////

HttpCommTask::~HttpCommTask() {
  LOG(TRACE) << "connection closed, client "
             << TRI_get_fd_or_handle_of_socket(_commSocket);

  // free write buffers and statistics
  for (auto& i : _writeBuffers) {
    delete i;
  }

  for (auto& i : _writeBuffersStats) {
    TRI_ReleaseRequestStatistics(i);
  }

  // free request
  delete _request;
}

void HttpCommTask::handleResponse(HttpResponse* response) {
  _requestPending = false;
  _isChunked = false;
  _startThread = false;

  if (response == nullptr) {
    handleSimpleError(GeneralResponse::ResponseCode::SERVER_ERROR);
  } else {
    addResponse(response);
  }
}

void HttpCommTask::handleSimpleError(GeneralResponse::ResponseCode code) {
  HttpResponse response(code);

  resetState(true);
  addResponse(&response);
}

void HttpCommTask::handleSimpleError(GeneralResponse::ResponseCode responseCode,
                                     int errorNum,
                                     std::string const& errorMessage) {
  HttpResponse response(responseCode);

  VPackBuilder builder;
  builder.openObject();
  builder.add(StaticStrings::Error, VPackValue(true));
  builder.add(StaticStrings::ErrorNum, VPackValue(errorNum));
  builder.add(StaticStrings::ErrorMessage, VPackValue(errorMessage));
  builder.add(StaticStrings::Code, VPackValue((int)responseCode));
  builder.close();

  try {
    response.fillBody(_request, builder.slice(), true, VPackOptions::Defaults);

    clearRequest();
    handleResponse(&response);
  } catch (...) {
    resetState(true);
    addResponse(&response);
  }
}

std::string HttpCommTask::authenticationRealm() const {
  auto context = (_request == nullptr) ? nullptr : _request->requestContext();

  if (context != nullptr) {
    auto realm = context->realm();

    if (!realm.empty()) {
      return _authenticationRealm + "/" + realm;
    }
  }

  return _authenticationRealm;
}

GeneralResponse::ResponseCode HttpCommTask::authenticateRequest() {
  auto context = (_request == nullptr) ? nullptr : _request->requestContext();

  if (context == nullptr && _request != nullptr) {
    bool res = RestServerFeature::HANDLER_FACTORY->setRequestContext(_request);

    if (!res) {
      return GeneralResponse::ResponseCode::NOT_FOUND;
    }

    context = _request->requestContext();
  }

  if (context == nullptr) {
    return GeneralResponse::ResponseCode::SERVER_ERROR;
  }

  return context->authenticate();
}

////////////////////////////////////////////////////////////////////////////////
/// @brief reads data from the socket
////////////////////////////////////////////////////////////////////////////////

bool HttpCommTask::processRead() {
  if (_requestPending || _readBuffer->c_str() == nullptr) {
    return false;
  }

  bool handleRequest = false;

  // still trying to read the header fields
  if (!_readRequestBody) {
    char const* ptr = _readBuffer->c_str() + _readPosition;
    char const* etr = _readBuffer->end();

    if (ptr == etr) {
      return false;
    }

    // starting a new request
    if (_newRequest) {
      // acquire a new statistics entry for the request
      RequestStatisticsAgent::acquire();

#if USE_DEV_TIMERS
      if (RequestStatisticsAgent::_statistics != nullptr) {
        RequestStatisticsAgent::_statistics->_id = (void*)this;
      }
#endif

      _newRequest = false;
      _startPosition = _readPosition;
      _httpVersion = GeneralRequest::ProtocolVersion::UNKNOWN;
      _requestType = GeneralRequest::RequestType::ILLEGAL;
      _fullUrl = "";
      _denyCredentials = true;
      _acceptDeflate = false;

      _sinceCompactification++;
    }

    char const* end = etr - 3;

    // read buffer contents are way to small. we can exit here directly
    if (ptr >= end) {
      return false;
    }

    // request started
    requestStatisticsAgentSetReadStart();

    // check for the end of the request
    for (; ptr < end; ptr++) {
      if (ptr[0] == '\r' && ptr[1] == '\n' && ptr[2] == '\r' &&
          ptr[3] == '\n') {
        break;
      }
    }

    // check if header is too large
    size_t headerLength = ptr - (_readBuffer->c_str() + _startPosition);

    if (headerLength > MaximalHeaderSize) {
      LOG(WARN) << "maximal header size is " << MaximalHeaderSize
                << ", request header size is " << headerLength;

      // header is too large
      handleSimpleError(
          GeneralResponse::ResponseCode::REQUEST_HEADER_FIELDS_TOO_LARGE);
      return false;
    }

    // header is complete
    if (ptr < end) {
      _readPosition = ptr - _readBuffer->c_str() + 4;

      LOG(TRACE) << "HTTP READ FOR " << (void*)this << ": "
                 << std::string(_readBuffer->c_str() + _startPosition,
                                _readPosition - _startPosition);

      // check that we know, how to serve this request and update the connection
      // information, i. e. client and server addresses and ports and create a
      // request context for that request
      _request = new HttpRequest(
          _connectionInfo, _readBuffer->c_str() + _startPosition,
          _readPosition - _startPosition, _allowMethodOverride);

      RestServerFeature::HANDLER_FACTORY->setRequestContext(_request);

      if (_request == nullptr) {
        LOG(ERR) << "cannot generate request";

        // internal server error
        handleSimpleError(GeneralResponse::ResponseCode::SERVER_ERROR);
        return false;
      }

      _request->setClientTaskId(_taskId);

      // check HTTP protocol version
      _httpVersion = _request->protocolVersion();

      if (_httpVersion != GeneralRequest::ProtocolVersion::HTTP_1_0 &&
          _httpVersion != GeneralRequest::ProtocolVersion::HTTP_1_1) {
        handleSimpleError(
            GeneralResponse::ResponseCode::HTTP_VERSION_NOT_SUPPORTED);
        return false;
      }

      // check max URL length
      _fullUrl = _request->fullUrl();

      if (_fullUrl.size() > 16384) {
        handleSimpleError(GeneralResponse::ResponseCode::REQUEST_URI_TOO_LONG);
        return false;
      }

      // update the connection information, i. e. client and server addresses
      // and ports
      _request->setProtocol(_server->protocol());

      LOG(TRACE) << "server port " << _connectionInfo.serverPort
                 << ", client port " << _connectionInfo.clientPort;

      // set body start to current position
      _bodyPosition = _readPosition;
      _bodyLength = 0;

      // keep track of the original value of the "origin" request header (if
      // any), we need this value to handle CORS requests
      _origin = _request->header(StaticStrings::Origin);

      if (!_origin.empty()) {
        // check for Access-Control-Allow-Credentials header
        bool found;
        std::string const& allowCredentials = _request->header(
            StaticStrings::AccessControlAllowCredentials, found);

        if (found) {
          // default is to allow nothing
          _denyCredentials = true;
         
          // if the request asks to allow credentials, we'll check against the
          // configured whitelist of origins
          std::vector<std::string> const& accessControlAllowOrigins = _server->trustedOrigins();
          
          if (StringUtils::boolean(allowCredentials) &&
              !accessControlAllowOrigins.empty())  {
            if (accessControlAllowOrigins[0] == "*") {
              // special case: allow everything
              _denyCredentials = false;
            } else if (!_origin.empty()) {
              // copy origin string
              if (_origin[_origin.size() - 1] == '/') {
                // strip trailing slash
                auto result = std::find(accessControlAllowOrigins.begin(), accessControlAllowOrigins.end(), _origin.substr(0, _origin.size() - 1));
                _denyCredentials = (result == accessControlAllowOrigins.end());
              } else {
                auto result = std::find(accessControlAllowOrigins.begin(), accessControlAllowOrigins.end(), _origin);
                _denyCredentials = (result == accessControlAllowOrigins.end());
              }
            } else {
              TRI_ASSERT(_denyCredentials);
            }
          }
        }
      }

      // store the original request's type. we need it later when responding
      // (original request object gets deleted before responding)
      _requestType = _request->requestType();

      requestStatisticsAgentSetRequestType(_requestType);

      // handle different HTTP methods
      switch (_requestType) {
        case GeneralRequest::RequestType::GET:
        case GeneralRequest::RequestType::DELETE_REQ:
        case GeneralRequest::RequestType::HEAD:
        case GeneralRequest::RequestType::OPTIONS:
        case GeneralRequest::RequestType::POST:
        case GeneralRequest::RequestType::PUT:
        case GeneralRequest::RequestType::PATCH: {
          // technically, sending a body for an HTTP DELETE request is not
          // forbidden, but it is not explicitly supported
          bool const expectContentLength =
              (_requestType == GeneralRequest::RequestType::POST ||
               _requestType == GeneralRequest::RequestType::PUT ||
               _requestType == GeneralRequest::RequestType::PATCH ||
               _requestType == GeneralRequest::RequestType::OPTIONS ||
               _requestType == GeneralRequest::RequestType::DELETE_REQ);

          if (!checkContentLength(expectContentLength)) {
            return false;
          }

          if (_bodyLength == 0) {
            handleRequest = true;
          }

          break;
        }

        default: {
          size_t l = _readPosition - _startPosition;

          if (6 < l) {
            l = 6;
          }

          LOG(WARN) << "got corrupted HTTP request '"
                    << std::string(_readBuffer->c_str() + _startPosition, l)
                    << "'";

          // force a socket close, response will be ignored!
          TRI_CLOSE_SOCKET(_commSocket);
          TRI_invalidatesocket(&_commSocket);

          // bad request, method not allowed
          handleSimpleError(GeneralResponse::ResponseCode::METHOD_NOT_ALLOWED);
          return false;
        }
      }

      // .............................................................................
      // check if server is active
      // .............................................................................

      Scheduler const* scheduler = SchedulerFeature::SCHEDULER;

      if (scheduler != nullptr && !scheduler->isActive()) {
        // server is inactive and will intentionally respond with HTTP 503
        LOG(TRACE) << "cannot serve request - server is inactive";

        handleSimpleError(GeneralResponse::ResponseCode::SERVICE_UNAVAILABLE);
        return false;
      }

      // check for a 100-continue
      if (_readRequestBody) {
        bool found;
        std::string const& expect =
            _request->header(StaticStrings::Expect, found);

        if (found && StringUtils::trim(expect) == "100-continue") {
          LOG(TRACE) << "received a 100-continue request";

          auto buffer = std::make_unique<StringBuffer>(TRI_UNKNOWN_MEM_ZONE);
          buffer->appendText(
              TRI_CHAR_LENGTH_PAIR("HTTP/1.1 100 (Continue)\r\n\r\n"));
          buffer->ensureNullTerminated();

          _writeBuffers.push_back(buffer.get());
          buffer.release();

          _writeBuffersStats.push_back(nullptr);

          fillWriteBuffer();
        }
      }
    } else {
      size_t l = (_readBuffer->end() - _readBuffer->c_str());

      if (_startPosition + 4 <= l) {
        _readPosition = l - 4;
      }
    }
  }

  // readRequestBody might have changed, so cannot use else
  if (_readRequestBody) {
    if (_readBuffer->length() - _bodyPosition < _bodyLength) {
      setKeepAliveTimeout(_keepAliveTimeout);

      // let client send more
      return false;
    }

    // read "bodyLength" from read buffer and add this body to "httpRequest"
    _request->setBody(_readBuffer->c_str() + _bodyPosition, _bodyLength);

    LOG(TRACE) << "" << std::string(_readBuffer->c_str() + _bodyPosition,
                                    _bodyLength);

    // remove body from read buffer and reset read position
    _readRequestBody = false;
    handleRequest = true;
  }

  // .............................................................................
  // request complete
  //
  // we have to delete request in here or pass it to a handler, which will
  // delete
  // it
  // .............................................................................

  if (!handleRequest) {
    return false;
  }

  requestStatisticsAgentSetReadEnd();
  requestStatisticsAgentAddReceivedBytes(_bodyPosition - _startPosition +
                                         _bodyLength);

  bool const isOptionsRequest =
      (_requestType == GeneralRequest::RequestType::OPTIONS);
  resetState(false);

  // .............................................................................
  // keep-alive handling
  // .............................................................................

  std::string connectionType =
      StringUtils::tolower(_request->header(StaticStrings::Connection));

  if (connectionType == "close") {
    // client has sent an explicit "Connection: Close" header. we should close
    // the connection
    LOG(DEBUG) << "connection close requested by client";
    _closeRequested = true;
  } else if (_request->isHttp10() && connectionType != "keep-alive") {
    // HTTP 1.0 request, and no "Connection: Keep-Alive" header sent
    // we should close the connection
    LOG(DEBUG) << "no keep-alive, connection close requested by client";
    _closeRequested = true;
  } else if (_keepAliveTimeout <= 0.0) {
    // if keepAliveTimeout was set to 0.0, we'll close even keep-alive
    // connections immediately
    LOG(DEBUG) << "keep-alive disabled by admin";
    _closeRequested = true;
  }

  // we keep the connection open in all other cases (HTTP 1.1 or Keep-Alive
  // header sent)

  // .............................................................................
  // authenticate
  // .............................................................................

  GeneralResponse::ResponseCode authResult = authenticateRequest();

  // authenticated or an OPTIONS request. OPTIONS requests currently go
  // unauthenticated
  if (authResult == GeneralResponse::ResponseCode::OK || isOptionsRequest) {
    // handle HTTP OPTIONS requests directly
    if (isOptionsRequest) {
      processCorsOptions();
    } else {
      processRequest();
    }
  }

  // not found
  else if (authResult == GeneralResponse::ResponseCode::NOT_FOUND) {
    handleSimpleError(authResult, TRI_ERROR_ARANGO_DATABASE_NOT_FOUND,
                      TRI_errno_string(TRI_ERROR_ARANGO_DATABASE_NOT_FOUND));
  }

  // forbidden
  else if (authResult == GeneralResponse::ResponseCode::FORBIDDEN) {
    handleSimpleError(authResult, TRI_ERROR_USER_CHANGE_PASSWORD,
                      "change password");
  }

  // not authenticated
  else {
    HttpResponse response(GeneralResponse::ResponseCode::UNAUTHORIZED);

    if (sendWwwAuthenticateHeader()) {
      std::string realm = "basic realm=\"" + authenticationRealm() + "\"";
      response.setHeaderNC(StaticStrings::WwwAuthenticate, std::move(realm));
    }

    clearRequest();
    handleResponse(&response);
  }

  return true;
}

////////////////////////////////////////////////////////////////////////////////
/// @brief sends more chunked data
////////////////////////////////////////////////////////////////////////////////

void HttpCommTask::sendChunk(StringBuffer* buffer) {
  if (_isChunked) {
    TRI_ASSERT(buffer != nullptr);

    _writeBuffers.push_back(buffer);
    _writeBuffersStats.push_back(nullptr);

    fillWriteBuffer();
  } else {
    delete buffer;
  }
}

////////////////////////////////////////////////////////////////////////////////
/// @brief chunking is finished
////////////////////////////////////////////////////////////////////////////////

void HttpCommTask::finishedChunked() {
  auto buffer = std::make_unique<StringBuffer>(TRI_UNKNOWN_MEM_ZONE, 6, true);
  buffer->appendText(TRI_CHAR_LENGTH_PAIR("0\r\n\r\n"));
  buffer->ensureNullTerminated();

  _writeBuffers.push_back(buffer.get());
  buffer.release();
  _writeBuffersStats.push_back(nullptr);

  _isChunked = false;
  _startThread = false;
  _requestPending = false;

  fillWriteBuffer();
  processRead();
}

////////////////////////////////////////////////////////////////////////////////
/// @brief task set up complete
////////////////////////////////////////////////////////////////////////////////

void HttpCommTask::setupDone() {
  _setupDone.store(true, std::memory_order_relaxed);
}

////////////////////////////////////////////////////////////////////////////////
/// @brief reads data from the socket
////////////////////////////////////////////////////////////////////////////////

void HttpCommTask::addResponse(HttpResponse* response) {
  // CORS response handling
  if (!_origin.empty()) {
    // the request contained an Origin header. We have to send back the
    // access-control-allow-origin header now
    LOG(TRACE) << "handling CORS response";

    response->setHeaderNC(StaticStrings::AccessControlExposeHeaders,
                          StaticStrings::ExposedCorsHeaders);

    // send back original value of "Origin" header
    response->setHeaderNC(StaticStrings::AccessControlAllowOrigin, _origin);

    // send back "Access-Control-Allow-Credentials" header
    response->setHeaderNC(StaticStrings::AccessControlAllowCredentials,
                          (_denyCredentials ? "false" : "true"));
  }
  // CORS request handling EOF

  // set "connection" header
  // keep-alive is the default
  response->setConnectionType(_closeRequested
                                  ? HttpResponse::CONNECTION_CLOSE
                                  : HttpResponse::CONNECTION_KEEP_ALIVE);

  size_t const responseBodyLength = response->bodySize();

  if (_requestType == GeneralRequest::RequestType::HEAD) {
    // clear body if this is an HTTP HEAD request
    // HEAD must not return a body
    response->headResponse(responseBodyLength);
  }
  // else {
  //   // to enable automatic deflating of responses, activate this.
  //   // deflate takes a lot of CPU time so it should only be enabled for
  //   // dedicated purposes and not generally
  //   if (responseBodyLength > 16384  && _acceptDeflate) {
  //     response->deflate();
  //     responseBodyLength = response->bodySize();
  //   }
  // }

  // reserve a buffer with some spare capacity
  auto buffer = std::make_unique<StringBuffer>(TRI_UNKNOWN_MEM_ZONE,
                                               responseBodyLength + 128, false);

  // write header
  response->writeHeader(buffer.get());

  // write body
  if (_requestType != GeneralRequest::RequestType::HEAD) {
    if (_isChunked) {
      if (0 != responseBodyLength) {
        buffer->appendHex(response->body().length());
        buffer->appendText(TRI_CHAR_LENGTH_PAIR("\r\n"));
        buffer->appendText(response->body());
        buffer->appendText(TRI_CHAR_LENGTH_PAIR("\r\n"));
      }
    } else {
      buffer->appendText(response->body());
    }
  }

  buffer->ensureNullTerminated();

  _writeBuffers.push_back(buffer.get());
  auto b = buffer.release();

  if (!b->empty()) {
    LOG_TOPIC(TRACE, Logger::REQUESTS)
        << "\"http-request-response\",\"" << (void*)this << "\",\""
        << StringUtils::escapeUnicode(std::string(b->c_str(), b->length()))
        << "\"";
  }

  // clear body
  response->body().clear();

  double const totalTime = RequestStatisticsAgent::elapsedSinceReadStart();

  _writeBuffersStats.push_back(RequestStatisticsAgent::steal());

  LOG_TOPIC(INFO, Logger::REQUESTS)
      << "\"http-request-end\",\"" << (void*)this << "\",\""
      << _connectionInfo.clientAddress << "\",\""
      << HttpRequest::translateMethod(_requestType) << "\",\""
      << HttpRequest::translateVersion(_httpVersion) << "\","
      << static_cast<int>(response->responseCode()) << ","
      << _originalBodyLength << "," << responseBodyLength << ",\"" << _fullUrl
      << "\"," << Logger::FIXED(totalTime, 6);

  // start output
  fillWriteBuffer();
}

////////////////////////////////////////////////////////////////////////////////
/// check the content-length header of a request and fail it is broken
////////////////////////////////////////////////////////////////////////////////

bool HttpCommTask::checkContentLength(bool expectContentLength) {
  int64_t const bodyLength = _request->contentLength();

  if (bodyLength < 0) {
    // bad request, body length is < 0. this is a client error
    handleSimpleError(GeneralResponse::ResponseCode::LENGTH_REQUIRED);
    return false;
  }

  if (!expectContentLength && bodyLength > 0) {
    // content-length header was sent but the request method does not support
    // that
    // we'll warn but read the body anyway
    LOG(WARN) << "received HTTP GET/HEAD request with content-length, this "
                 "should not happen";
  }

  if ((size_t)bodyLength > MaximalBodySize) {
    LOG(WARN) << "maximal body size is " << MaximalBodySize
              << ", request body size is " << bodyLength;

    // request entity too large
    handleSimpleError(GeneralResponse::ResponseCode::REQUEST_ENTITY_TOO_LARGE);
    return false;
  }

  // set instance variable to content-length value
  _bodyLength = (size_t)bodyLength;
  _originalBodyLength = _bodyLength;

  if (_bodyLength > 0) {
    // we'll read the body
    _readRequestBody = true;
  }

  // everything's fine
  return true;
}

////////////////////////////////////////////////////////////////////////////////
/// @brief fills the write buffer
////////////////////////////////////////////////////////////////////////////////

void HttpCommTask::fillWriteBuffer() {
  if (!hasWriteBuffer() && !_writeBuffers.empty()) {
    StringBuffer* buffer = _writeBuffers.front();
    _writeBuffers.pop_front();

    TRI_ASSERT(buffer != nullptr);

    TRI_request_statistics_t* statistics = _writeBuffersStats.front();
    _writeBuffersStats.pop_front();

    setWriteBuffer(buffer, statistics);
  }
}

////////////////////////////////////////////////////////////////////////////////
/// @brief handles CORS options
////////////////////////////////////////////////////////////////////////////////

void HttpCommTask::processCorsOptions() {
  HttpResponse response(GeneralResponse::ResponseCode::OK);

  response.setHeaderNC(StaticStrings::Allow, StaticStrings::CorsMethods);

  if (!_origin.empty()) {
    LOG(TRACE) << "got CORS preflight request";
    std::string const allowHeaders = StringUtils::trim(
        _request->header(StaticStrings::AccessControlRequestHeaders));

    // send back which HTTP methods are allowed for the resource
    // we'll allow all
    response.setHeaderNC(StaticStrings::AccessControlAllowMethods,
                         StaticStrings::CorsMethods);

    if (!allowHeaders.empty()) {
      // allow all extra headers the client requested
      // we don't verify them here. the worst that can happen is that the client
      // sends some broken headers and then later cannot access the data on the
      // server. that's a client problem.
      response.setHeaderNC(StaticStrings::AccessControlAllowHeaders,
                           allowHeaders);

      LOG(TRACE) << "client requested validation of the following headers: "
                 << allowHeaders;
    }

    // set caching time (hard-coded value)
    response.setHeaderNC(StaticStrings::AccessControlMaxAge,
                         StaticStrings::N1800);
  }

  clearRequest();
  handleResponse(&response);
}

////////////////////////////////////////////////////////////////////////////////
/// @brief processes a request
////////////////////////////////////////////////////////////////////////////////

void HttpCommTask::processRequest() {
  // check for deflate
  bool found;
  std::string const& acceptEncoding =
      _request->header(StaticStrings::AcceptEncoding, found);

  if (found) {
    if (acceptEncoding.find("deflate") != std::string::npos) {
      _acceptDeflate = true;
    }
  }

  {
    LOG_TOPIC(DEBUG, Logger::REQUESTS)
        << "\"http-request-begin\",\"" << (void*)this << "\",\""
        << _connectionInfo.clientAddress << "\",\""
        << HttpRequest::translateMethod(_requestType) << "\",\""
        << HttpRequest::translateVersion(_httpVersion) << "\"," << _fullUrl
        << "\"";

    std::string const& body = _request->body();

    if (!body.empty()) {
      LOG_TOPIC(DEBUG, Logger::REQUESTS)
          << "\"http-request-body\",\"" << (void*)this << "\",\""
          << (StringUtils::escapeUnicode(body)) << "\"";
    }
  }

  // check for an async request
  std::string const& asyncExecution =
      _request->header(StaticStrings::Async, found);

  // create handler, this will take over the request and the response
  std::unique_ptr<HttpResponse> response(
      new HttpResponse(GeneralResponse::ResponseCode::SERVER_ERROR));

  WorkItem::uptr<RestHandler> handler(
      RestServerFeature::HANDLER_FACTORY->createHandler(_request,
                                                        response.get()));

  if (handler == nullptr) {
    LOG(TRACE) << "no handler is known, giving up";

    clearRequest();

    handleSimpleError(GeneralResponse::ResponseCode::NOT_FOUND);
    return;
  }

<<<<<<< HEAD
  response.release();
=======
  if (_request != nullptr) {
    std::string const& body = _request->body();

    if (!body.empty()) {
      LOG_TOPIC(DEBUG, Logger::REQUESTS)
          << "\"http-request-body\",\"" << (void*)this << "\",\""
          << (StringUtils::escapeUnicode(body)) << "\"";
    }
   
    bool found; 
    std::string const& startThread = _request->header(StaticStrings::StartThread, found);

    if (found) {
      _startThread = StringUtils::boolean(startThread);
    }
  }
  
>>>>>>> 58ce4862
  handler->setTaskId(_taskId, _loop);

  // clear request object
  _request = nullptr;

  // async execution
  bool ok = false;

  if (found && (asyncExecution == "true" || asyncExecution == "store")) {
    requestStatisticsAgentSetAsync();
    uint64_t jobId = 0;

    if (asyncExecution == "store") {
      // persist the responses
      ok = _server->handleRequestAsync(this, handler, &jobId);
    } else {
      // don't persist the responses
      ok = _server->handleRequestAsync(this, handler, nullptr);
    }

    if (ok) {
      HttpResponse response(GeneralResponse::ResponseCode::ACCEPTED);

      if (jobId > 0) {
        // return the job id we just created
        response.setHeaderNC(StaticStrings::AsyncId, StringUtils::itoa(jobId));
      }

      handleResponse(&response);

      return;
    }
  }

  // synchronous request
  else {
    ok = _server->handleRequest(this, handler);
  }

  if (!ok) {
    handleSimpleError(GeneralResponse::ResponseCode::SERVER_ERROR);
  }
}

////////////////////////////////////////////////////////////////////////////////
/// @brief clears the request object
////////////////////////////////////////////////////////////////////////////////

void HttpCommTask::clearRequest() {
  delete _request;
  _request = nullptr;
}

////////////////////////////////////////////////////////////////////////////////
/// @brief resets the internal state
///
/// this method can be called to clean up when the request handling aborts
/// prematurely
////////////////////////////////////////////////////////////////////////////////

void HttpCommTask::resetState(bool close) {
  if (close) {
    clearRequest();

    _requestPending = false;
    _isChunked = false;
    _closeRequested = true;

    _readPosition = 0;
    _bodyPosition = 0;
    _bodyLength = 0;
  } else {
    _requestPending = true;

    bool compact = false;

    if (_sinceCompactification > RunCompactEvery) {
      compact = true;
    } else if (_readBuffer->length() > MaximalPipelineSize) {
      compact = true;
    }

    if (compact) {
      _readBuffer->erase_front(_bodyPosition + _bodyLength);

      _sinceCompactification = 0;
      _readPosition = 0;
    } else {
      _readPosition = _bodyPosition + _bodyLength;

      if (_readPosition == _readBuffer->length()) {
        _sinceCompactification = 0;
        _readPosition = 0;
        _readBuffer->reset();
      }
    }

    _bodyPosition = 0;
    _bodyLength = 0;
  }

  _newRequest = true;
  _readRequestBody = false;
  _startThread = false;
}

////////////////////////////////////////////////////////////////////////////////
/// @brief decides whether or not we should send back a www-authenticate header
////////////////////////////////////////////////////////////////////////////////

bool HttpCommTask::sendWwwAuthenticateHeader() const {
  bool found;
  _request->header(StaticStrings::OmitWwwAuthenticate, found);

  return !found;
}

bool HttpCommTask::setup(Scheduler* scheduler, EventLoop loop) {
  bool ok = SocketTask::setup(scheduler, loop);

  if (!ok) {
    return false;
  }

  _scheduler = scheduler;
  _loop = loop;

  setupDone();

  return true;
}

void HttpCommTask::cleanup() { SocketTask::cleanup(); }

bool HttpCommTask::handleEvent(EventToken token, EventType events) {
  bool result = SocketTask::handleEvent(token, events);

  if (_clientClosed) {
    _scheduler->destroyTask(this);
  }

  return result;
}

void HttpCommTask::signalTask(TaskData* data) {
  // data response
  if (data->_type == TaskData::TASK_DATA_RESPONSE) {
    data->RequestStatisticsAgent::transferTo(this);

    HttpResponse* response = dynamic_cast<HttpResponse*>(data->_response.get());

    if (response != nullptr) {
      handleResponse(response);
      processRead();
    } else {
      handleSimpleError(GeneralResponse::ResponseCode::SERVER_ERROR);
    }
  }

  // data response
  else if (data->_type == TaskData::TASK_DATA_BUFFER) {
    data->RequestStatisticsAgent::transferTo(this);

    HttpResponse response(GeneralResponse::ResponseCode::OK);

    velocypack::Slice slice(data->_buffer->data());
    response.fillBody(_request, slice, true, VPackOptions::Defaults);

    handleResponse(&response);
    processRead();
  }

  // data chunk
  else if (data->_type == TaskData::TASK_DATA_CHUNK) {
    size_t len = data->_data.size();

    if (0 == len) {
      finishedChunked();
    } else {
      StringBuffer* buffer = new StringBuffer(TRI_UNKNOWN_MEM_ZONE, len);

      TRI_ASSERT(buffer != nullptr);

      buffer->appendHex(len);
      buffer->appendText(TRI_CHAR_LENGTH_PAIR("\r\n"));
      buffer->appendText(data->_data.c_str(), len);
      buffer->appendText(TRI_CHAR_LENGTH_PAIR("\r\n"));

      sendChunk(buffer);
    }
  }

  // do not know, what to do - give up
  else {
    _scheduler->destroyTask(this);
  }
}

bool HttpCommTask::handleRead() {
  bool res = true;

  if (!_setupDone.load(std::memory_order_relaxed)) {
    return res;
  }

  if (!_closeRequested) {
    res = fillReadBuffer();

    // process as much data as we got
    while (processRead()) {
      if (_closeRequested) {
        break;
      }
    }
  } else {
    // if we don't close here, the scheduler thread may fall into a
    // busy wait state, consuming 100% CPU!
    _clientClosed = true;
  }

  if (_clientClosed) {
    res = false;
    _server->handleCommunicationClosed(this);
  } else if (!res) {
    _clientClosed = true;
    _server->handleCommunicationFailure(this);
  }

  return res;
}

void HttpCommTask::completedWriteBuffer() {
  _writeBuffer = nullptr;
  _writeLength = 0;

  if (_writeBufferStatistics != nullptr) {
    _writeBufferStatistics->_writeEnd = TRI_StatisticsTime();

    TRI_ReleaseRequestStatistics(_writeBufferStatistics);
    _writeBufferStatistics = nullptr;
  }

  fillWriteBuffer();

  if (!_clientClosed && _closeRequested && !hasWriteBuffer() &&
      _writeBuffers.empty() && !_isChunked) {
    _clientClosed = true;
    _server->handleCommunicationClosed(this);
  }
}

void HttpCommTask::handleTimeout() {
  _clientClosed = true;
  _server->handleCommunicationClosed(this);
}<|MERGE_RESOLUTION|>--- conflicted
+++ resolved
@@ -835,7 +835,7 @@
     }
   }
 
-  {
+  if (_request != nullptr) {
     LOG_TOPIC(DEBUG, Logger::REQUESTS)
         << "\"http-request-begin\",\"" << (void*)this << "\",\""
         << _connectionInfo.clientAddress << "\",\""
@@ -873,18 +873,9 @@
     return;
   }
 
-<<<<<<< HEAD
   response.release();
-=======
+
   if (_request != nullptr) {
-    std::string const& body = _request->body();
-
-    if (!body.empty()) {
-      LOG_TOPIC(DEBUG, Logger::REQUESTS)
-          << "\"http-request-body\",\"" << (void*)this << "\",\""
-          << (StringUtils::escapeUnicode(body)) << "\"";
-    }
-   
     bool found; 
     std::string const& startThread = _request->header(StaticStrings::StartThread, found);
 
@@ -893,7 +884,6 @@
     }
   }
   
->>>>>>> 58ce4862
   handler->setTaskId(_taskId, _loop);
 
   // clear request object
