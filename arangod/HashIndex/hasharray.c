--- conflicted
+++ resolved
@@ -193,11 +193,8 @@
                         bool (*isEmptyElement) (TRI_hasharray_t*, void*),
                         bool (*isEqualKeyElement) (TRI_hasharray_t*, void*, void*),
                         bool (*isEqualElementElement) (TRI_hasharray_t*, void*, void*)) {
-<<<<<<< HEAD
-=======
 
   size_t initialSize;
->>>>>>> 26027346
 
   // ...........................................................................
   // Assign the callback functions
@@ -213,21 +210,6 @@
   array->_numFields = numFields;
   array->_elementSize = elementSize;
   array->_table = NULL;
-<<<<<<< HEAD
-  array->_nrAlloc = 10;
-
-  
-  // ...........................................................................
-  // allocate storage for the hash array
-  // ...........................................................................
-  
-  array->_table = TRI_Allocate(TRI_UNKNOWN_MEM_ZONE, array->_elementSize * array->_nrAlloc, true);
-  if (array->_table == NULL) {
-    array->_nrAlloc = 0;
-
-    return false;
-  }  
-=======
 
   if (initialDocumentCount > 0) {
     // use initial document count provided as initial size
@@ -236,7 +218,6 @@
   else {
     initialSize = INITIAL_SIZE;
   }
->>>>>>> 26027346
 
  
   if (! AllocateTable(array, initialSize)) {
@@ -1224,139 +1205,6 @@
 /// @}
 ////////////////////////////////////////////////////////////////////////////////
 
-<<<<<<< HEAD
-
-// -----------------------------------------------------------------------------
-// --SECTION--                                forward declared private functions
-// -----------------------------------------------------------------------------
-
-////////////////////////////////////////////////////////////////////////////////
-/// @addtogroup HashArray
-/// @{
-////////////////////////////////////////////////////////////////////////////////
-
-
-////////////////////////////////////////////////////////////////////////////////
-/// @brief adds a new element
-////////////////////////////////////////////////////////////////////////////////
-
-static void AddNewElement (TRI_hasharray_t* array, void* element) {
-  uint64_t hash;
-  uint64_t i;
-
-  // ...........................................................................
-  // compute the hash
-  // ...........................................................................
-
-  hash = IndexStaticHashElement(array, element);
-
-  
-  // ...........................................................................
-  // search the table
-  // ...........................................................................
-  
-  i = hash % array->_nrAlloc;
-
-  while (! IndexStaticIsEmptyElement(array, array->_table + i * array->_elementSize)) {
-    i = (i + 1) % array->_nrAlloc;
-    array->_nrProbesR++;
-  }
-
-
-  // ...........................................................................
-  // add a new element to the associative array
-  // memcpy ok here since are simply moving array items internally
-  // ...........................................................................
-
-  memcpy(array->_table + i * array->_elementSize, element, array->_elementSize);
-  array->_nrUsed++;
-}
-
-
-////////////////////////////////////////////////////////////////////////////////
-/// @brief resizes the array
-////////////////////////////////////////////////////////////////////////////////
-
-static bool ResizeHashArray (TRI_hasharray_t* array) {
-  char * oldTable;
-  uint64_t oldAlloc;
-  uint64_t j;
-
-  oldTable = array->_table;
-  oldAlloc = array->_nrAlloc;
-
-  array->_nrAlloc = 2 * array->_nrAlloc + 1;
-
-  array->_table = TRI_Allocate(TRI_UNKNOWN_MEM_ZONE, array->_nrAlloc * array->_elementSize, true);
-  if (array->_table == NULL) {
-    array->_table = oldTable;
-    array->_nrAlloc = oldAlloc;
-
-    return false;
-  }  
-  
-  array->_nrUsed = 0;
-  array->_nrResizes++;
-
-  for (j = 0; j < oldAlloc; j++) {
-    if (! IndexStaticIsEmptyElement(array, oldTable + j * array->_elementSize)) {
-      AddNewElement(array, oldTable + j * array->_elementSize);
-    }
-  }
-
-  TRI_Free(TRI_UNKNOWN_MEM_ZONE, oldTable);
-  return true;
-}
-
-
-////////////////////////////////////////////////////////////////////////////////
-/// @brief resizes the array
-////////////////////////////////////////////////////////////////////////////////
-
-static bool ResizeHashArrayMulti (TRI_hasharray_t* array) {
-  char* oldTable;
-  uint64_t oldAlloc;
-  uint64_t j;
-
-  oldTable = array->_table;
-  oldAlloc = array->_nrAlloc;
-
-  array->_nrAlloc = 2 * array->_nrAlloc + 1;
-
-  array->_table = TRI_Allocate(TRI_UNKNOWN_MEM_ZONE, array->_nrAlloc * array->_elementSize, true);
-  if (array->_table == NULL) {
-    array->_table = oldTable;
-    array->_nrAlloc = oldAlloc;
-
-    return false;
-  }
-  
-  array->_nrUsed = 0;
-  array->_nrResizes++;
-  
-  for (j = 0; j < oldAlloc; j++) {
-    if (! IndexStaticIsEmptyElement(array, oldTable + j * array->_elementSize)) {
-      AddNewElement(array, oldTable + j * array->_elementSize);
-    }
-  }
-
-  TRI_Free(TRI_UNKNOWN_MEM_ZONE, oldTable);
-  return true;
-}
-
-
-////////////////////////////////////////////////////////////////////////////////
-/// @}
-////////////////////////////////////////////////////////////////////////////////
-
-
-
-
-
-
-
-=======
->>>>>>> 26027346
 // Local Variables:
 // mode: outline-minor
 // outline-regexp: "^\\(/// @brief\\|/// {@inheritDoc}\\|/// @addtogroup\\|// --SECTION--\\|/// @\\}\\)"
