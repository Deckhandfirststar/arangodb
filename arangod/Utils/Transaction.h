--- conflicted
+++ resolved
@@ -217,13 +217,6 @@
   static std::string extractKey(VPackSlice const);
 
   //////////////////////////////////////////////////////////////////////////////
-<<<<<<< HEAD
-  /// @brief extract the _rev attribute from a slice
-  //////////////////////////////////////////////////////////////////////////////
-
-  static TRI_voc_rid_t extractRevisionId(VPackSlice const);
-  
-  //////////////////////////////////////////////////////////////////////////////
   /// @brief extract the _id attribute from a slice, and convert it into a 
   /// string
   //////////////////////////////////////////////////////////////////////////////
@@ -231,8 +224,6 @@
   std::string extractIdString(VPackSlice const);
 
   //////////////////////////////////////////////////////////////////////////////
-=======
->>>>>>> bcda2a80
   /// @brief build a VPack object with _id, _key and _rev and possibly
   /// oldRef (if given), the result is added to the builder in the
   /// argument as a single object.
