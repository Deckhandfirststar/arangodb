--- conflicted
+++ resolved
@@ -161,10 +161,6 @@
   
   Ditches* ditches() const override { return &_ditches; }
   
-  /// @brief iterate all markers of a collection on load
-<<<<<<< HEAD
-  int iterateMarkersOnLoad(transaction::Methods* trx) override;
-
   ////////////////////////////////////
   // -- SECTION DML Operations --
   ///////////////////////////////////
@@ -174,8 +170,9 @@
              arangodb::ManagedDocumentResult& result,
              OperationOptions& options, TRI_voc_tick_t& resultMarkerTick,
              bool lock) override;
-=======
-  int iterateMarkersOnLoad(arangodb::Transaction* trx) override;
+  
+  /// @brief iterate all markers of a collection on load
+  int iterateMarkersOnLoad(arangodb::transaction::Methods* trx) override;
   
   virtual bool isFullyCollected() const override;
   
@@ -193,8 +190,6 @@
       _uncollectedLogfileEntries = 0;
     }
   }
-
->>>>>>> e1eea7bd
 
  private:
   static int OpenIteratorHandleDocumentMarker(TRI_df_marker_t const* marker,
