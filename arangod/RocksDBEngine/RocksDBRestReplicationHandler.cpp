--- conflicted
+++ resolved
@@ -580,41 +580,41 @@
   if (_request->transportType() == Endpoint::TransportType::VPP) {
     useVpp = true;
   }
-
+  
   // determine start and end tick
   TRI_voc_tick_t tickStart = 0;
   TRI_voc_tick_t tickEnd = UINT64_MAX;
-
+  
   bool found;
   std::string const& value1 = _request->value("from", found);
-
+  
   if (found) {
     tickStart = static_cast<TRI_voc_tick_t>(StringUtils::uint64(value1));
   }
-
+  
   // determine end tick for dump
   std::string const& value2 = _request->value("to", found);
-
+  
   if (found) {
     tickEnd = static_cast<TRI_voc_tick_t>(StringUtils::uint64(value2));
   }
-
+  
   if (found && (tickStart > tickEnd || tickEnd == 0)) {
     generateError(rest::ResponseCode::BAD, TRI_ERROR_HTTP_BAD_PARAMETER,
                   "invalid from/to values");
     return;
   }
-
+  
   bool includeSystem = true;
   std::string const& value4 = _request->value("includeSystem", found);
-
+  
   if (found) {
     includeSystem = StringUtils::boolean(value4);
   }
-
+  
   size_t limit = 10000;  // TODO: determine good default value?
   std::string const& value5 = _request->value("chunkSize", found);
-
+  
   if (found) {
     limit = static_cast<size_t>(StringUtils::uint64(value5));
   }
@@ -627,110 +627,75 @@
   auto result = tailWal(_vocbase, tickStart, limit, includeSystem, builder);
   builder.close();
   auto data = builder.slice();
-
+  
   if (result.fail()) {
     generateError(rest::ResponseCode::SERVER_ERROR, result.errorNumber(), result.errorMessage());
     return;
   }
-
+  
   bool const checkMore =
-      (result.maxTick() > 0 && result.maxTick() < latestSequenceNumber());
-
+  (result.maxTick() > 0 && result.maxTick() < latestSequenceNumber());
+  
   // generate the result
   size_t length = data.length();
-
-<<<<<<< HEAD
-    // transfer ownership of the buffer contents
-    _response->setContentType(rest::ContentType::DUMP);
-
-    // set headers
-    _response->setHeaderNC(TRI_REPLICATION_HEADER_CHECKMORE,
-                           checkMore ? "true" : "false");
-    _response->setHeaderNC(
-        TRI_REPLICATION_HEADER_LASTINCLUDED,
-        StringUtils::itoa((length == 0) ? 0 : result.maxTick()));
-    _response->setHeaderNC(TRI_REPLICATION_HEADER_LASTTICK,
-                           StringUtils::itoa(latestSequenceNumber()));
-    _response->setHeaderNC(TRI_REPLICATION_HEADER_ACTIVE, "true");
-    _response->setHeaderNC(TRI_REPLICATION_HEADER_FROMPRESENT,
-                           result.fromTickIncluded() ? "true" : "false");
-
-    if (length > 0) {
-      if (useVpp) {
-        for (auto message : arangodb::velocypack::ArrayIterator(data)) {
-          _response->addPayload(VPackSlice(message),
-                                transactionContext->getVPackOptions(), true);
-        }
-      } else {
-        HttpResponse* httpResponse =
-            dynamic_cast<HttpResponse*>(_response.get());
-=======
+  
   if (length == 0) {
     resetResponse(rest::ResponseCode::NO_CONTENT);
   } else {
     resetResponse(rest::ResponseCode::OK);
   }
->>>>>>> 3b3b3e9f
-
+  
   // transfer ownership of the buffer contents
   _response->setContentType(rest::ContentType::DUMP);
-
-<<<<<<< HEAD
-        basics::StringBuffer& buffer = httpResponse->body();
-        arangodb::basics::VPackStringBufferAdapter adapter(buffer.stringBuffer());
-        VPackDumper dumper(&adapter,
-                           transactionContext->getVPackOptions()); // note: we need the CustomTypeHandler here
-        for (auto marker : arangodb::velocypack::ArrayIterator(data)) {
-          dumper.dump(marker);
-          httpResponse->body().appendChar('\n');
-        }
-=======
+  
   // set headers
   _response->setHeaderNC(TRI_REPLICATION_HEADER_CHECKMORE,
                          checkMore ? "true" : "false");
   _response->setHeaderNC(
-      TRI_REPLICATION_HEADER_LASTINCLUDED,
-      StringUtils::itoa((length == 0) ? 0 : result.maxTick()));
+                         TRI_REPLICATION_HEADER_LASTINCLUDED,
+                         StringUtils::itoa((length == 0) ? 0 : result.maxTick()));
   _response->setHeaderNC(TRI_REPLICATION_HEADER_LASTTICK,
                          StringUtils::itoa(latestSequenceNumber()));
   _response->setHeaderNC(TRI_REPLICATION_HEADER_ACTIVE, "true");
   _response->setHeaderNC(TRI_REPLICATION_HEADER_FROMPRESENT,
                          result.fromTickIncluded() ? "true" : "false");
-
+  
   if (length > 0) {
     if (useVpp) {
-      auto iter = arangodb::velocypack::ArrayIterator(data);
-      auto opts = arangodb::velocypack::Options::Defaults;
-      for (auto message : iter) {
-        _response->addPayload(VPackSlice(message), &opts, true);
->>>>>>> 3b3b3e9f
+      for (auto message : arangodb::velocypack::ArrayIterator(data)) {
+        _response->addPayload(VPackSlice(message),
+                              transactionContext->getVPackOptions(), true);
       }
     } else {
       HttpResponse* httpResponse =
-          dynamic_cast<HttpResponse*>(_response.get());
-
+      dynamic_cast<HttpResponse*>(_response.get());
+      
       if (httpResponse == nullptr) {
         THROW_ARANGO_EXCEPTION_MESSAGE(TRI_ERROR_INTERNAL,
                                        "invalid response type");
       }
-
-      if (length > 0) {
-        httpResponse->body().appendText(data.toJson());
+      
+      basics::StringBuffer& buffer = httpResponse->body();
+      arangodb::basics::VPackStringBufferAdapter adapter(buffer.stringBuffer());
+      VPackDumper dumper(&adapter,
+                         transactionContext->getVPackOptions()); // note: we need the CustomTypeHandler here
+      for (auto marker : arangodb::velocypack::ArrayIterator(data)) {
+        dumper.dump(marker);
+        httpResponse->body().appendChar('\n');
       }
     }
     // add client
     bool found;
     std::string const& value = _request->value("serverId", found);
-
+    
     if (found) {
       TRI_server_id_t serverId = (TRI_server_id_t)StringUtils::uint64(value);
-
+      
       if (serverId > 0) {
         _vocbase->updateReplicationClient(serverId, result.maxTick());
       }
     }
   }
-  
 }
 
 ////////////////////////////////////////////////////////////////////////////////
