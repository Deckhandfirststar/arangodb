////////////////////////////////////////////////////////////////////////////////
/// DISCLAIMER
///
/// Copyright 2014-2017 ArangoDB GmbH, Cologne, Germany
/// Copyright 2004-2014 triAGENS GmbH, Cologne, Germany
///
/// Licensed under the Apache License, Version 2.0 (the "License");
/// you may not use this file except in compliance with the License.
/// You may obtain a copy of the License at
///
///     http://www.apache.org/licenses/LICENSE-2.0
///
/// Unless required by applicable law or agreed to in writing, software
/// distributed under the License is distributed on an "AS IS" BASIS,
/// WITHOUT WARRANTIES OR CONDITIONS OF ANY KIND, either express or implied.
/// See the License for the specific language governing permissions and
/// limitations under the License.
///
/// Copyright holder is ArangoDB GmbH, Cologne, Germany
///
/// @author Jan Steemann
/// @author Daniel H. Larkin
////////////////////////////////////////////////////////////////////////////////

#include "RocksDBEngine/RocksDBKeyBounds.h"
#include "Basics/Exceptions.h"
#include "RocksDBEngine/RocksDBCommon.h"
#include "RocksDBEngine/RocksDBTypes.h"

#include "Logger/Logger.h"

using namespace arangodb;
using namespace arangodb::rocksutils;
using namespace arangodb::velocypack;

const char RocksDBKeyBounds::_stringSeparator = '\0';

RocksDBKeyBounds RocksDBKeyBounds::Empty() {
  return RocksDBKeyBounds();
}

RocksDBKeyBounds RocksDBKeyBounds::Databases() {
  return RocksDBKeyBounds(RocksDBEntryType::Database);
}

RocksDBKeyBounds RocksDBKeyBounds::DatabaseCollections(
    TRI_voc_tick_t databaseId) {
  return RocksDBKeyBounds(RocksDBEntryType::Collection, databaseId);
}

RocksDBKeyBounds RocksDBKeyBounds::CollectionDocuments(uint64_t collectionObjectId) {
  return RocksDBKeyBounds(RocksDBEntryType::Document, collectionObjectId);
}

RocksDBKeyBounds RocksDBKeyBounds::PrimaryIndex(uint64_t indexId) {
  return RocksDBKeyBounds(RocksDBEntryType::PrimaryIndexValue, indexId);
}

RocksDBKeyBounds RocksDBKeyBounds::EdgeIndex(uint64_t indexId) {
  return RocksDBKeyBounds(RocksDBEntryType::EdgeIndexValue, indexId);
}

RocksDBKeyBounds RocksDBKeyBounds::EdgeIndexVertex(
    uint64_t indexId, arangodb::StringRef const& vertexId) {
  return RocksDBKeyBounds(RocksDBEntryType::EdgeIndexValue, indexId, vertexId);
}

RocksDBKeyBounds RocksDBKeyBounds::IndexEntries(uint64_t indexId) {
  return RocksDBKeyBounds(RocksDBEntryType::IndexValue, indexId);
}

RocksDBKeyBounds RocksDBKeyBounds::UniqueIndex(uint64_t indexId) {
  return RocksDBKeyBounds(RocksDBEntryType::UniqueIndexValue, indexId);
}

RocksDBKeyBounds RocksDBKeyBounds::FulltextIndex(uint64_t indexId) {
  return RocksDBKeyBounds(RocksDBEntryType::FulltextIndexValue, indexId);
}

RocksDBKeyBounds RocksDBKeyBounds::GeoIndex(uint64_t indexId) {
  return RocksDBKeyBounds(RocksDBEntryType::GeoIndexValue, indexId);
}

RocksDBKeyBounds RocksDBKeyBounds::GeoIndex(uint64_t indexId, bool isSlot) {
  RocksDBKeyBounds b;
  size_t length = sizeof(char) + sizeof(uint64_t) * 2;
  b._startBuffer.reserve(length);
  b._startBuffer.push_back(static_cast<char>(RocksDBEntryType::GeoIndexValue));
  uint64ToPersistent(b._startBuffer, indexId);
  
  b._endBuffer.clear();
  b._endBuffer.append(b._startBuffer);// append common prefix
  
  uint64_t norm = isSlot ? 0xFFU : 0;//encode slot|pot in lowest bit
  uint64ToPersistent(b._startBuffer, norm);// lower endian
  norm = norm | (0xFFFFFFFFULL << 32);
  uint64ToPersistent(b._endBuffer, norm);
  return b;
}


RocksDBKeyBounds RocksDBKeyBounds::IndexRange(uint64_t indexId,
                                              VPackSlice const& left,
                                              VPackSlice const& right) {
  return RocksDBKeyBounds(RocksDBEntryType::IndexValue, indexId, left, right);
}

RocksDBKeyBounds RocksDBKeyBounds::UniqueIndexRange(uint64_t indexId,
                                                    VPackSlice const& left,
                                                    VPackSlice const& right) {
  return RocksDBKeyBounds(RocksDBEntryType::UniqueIndexValue, indexId, left,
                          right);
}

RocksDBKeyBounds RocksDBKeyBounds::DatabaseViews(TRI_voc_tick_t databaseId) {
  return RocksDBKeyBounds(RocksDBEntryType::View, databaseId);
}

RocksDBKeyBounds RocksDBKeyBounds::CounterValues() {
  return RocksDBKeyBounds(RocksDBEntryType::CounterValue);
}

RocksDBKeyBounds RocksDBKeyBounds::FulltextIndexPrefix(uint64_t indexId,
                                                       arangodb::StringRef const& word) {
  // I did not want to pass a bool to the constructor for this
  RocksDBKeyBounds bounds;
  size_t length =
  sizeof(char) + sizeof(uint64_t) + word.size();
  bounds._startBuffer.reserve(length);
  bounds._startBuffer.push_back(static_cast<char>(RocksDBEntryType::FulltextIndexValue));
  uint64ToPersistent(bounds._startBuffer, indexId);
  bounds._startBuffer.append(word.data(), word.length());
  
  bounds._endBuffer.clear();
  bounds._endBuffer.append(bounds._startBuffer);
<<<<<<< HEAD
  bounds._endBuffer.push_back((const unsigned char)0xFF);// invalid UTF-8 character, higher than with memcmp
=======
  bounds._endBuffer.push_back(0xFFU);// invalid UTF-8 character, higher than with memcmp
>>>>>>> f82745b6
  return bounds;
}

RocksDBKeyBounds RocksDBKeyBounds::FulltextIndexComplete(uint64_t indexId,
                                              arangodb::StringRef const& word) {
  return RocksDBKeyBounds(RocksDBEntryType::FulltextIndexValue, indexId, word);
}

// ============================ Member Methods ==============================

rocksdb::Slice const RocksDBKeyBounds::start() const {
  return rocksdb::Slice(_startBuffer);
}

rocksdb::Slice const RocksDBKeyBounds::end() const {
  return rocksdb::Slice(_endBuffer);
}

uint64_t RocksDBKeyBounds::objectId() const {
  RocksDBEntryType type = static_cast<RocksDBEntryType>(_startBuffer[0]);
  switch (type) {
    case RocksDBEntryType::Document:
    case RocksDBEntryType::PrimaryIndexValue:
    case RocksDBEntryType::EdgeIndexValue:
    case RocksDBEntryType::IndexValue:
    case RocksDBEntryType::UniqueIndexValue: {
      TRI_ASSERT(_startBuffer.size() >= (sizeof(char) + sizeof(uint64_t)));
      return uint64FromPersistent(_startBuffer.data() + sizeof(char));
    }
      
    default:
      THROW_ARANGO_EXCEPTION(TRI_ERROR_TYPE_ERROR);
  }
}

// constructor for an empty bound. do not use for anything but to
// default-construct a key bound!
RocksDBKeyBounds::RocksDBKeyBounds() 
    : _type(RocksDBEntryType::Database), _startBuffer(), _endBuffer() {}

RocksDBKeyBounds::RocksDBKeyBounds(RocksDBEntryType type)
    : _type(type), _startBuffer(), _endBuffer() {
  switch (_type) {
    case RocksDBEntryType::Database: {
      size_t length = sizeof(char);
      _startBuffer.reserve(length);
      _startBuffer.push_back(static_cast<char>(_type));

      _endBuffer.append(_startBuffer);
      nextPrefix(_endBuffer);

      break;
    }
    case RocksDBEntryType::CounterValue: {
      size_t length = sizeof(char) + sizeof(uint64_t);
      _startBuffer.reserve(length);
      _startBuffer.push_back(static_cast<char>(_type));
      uint64ToPersistent(_startBuffer, 0);

      _endBuffer.reserve(length);
      _endBuffer.push_back(static_cast<char>(_type));
      uint64ToPersistent(_endBuffer, UINT64_MAX);
      break;
    }

    default:
      THROW_ARANGO_EXCEPTION(TRI_ERROR_BAD_PARAMETER);
  }
}

RocksDBKeyBounds::RocksDBKeyBounds(RocksDBEntryType type, uint64_t first)
    : _type(type), _startBuffer(), _endBuffer() {
  switch (_type) {
    case RocksDBEntryType::IndexValue:
    case RocksDBEntryType::UniqueIndexValue: {
      // Unique VPack index values are stored as follows:
      // 7 + 8-byte object ID of index + VPack array with index value(s) ....
      // prefix is the same for non-unique indexes
      // static slices with an array with one entry
      VPackSlice min("\x02\x03\x1e");// [minSlice]
      VPackSlice max("\x02\x03\x1f");// [maxSlice]
  
      size_t length = sizeof(char) + sizeof(uint64_t) + min.byteSize();
      _startBuffer.reserve(length);
      _startBuffer.push_back(static_cast<char>(_type));
      uint64ToPersistent(_startBuffer, first);
      // append common prefix
      _endBuffer.clear();
      _endBuffer.append(_startBuffer);

      // construct min max
      _startBuffer.append((char*)(min.begin()), min.byteSize());
      _endBuffer.append((char*)(max.begin()), max.byteSize());
      break;
    }
      
    case RocksDBEntryType::Collection:
    case RocksDBEntryType::Document:
    case RocksDBEntryType::GeoIndexValue: {
      // Collections are stored as follows:
      // Key: 1 + 8-byte ArangoDB database ID + 8-byte ArangoDB collection ID
      //
      // Documents are stored as follows:
      // Key: 3 + 8-byte object ID of collection + 8-byte document revision ID
      size_t length = sizeof(char) + sizeof(uint64_t) * 2;
      _startBuffer.reserve(length);
      _startBuffer.push_back(static_cast<char>(_type));
      uint64ToPersistent(_startBuffer, first);
      // append common prefix
      _endBuffer.clear();
      _endBuffer.append(_startBuffer);
      
      // construct min max
      uint64ToPersistent(_startBuffer, 0);
      uint64ToPersistent(_endBuffer, UINT64_MAX);
      break;
    }
      
      
    case RocksDBEntryType::PrimaryIndexValue:
    case RocksDBEntryType::EdgeIndexValue:
    case RocksDBEntryType::FulltextIndexValue:
    case RocksDBEntryType::View: {
      size_t length = sizeof(char) + sizeof(uint64_t);
      _startBuffer.reserve(length);
      _startBuffer.push_back(static_cast<char>(_type));
      uint64ToPersistent(_startBuffer, first);

      _endBuffer.clear();
      _endBuffer.append(_startBuffer);
      nextPrefix(_endBuffer);
      break;
    }

    default:
      THROW_ARANGO_EXCEPTION(TRI_ERROR_BAD_PARAMETER);
  }
}

RocksDBKeyBounds::RocksDBKeyBounds(RocksDBEntryType type, uint64_t first,
                                   arangodb::StringRef const& second)
    : _type(type), _startBuffer(), _endBuffer() {
  switch (_type) {
    case RocksDBEntryType::FulltextIndexValue:
    case RocksDBEntryType::EdgeIndexValue: {
      size_t length =
          sizeof(char) + sizeof(uint64_t) + second.size() + sizeof(char);
      _startBuffer.reserve(length);
      _startBuffer.push_back(static_cast<char>(_type));
      uint64ToPersistent(_startBuffer, first);
      _startBuffer.append(second.data(), second.length());
      _startBuffer.push_back(_stringSeparator);

      _endBuffer.clear();
      _endBuffer.append(_startBuffer);
      nextPrefix(_endBuffer);
      break;
    }

    default:
      THROW_ARANGO_EXCEPTION(TRI_ERROR_BAD_PARAMETER);
  }
}

RocksDBKeyBounds::RocksDBKeyBounds(RocksDBEntryType type, uint64_t first,
                                   VPackSlice const& second,
                                   VPackSlice const& third)
    : _type(type), _startBuffer(), _endBuffer() {
  switch (_type) {
    case RocksDBEntryType::IndexValue:
    case RocksDBEntryType::UniqueIndexValue: {
      size_t startLength = sizeof(char) + sizeof(uint64_t) +
                           static_cast<size_t>(second.byteSize()) +
                           sizeof(char);
      _startBuffer.reserve(startLength);
      _startBuffer.push_back(static_cast<char>(_type));
      uint64ToPersistent(_startBuffer, first);
      _startBuffer.append(reinterpret_cast<char const*>(second.begin()),
                          static_cast<size_t>(second.byteSize()));
      _startBuffer.push_back(_stringSeparator);
      TRI_ASSERT(_startBuffer.length() == startLength);

      size_t endLength = sizeof(char) + sizeof(uint64_t) +
                         static_cast<size_t>(third.byteSize()) + sizeof(char);
      _endBuffer.reserve(endLength);
      _endBuffer.push_back(static_cast<char>(_type));
      uint64ToPersistent(_endBuffer, first);
      _endBuffer.append(reinterpret_cast<char const*>(third.begin()),
                        static_cast<size_t>(third.byteSize()));
      _endBuffer.push_back(_stringSeparator);
      nextPrefix(_endBuffer);
      break;
    }

    default:
      THROW_ARANGO_EXCEPTION(TRI_ERROR_BAD_PARAMETER);
  }
}

void RocksDBKeyBounds::nextPrefix(std::string& s) {
  TRI_ASSERT(s.size() >= 1);

  size_t i = s.size() - 1;
  for (; (i > 0) && (s[i] == '\xff'); --i) {
  }

  if ((i == 0) && (s[i] == '\xff')) {
    s.push_back('\x00');
    return;
  }

  s[i] = static_cast<char>(static_cast<unsigned char>(s[i]) + 1);
  for (i = i + 1; i < s.size(); i++) {
    s[i] = '\x00';
  }
}<|MERGE_RESOLUTION|>--- conflicted
+++ resolved
@@ -133,11 +133,7 @@
   
   bounds._endBuffer.clear();
   bounds._endBuffer.append(bounds._startBuffer);
-<<<<<<< HEAD
-  bounds._endBuffer.push_back((const unsigned char)0xFF);// invalid UTF-8 character, higher than with memcmp
-=======
   bounds._endBuffer.push_back(0xFFU);// invalid UTF-8 character, higher than with memcmp
->>>>>>> f82745b6
   return bounds;
 }
 
