////////////////////////////////////////////////////////////////////////////////
/// DISCLAIMER
///
/// Copyright 2014-2016 ArangoDB GmbH, Cologne, Germany
/// Copyright 2004-2014 triAGENS GmbH, Cologne, Germany
///
/// Licensed under the Apache License, Version 2.0 (the "License");
/// you may not use this file except in compliance with the License.
/// You may obtain a copy of the License at
///
///     http://www.apache.org/licenses/LICENSE-2.0
///
/// Unless required by applicable law or agreed to in writing, software
/// distributed under the License is distributed on an "AS IS" BASIS,
/// WITHOUT WARRANTIES OR CONDITIONS OF ANY KIND, either express or implied.
/// See the License for the specific language governing permissions and
/// limitations under the License.
///
/// Copyright holder is ArangoDB GmbH, Cologne, Germany
///
/// @author Jan-Christoph Uhde
////////////////////////////////////////////////////////////////////////////////

#include "RocksDBCollection.h"
#include "Aql/PlanCache.h"
#include "Basics/Result.h"
#include "Basics/StaticStrings.h"
#include "Basics/VelocyPackHelper.h"
#include "Cluster/ClusterMethods.h"
#include "Indexes/Index.h"
#include "Indexes/IndexIterator.h"
#include "RestServer/DatabaseFeature.h"
#include "RocksDBEngine/RocksDBCommon.h"
#include "RocksDBEngine/RocksDBEngine.h"
#include "RocksDBEngine/RocksDBKey.h"
#include "RocksDBEngine/RocksDBPrimaryIndex.h"
#include "RocksDBEngine/RocksDBToken.h"
#include "RocksDBEngine/RocksDBTransactionState.h"
#include "RocksDBEngine/RocksDBValue.h"
#include "StorageEngine/EngineSelectorFeature.h"
#include "StorageEngine/StorageEngine.h"
#include "StorageEngine/TransactionState.h"
#include "Transaction/Helpers.h"
#include "Utils/CollectionNameResolver.h"
#include "Utils/OperationOptions.h"
#include "VocBase/LogicalCollection.h"
#include "VocBase/ticks.h"

#include <rocksdb/utilities/transaction.h>
#include <velocypack/Iterator.h>
#include <velocypack/velocypack-aliases.h>

using namespace arangodb;
using namespace arangodb::rocksutils;

namespace {

static std::string const Empty;

#if 0
// currently unused. remove?
static rocksdb::TransactionDB* db() {
  StorageEngine* engine = EngineSelectorFeature::ENGINE;
  return static_cast<RocksDBEngine*>(engine)->db();
}
#endif

static inline rocksdb::Transaction* rocksTransaction(
    arangodb::transaction::Methods* trx) {
  return static_cast<RocksDBTransactionState*>(trx->state())
      ->rocksTransaction();
}
}

RocksDBCollection::RocksDBCollection(LogicalCollection* collection,
                                     VPackSlice const& info)
    : PhysicalCollection(collection, info),
      _objectId(basics::VelocyPackHelper::stringUInt64(info, "objectId")) {
  TRI_ASSERT(_objectId != 0);
}

RocksDBCollection::RocksDBCollection(LogicalCollection* collection,
                                     PhysicalCollection* physical)
    : PhysicalCollection(collection, VPackSlice::emptyObjectSlice()),
      _objectId(static_cast<RocksDBCollection*>(physical)->_objectId) {
  TRI_ASSERT(_objectId != 0);
}

RocksDBCollection::~RocksDBCollection() {}

std::string const& RocksDBCollection::path() const {
  return Empty;  // we do not have any path
}

void RocksDBCollection::setPath(std::string const&) {
  // we do not have any path
}

arangodb::Result RocksDBCollection::updateProperties(VPackSlice const& slice,
                                                     bool doSync) {
  // nothing to do
  return arangodb::Result{};
}

arangodb::Result RocksDBCollection::persistProperties() {
  THROW_ARANGO_NOT_YET_IMPLEMENTED();
  return arangodb::Result{};
}

PhysicalCollection* RocksDBCollection::clone(LogicalCollection* logical,
                                             PhysicalCollection* physical) {
  return new RocksDBCollection(logical, physical);
}

TRI_voc_rid_t RocksDBCollection::revision() const {
  THROW_ARANGO_NOT_YET_IMPLEMENTED();
  return 0;
}

int64_t RocksDBCollection::initialCount() const {
  THROW_ARANGO_NOT_YET_IMPLEMENTED();
  return 0;
}

void RocksDBCollection::updateCount(int64_t) {
  THROW_ARANGO_NOT_YET_IMPLEMENTED();
}

void RocksDBCollection::getPropertiesVPack(velocypack::Builder& result) const {
  TRI_ASSERT(result.isOpenObject());
  result.add("objectId", VPackValue(std::to_string(_objectId)));
}

void RocksDBCollection::getPropertiesVPackCoordinator(
    velocypack::Builder& result) const {
  getPropertiesVPack(result);
}

/// @brief closes an open collection
int RocksDBCollection::close() {
  THROW_ARANGO_NOT_YET_IMPLEMENTED();
  return TRI_ERROR_NO_ERROR;
}

uint64_t RocksDBCollection::numberDocuments() const {
  // TODO
  return 0;
}

/// @brief report extra memory used by indexes etc.
size_t RocksDBCollection::memory() const {
  // TODO
  return 0;
}

void RocksDBCollection::open(bool ignoreErrors) {
  // doesn't need to be opened
}

/// @brief iterate all markers of a collection on load
int RocksDBCollection::iterateMarkersOnLoad(
    arangodb::transaction::Methods* trx) {
  THROW_ARANGO_NOT_YET_IMPLEMENTED();
  return 0;
}

bool RocksDBCollection::isFullyCollected() const {
  THROW_ARANGO_NOT_YET_IMPLEMENTED();
  return false;
}

void RocksDBCollection::prepareIndexes(
    arangodb::velocypack::Slice indexesSlice) {
  createInitialIndexes();
  if (indexesSlice.isArray()) {
    StorageEngine* engine = EngineSelectorFeature::ENGINE;
    IndexFactory const* idxFactory = engine->indexFactory();
    TRI_ASSERT(idxFactory != nullptr);
    for (auto const& v : VPackArrayIterator(indexesSlice)) {
      if (arangodb::basics::VelocyPackHelper::getBooleanValue(v, "error",
                                                              false)) {
        // We have an error here.
        // Do not add index.
        // TODO Handle Properly
        continue;
      }

      auto idx =
          idxFactory->prepareIndexFromSlice(v, false, _logicalCollection, true);

      if (idx->type() == Index::TRI_IDX_TYPE_PRIMARY_INDEX ||
          idx->type() == Index::TRI_IDX_TYPE_EDGE_INDEX) {
        continue;
      }

      if (ServerState::instance()->isRunningInCluster()) {
        addIndexCoordinator(idx);
      } else {
        addIndex(idx);
      }
    }
  }

#ifdef ARANGODB_ENABLE_MAINTAINER_MODE
  if (_indexes[0]->type() != Index::IndexType::TRI_IDX_TYPE_PRIMARY_INDEX) {
    LOG_TOPIC(ERR, arangodb::Logger::FIXME)
        << "got invalid indexes for collection '" << _logicalCollection->name()
        << "'";
    for (auto const& it : _indexes) {
      LOG_TOPIC(ERR, arangodb::Logger::FIXME) << "- " << it.get();
    }
  }
#endif
}

/// @brief Find index by definition
std::shared_ptr<Index> RocksDBCollection::lookupIndex(
    velocypack::Slice const& info) const {
  TRI_ASSERT(info.isObject());

  // extract type
  VPackSlice value = info.get("type");

  if (!value.isString()) {
    // Compatibility with old v8-vocindex.
    THROW_ARANGO_EXCEPTION(TRI_ERROR_OUT_OF_MEMORY);
  }

  std::string tmp = value.copyString();
  arangodb::Index::IndexType const type = arangodb::Index::type(tmp.c_str());

  for (auto const& idx : _indexes) {
    if (idx->type() == type) {
      // Only check relevant indices
      if (idx->matchesDefinition(info)) {
        // We found an index for this definition.
        return idx;
      }
    }
  }
  return nullptr;
}

std::shared_ptr<Index> RocksDBCollection::createIndex(
    transaction::Methods* trx, arangodb::velocypack::Slice const& info,
    bool& created) {
  // TODO Get LOCK for the vocbase
  auto idx = lookupIndex(info);
  if (idx != nullptr) {
    created = false;
    // We already have this index.
    return idx;
  }

  StorageEngine* engine = EngineSelectorFeature::ENGINE;
  IndexFactory const* idxFactory = engine->indexFactory();
  TRI_ASSERT(idxFactory != nullptr);

  // We are sure that we do not have an index of this type.
  // We also hold the lock.
  // Create it

  idx =
      idxFactory->prepareIndexFromSlice(info, true, _logicalCollection, false);
  TRI_ASSERT(idx != nullptr);
  if (ServerState::instance()->isCoordinator()) {
    // In the coordinator case we do not fill the index
    // We only inform the others.
    addIndexCoordinator(idx);
    created = true;
    return idx;
  }

  int res = saveIndex(trx, idx);

  if (res != TRI_ERROR_NO_ERROR) {
    THROW_ARANGO_EXCEPTION(res);
  }

  arangodb::aql::PlanCache::instance()->invalidate(
      _logicalCollection->vocbase());
  // Until here no harm is done if sth fails. The shared ptr will clean up. if
  // left before

  addIndex(idx);
  {
    bool const doSync =
        application_features::ApplicationServer::getFeature<DatabaseFeature>(
            "Database")
            ->forceSyncProperties();
    VPackBuilder builder =
        _logicalCollection->toVelocyPackIgnore({"path", "statusString"}, true);
    _logicalCollection->updateProperties(builder.slice(), doSync);
  }
  created = true;
  return idx;
}

/// @brief Restores an index from VelocyPack.
int RocksDBCollection::restoreIndex(transaction::Methods*,
                                    velocypack::Slice const&,
                                    std::shared_ptr<Index>&) {
  THROW_ARANGO_NOT_YET_IMPLEMENTED();
  return 0;
}

/// @brief Drop an index with the given iid.
bool RocksDBCollection::dropIndex(TRI_idx_iid_t iid) {
  THROW_ARANGO_NOT_YET_IMPLEMENTED();
  return false;
}

std::unique_ptr<IndexIterator> RocksDBCollection::getAllIterator(
    transaction::Methods* trx, ManagedDocumentResult* mdr, bool reverse) {
  return std::unique_ptr<IndexIterator>(
      primaryIndex()->allIterator(trx, mdr, reverse));
}

std::unique_ptr<IndexIterator> RocksDBCollection::getAnyIterator(
    transaction::Methods* trx, ManagedDocumentResult* mdr) {
  THROW_ARANGO_EXCEPTION_MESSAGE(
      TRI_ERROR_NOT_IMPLEMENTED,
      "this engine does not provide an any iterator");
}

void RocksDBCollection::invokeOnAllElements(
    std::function<bool(DocumentIdentifierToken const&)> callback) {
  THROW_ARANGO_NOT_YET_IMPLEMENTED();
}

////////////////////////////////////
// -- SECTION DML Operations --
///////////////////////////////////

void RocksDBCollection::truncate(transaction::Methods* trx,
                                 OperationOptions& options) {
  THROW_ARANGO_NOT_YET_IMPLEMENTED();
}

int RocksDBCollection::read(transaction::Methods* trx,
                            arangodb::velocypack::Slice const key,
                            ManagedDocumentResult& result, bool) {
  TRI_ASSERT(key.isString());
  RocksDBToken token = primaryIndex()->lookupKey(trx, StringRef(key));
  LOG_TOPIC(ERR, Logger::FIXME) << "READ IN COLLECTION '" << _logicalCollection->name() << "', KEY: " << key.copyString() << ", FOUND REVISION ID: " << token.revisionId();
  
  if (token.revisionId()) {
    if (readDocument(trx, token, result)) {
      // found
      return TRI_ERROR_NO_ERROR;
    }
  }
  // not found
  return TRI_ERROR_ARANGO_DOCUMENT_NOT_FOUND;
}

bool RocksDBCollection::readDocument(transaction::Methods* trx,
                                     DocumentIdentifierToken const& token,
                                     ManagedDocumentResult& result) {
  // TODO: why do we have read(), readDocument() and lookupKey()?
  auto tkn = static_cast<RocksDBToken const*>(&token);
  TRI_voc_rid_t revisionId = tkn->revisionId();
  lookupRevisionVPack(revisionId, trx, result);
  return !result.empty();
}

bool RocksDBCollection::readDocumentConditional(
    transaction::Methods* trx, DocumentIdentifierToken const& token,
    TRI_voc_tick_t maxTick, ManagedDocumentResult& result) {
  // should not be called for RocksDB engine. TODO: move this out of general API!
  THROW_ARANGO_NOT_YET_IMPLEMENTED();
  return false;
}

int RocksDBCollection::insert(arangodb::transaction::Methods* trx,
                              arangodb::velocypack::Slice const slice,
                              arangodb::ManagedDocumentResult& mdr,
                              OperationOptions& options,
                              TRI_voc_tick_t& resultMarkerTick, bool /*lock*/) {
  // store the tick that was used for writing the document
  // note that we don't need it for this engine
  resultMarkerTick = 0;

  VPackSlice fromSlice;
  VPackSlice toSlice;

  bool const isEdgeCollection =
      (_logicalCollection->type() == TRI_COL_TYPE_EDGE);

  if (isEdgeCollection) {
    // _from:
    fromSlice = slice.get(StaticStrings::FromString);
    if (!fromSlice.isString()) {
      return TRI_ERROR_ARANGO_INVALID_EDGE_ATTRIBUTE;
    }
    VPackValueLength len;
    char const* docId = fromSlice.getString(len);
    size_t split;
    if (!TRI_ValidateDocumentIdKeyGenerator(docId, static_cast<size_t>(len),
                                            &split)) {
      return TRI_ERROR_ARANGO_INVALID_EDGE_ATTRIBUTE;
    }
    // _to:
    toSlice = slice.get(StaticStrings::ToString);
    if (!toSlice.isString()) {
      return TRI_ERROR_ARANGO_INVALID_EDGE_ATTRIBUTE;
    }
    docId = toSlice.getString(len);
    if (!TRI_ValidateDocumentIdKeyGenerator(docId, static_cast<size_t>(len),
                                            &split)) {
      return TRI_ERROR_ARANGO_INVALID_EDGE_ATTRIBUTE;
    }
  }

  transaction::BuilderLeaser builder(trx);
  VPackSlice newSlice;
  int res = TRI_ERROR_NO_ERROR;
  if (options.recoveryData == nullptr) {
    res = newObjectForInsert(trx, slice, fromSlice, toSlice, isEdgeCollection,
                             *builder.get(), options.isRestore);
    if (res != TRI_ERROR_NO_ERROR) {
      return res;
    }
    newSlice = builder->slice();
  } else {
    TRI_ASSERT(slice.isObject());
    // we can get away with the fast hash function here, as key values are
    // restricted to strings
    newSlice = slice;
  }

  TRI_voc_rid_t revisionId =
      transaction::helpers::extractRevFromDocument(newSlice);

  res = insertDocument(trx, revisionId, newSlice, options.waitForSync);
  arangodb::Result result(res);

  if (result.ok()) {
    result = lookupRevisionVPack(revisionId, trx, mdr);
  }
  return result.errorNumber();
}

int RocksDBCollection::update(arangodb::transaction::Methods* trx,
                              arangodb::velocypack::Slice const newSlice,
                              arangodb::ManagedDocumentResult& result,
                              OperationOptions& options,
                              TRI_voc_tick_t& resultMarkerTick, bool lock,
                              TRI_voc_rid_t& prevRev,
                              ManagedDocumentResult& previous,
                              TRI_voc_rid_t const& revisionId,
                              arangodb::velocypack::Slice const key) {
  THROW_ARANGO_NOT_YET_IMPLEMENTED();
  return 0;
}

int RocksDBCollection::replace(
    transaction::Methods* trx, arangodb::velocypack::Slice const newSlice,
    ManagedDocumentResult& mdr, OperationOptions& options,
    TRI_voc_tick_t& resultMarkerTick, bool /*lock*/, TRI_voc_rid_t& prevRev,
    ManagedDocumentResult& previous, TRI_voc_rid_t const revisionId,
    arangodb::velocypack::Slice const fromSlice,
    arangodb::velocypack::Slice const toSlice) {
  resultMarkerTick = 0;
  
  arangodb::Result result;
  bool const isEdgeCollection =
      (_logicalCollection->type() == TRI_COL_TYPE_EDGE);

  // get the previous revision
  VPackSlice key = newSlice.get(StaticStrings::KeyString);
  if (key.isNone()) {
    return TRI_ERROR_ARANGO_DOCUMENT_HANDLE_BAD;
  }

  // get the previous revision
  int res = lookupDocument(trx, key, previous);

  if (res != TRI_ERROR_NO_ERROR) {
    return res;
  }

  uint8_t const* vpack = previous.vpack();
  VPackSlice oldDoc(vpack);
  TRI_voc_rid_t oldRevisionId =
      transaction::helpers::extractRevFromDocument(oldDoc);
  prevRev = oldRevisionId;

  // Check old revision:
  if (!options.ignoreRevs) {
    TRI_voc_rid_t expectedRev = 0;
    if (newSlice.isObject()) {
      expectedRev = TRI_ExtractRevisionId(newSlice);
    }
    int res = checkRevision(trx, expectedRev, prevRev);
    if (res != TRI_ERROR_NO_ERROR) {
      return res;
    }
  }

  // merge old and new values
  transaction::BuilderLeaser builder(trx);
  newObjectForReplace(trx, oldDoc, newSlice, fromSlice, toSlice,
                      isEdgeCollection, TRI_RidToString(revisionId),
                      *builder.get());

  if (trx->state()->isDBServer()) {
    // Need to check that no sharding keys have changed:
    if (arangodb::shardKeysChanged(_logicalCollection->dbName(),
                                   trx->resolver()->getCollectionNameCluster(
                                       _logicalCollection->planId()),
                                   oldDoc, builder->slice(), false)) {
      return TRI_ERROR_CLUSTER_MUST_NOT_CHANGE_SHARDING_ATTRIBUTES;
    }
  }


  res = updateDocument(trx, oldRevisionId, oldDoc, revisionId,
                       VPackSlice(builder->slice()), options.waitForSync);
  result = Result(res);
  if(result.ok()){
    result = lookupRevisionVPack(revisionId, trx, mdr);
  }
  return result.errorNumber();
}

int RocksDBCollection::remove(arangodb::transaction::Methods* trx,
                              arangodb::velocypack::Slice const slice,
                              arangodb::ManagedDocumentResult& previous,
                              OperationOptions& options,
                              TRI_voc_tick_t& resultMarkerTick, bool /*lock*/,
                              TRI_voc_rid_t const& revisionId,
                              TRI_voc_rid_t& prevRev) {
  // store the tick that was used for writing the document
  // note that we don't need it for this engine
  resultMarkerTick = 0;
  prevRev = 0;

  transaction::BuilderLeaser builder(trx);
  newObjectForRemove(trx, slice, TRI_RidToString(revisionId), *builder.get());

  VPackSlice key;
  if (slice.isString()) {
    key = slice;
  } else {
    key = slice.get(StaticStrings::KeyString);
  }
  TRI_ASSERT(!key.isNone());

  // get the previous revision
  int res = lookupDocument(trx, key, previous);

  if (res != TRI_ERROR_NO_ERROR) {
    return res;
  }

  uint8_t const* vpack = previous.vpack();
  VPackSlice oldDoc(vpack);
  TRI_voc_rid_t oldRevisionId =
      arangodb::transaction::helpers::extractRevFromDocument(oldDoc);
  prevRev = oldRevisionId;

  // Check old revision:
  if (!options.ignoreRevs && slice.isObject()) {
    TRI_voc_rid_t expectedRevisionId = TRI_ExtractRevisionId(slice);
    int res = checkRevision(trx, expectedRevisionId, oldRevisionId);

    if (res != TRI_ERROR_NO_ERROR) {
      return res;
    }
  }

  res = removeDocument(trx, oldRevisionId, oldDoc, options.waitForSync);

  return res;
}

void RocksDBCollection::deferDropCollection(
    std::function<bool(LogicalCollection*)> callback) {
  THROW_ARANGO_NOT_YET_IMPLEMENTED();
}

/// @brief return engine-specific figures
void RocksDBCollection::figuresSpecific(
    std::shared_ptr<arangodb::velocypack::Builder>&) {
  THROW_ARANGO_NOT_YET_IMPLEMENTED();
}

/// @brief creates the initial indexes for the collection
void RocksDBCollection::createInitialIndexes() {
  if (!_indexes.empty()) {
    return;
  }

  std::vector<std::shared_ptr<arangodb::Index>> systemIndexes;
  StorageEngine* engine = EngineSelectorFeature::ENGINE;
  IndexFactory const* idxFactory = engine->indexFactory();
  TRI_ASSERT(idxFactory != nullptr);

  idxFactory->fillSystemIndexes(_logicalCollection, systemIndexes);
  for (auto const& it : systemIndexes) {
    addIndex(it);
  }
}

void RocksDBCollection::addIndex(std::shared_ptr<arangodb::Index> idx) {
  // primary index must be added at position 0
  TRI_ASSERT(idx->type() != arangodb::Index::TRI_IDX_TYPE_PRIMARY_INDEX ||
             _indexes.empty());

  auto const id = idx->id();
  for (auto const& it : _indexes) {
    if (it->id() == id) {
      // already have this particular index. do not add it again
      return;
    }
  }

  TRI_UpdateTickServer(static_cast<TRI_voc_tick_t>(id));

  _indexes.emplace_back(idx);
}

void RocksDBCollection::addIndexCoordinator(
    std::shared_ptr<arangodb::Index> idx) {
  auto const id = idx->id();
  for (auto const& it : _indexes) {
    if (it->id() == id) {
      // already have this particular index. do not add it again
      return;
    }
  }

  _indexes.emplace_back(idx);
}

int RocksDBCollection::saveIndex(transaction::Methods* trx,
                                 std::shared_ptr<arangodb::Index> idx) {
  TRI_ASSERT(!ServerState::instance()->isCoordinator());
  // we cannot persist PrimaryMockIndex
  TRI_ASSERT(idx->type() != Index::IndexType::TRI_IDX_TYPE_PRIMARY_INDEX);
  std::vector<std::shared_ptr<arangodb::Index>> indexListLocal;
  indexListLocal.emplace_back(idx);

  /* TODO
    int res = fillIndexes(trx, indexListLocal, false);

    if (res != TRI_ERROR_NO_ERROR) {
      return res;
    }
  */
  std::shared_ptr<VPackBuilder> builder = idx->toVelocyPack(false);
  auto vocbase = _logicalCollection->vocbase();
  auto collectionId = _logicalCollection->cid();
  VPackSlice data = builder->slice();

  StorageEngine* engine = EngineSelectorFeature::ENGINE;
  engine->createIndex(vocbase, collectionId, idx->id(), data);

  return TRI_ERROR_NO_ERROR;
}

// @brief return the primary index
// WARNING: Make sure that this LogicalCollection Instance
// is somehow protected. If it goes out of all scopes
// or it's indexes are freed the pointer returned will get invalidated.
arangodb::RocksDBPrimaryIndex* RocksDBCollection::primaryIndex() const {
  // The primary index always has iid 0
  auto primary = _logicalCollection->lookupIndex(0);
  TRI_ASSERT(primary != nullptr);

#ifdef ARANGODB_ENABLE_MAINTAINER_MODE
  if (primary->type() != Index::IndexType::TRI_IDX_TYPE_PRIMARY_INDEX) {
    LOG_TOPIC(ERR, arangodb::Logger::FIXME)
        << "got invalid indexes for collection '" << _logicalCollection->name()
        << "'";
    for (auto const& it : _indexes) {
      LOG_TOPIC(ERR, arangodb::Logger::FIXME) << "- " << it.get();
    }
  }
#endif
  TRI_ASSERT(primary->type() == Index::IndexType::TRI_IDX_TYPE_PRIMARY_INDEX);
  // the primary index must be the index at position #0
  return static_cast<arangodb::RocksDBPrimaryIndex*>(primary.get());
}

int RocksDBCollection::insertDocument(arangodb::transaction::Methods* trx,
                                      TRI_voc_rid_t revisionId,
                                      VPackSlice const& doc,
                                      bool& waitForSync) {
  // Coordinator doesn't know index internals
  TRI_ASSERT(!ServerState::instance()->isCoordinator());

  RocksDBKey key(RocksDBKey::Document(_objectId, revisionId));
  RocksDBValue value(RocksDBValue::Document(doc));

  rocksdb::Transaction* rtrx = rocksTransaction(trx);
  RocksDBSavePoint guard(rtrx);
    
  LOG_TOPIC(ERR, Logger::FIXME) << "INSERT DOCUMENT. COLLECTION '" << _logicalCollection->name() << "', OBJECTID: " << _objectId << ", REVISIONID: " << revisionId;

  rocksdb::Status status = rtrx->Put(key.string(), *value.string());
  if (!status.ok()) {
    auto converted =
        rocksutils::convertStatus(status, rocksutils::StatusHint::document);
    return converted.errorNumber();
  }

  auto indexes = _indexes;
  size_t const n = indexes.size();

  int result = TRI_ERROR_NO_ERROR;

  for (size_t i = 0; i < n; ++i) {
    auto& idx = indexes[i];

    int res = idx->insert(trx, revisionId, doc, false);

    // in case of no-memory, return immediately
    if (res == TRI_ERROR_OUT_OF_MEMORY) {
      return res;
    }
    if (res != TRI_ERROR_NO_ERROR) {
      if (res == TRI_ERROR_ARANGO_UNIQUE_CONSTRAINT_VIOLATED ||
          result == TRI_ERROR_NO_ERROR) {
        // "prefer" unique constraint violated
        result = res;
      }
    }
  }

  if (result != TRI_ERROR_NO_ERROR) {
    if (_logicalCollection->waitForSync()) {
      waitForSync = true;
    }

    if (waitForSync) {
      trx->state()->waitForSync(true);
    }
  }

  return result;
}

int RocksDBCollection::removeDocument(arangodb::transaction::Methods* trx,
                                      TRI_voc_rid_t revisionId,
                                      VPackSlice const& doc,
                                      bool& waitForSync) {
  // Coordinator doesn't know index internals
  TRI_ASSERT(!ServerState::instance()->isCoordinator());

  auto key = RocksDBKey::Document(_objectId, revisionId);

  rocksdb::Transaction* rtrx = rocksTransaction(trx);

  RocksDBSavePoint guard(rtrx);

  rtrx->Delete(key.string());

  auto indexes = _indexes;
  size_t const n = indexes.size();

  int result = TRI_ERROR_NO_ERROR;

  for (size_t i = 0; i < n; ++i) {
    auto idx = indexes[i];

    int res = idx->remove(trx, revisionId, doc, false);

    // in case of no-memory, return immediately
    if (res == TRI_ERROR_OUT_OF_MEMORY) {
      return res;
    }
  }

  if (result != TRI_ERROR_NO_ERROR) {
    if (_logicalCollection->waitForSync()) {
      waitForSync = true;
    }

    if (waitForSync) {
      trx->state()->waitForSync(true);
    }
  }

  return result;
}

/// @brief looks up a document by key, low level worker
/// the key must be a string slice, no revision check is performed
int RocksDBCollection::lookupDocument(transaction::Methods* trx, VPackSlice key,
                                      ManagedDocumentResult& mdr) {
  arangodb::Result result;
  if (!key.isString()) {
    return TRI_ERROR_ARANGO_DOCUMENT_KEY_BAD;
  }

  RocksDBToken token = primaryIndex()->lookupKey(trx, key, mdr);
  TRI_voc_rid_t revisionId = token.revisionId();

  if (revisionId > 0) {
    result = lookupRevisionVPack(revisionId, trx, mdr);
    return result.errorNumber();
  }

  return TRI_ERROR_ARANGO_DOCUMENT_NOT_FOUND;
}

int RocksDBCollection::updateDocument(transaction::Methods* trx,
                                      TRI_voc_rid_t oldRevisionId,
                                      VPackSlice const& oldDoc,
                                      TRI_voc_rid_t newRevisionId,
                                      VPackSlice const& newDoc,
                                      bool& waitForSync) {
  // TODO
  return TRI_ERROR_NO_ERROR;
}

Result RocksDBCollection::lookupDocumentToken(transaction::Methods* trx,
                                              arangodb::StringRef key,
                                              RocksDBToken& outToken) {
  // TODO fix as soon as we got a real primary index
  outToken = primaryIndex()->lookupKey(trx, key);
  return outToken.revisionId() > 0
             ? Result()
             : Result(TRI_ERROR_ARANGO_DOCUMENT_NOT_FOUND);
}

arangodb::Result RocksDBCollection::lookupRevisionVPack(
    TRI_voc_rid_t revisionId, transaction::Methods* trx,
<<<<<<< HEAD
    arangodb::ManagedDocumentResult& mdr) {
  LOG_TOPIC(ERR, Logger::FIXME) << "LOOKING UP DOCUMENT: " << _objectId
                                << ", REV: " << revisionId;
=======
    arangodb::ManagedDocumentResult& result) {
>>>>>>> 383239a1

  auto key = RocksDBKey::Document(_objectId, revisionId);
  std::string value;
  TRI_ASSERT(value.data());
  auto* state = toRocksTransactionState(trx);
  rocksdb::Status status = state->rocksTransaction()->Get(state->readOptions(),
                                                          key.string(), &value);
<<<<<<< HEAD
  auto result = convertStatus(status);
  if (result.ok()) {
    LOG_TOPIC(ERR, Logger::FIXME) << "FOUND";
    mdr.setManaged(std::move(value), revisionId);
=======

  if (status.ok()) {
    LOG_TOPIC(ERR, Logger::FIXME) << "LOOKUPREVISIONVPACK. COLLECTION '" << _logicalCollection->name() << "', OBJECTID: " << _objectId << ", REVISIONID: " << revisionId << " -> FOUND";
    result.setManaged(std::move(value), revisionId);
  } else {
    LOG_TOPIC(ERR, Logger::FIXME) << "LOOKUPREVISIONVPACK. COLLECTION '" << _logicalCollection->name() << "', OBJECTID: " << _objectId << ", REVISIONID: " << revisionId << " -> NOT FOUND";
>>>>>>> 383239a1
  }
  return result;
}<|MERGE_RESOLUTION|>--- conflicted
+++ resolved
@@ -828,13 +828,7 @@
 
 arangodb::Result RocksDBCollection::lookupRevisionVPack(
     TRI_voc_rid_t revisionId, transaction::Methods* trx,
-<<<<<<< HEAD
     arangodb::ManagedDocumentResult& mdr) {
-  LOG_TOPIC(ERR, Logger::FIXME) << "LOOKING UP DOCUMENT: " << _objectId
-                                << ", REV: " << revisionId;
-=======
-    arangodb::ManagedDocumentResult& result) {
->>>>>>> 383239a1
 
   auto key = RocksDBKey::Document(_objectId, revisionId);
   std::string value;
@@ -842,19 +836,12 @@
   auto* state = toRocksTransactionState(trx);
   rocksdb::Status status = state->rocksTransaction()->Get(state->readOptions(),
                                                           key.string(), &value);
-<<<<<<< HEAD
   auto result = convertStatus(status);
   if (result.ok()) {
-    LOG_TOPIC(ERR, Logger::FIXME) << "FOUND";
+    LOG_TOPIC(ERR, Logger::FIXME) << "LOOKUPREVISIONVPACK. COLLECTION '" << _logicalCollection->name() << "', OBJECTID: " << _objectId << ", REVISIONID: " << revisionId << " -> FOUND";
     mdr.setManaged(std::move(value), revisionId);
-=======
-
-  if (status.ok()) {
-    LOG_TOPIC(ERR, Logger::FIXME) << "LOOKUPREVISIONVPACK. COLLECTION '" << _logicalCollection->name() << "', OBJECTID: " << _objectId << ", REVISIONID: " << revisionId << " -> FOUND";
-    result.setManaged(std::move(value), revisionId);
   } else {
     LOG_TOPIC(ERR, Logger::FIXME) << "LOOKUPREVISIONVPACK. COLLECTION '" << _logicalCollection->name() << "', OBJECTID: " << _objectId << ", REVISIONID: " << revisionId << " -> NOT FOUND";
->>>>>>> 383239a1
   }
   return result;
 }