--- conflicted
+++ resolved
@@ -111,20 +111,12 @@
 
   setOptional(false);
   requiresElevatedPrivileges(false);
-<<<<<<< HEAD
   startsAfter("DatabasePath");
   startsAfter("EngineSelector");
 
   for (auto const& it : EngineSelectorFeature::availableEngines()) {
     startsAfter(it);
   }
-
-  _transactions.reserve(32);
-  _failedTransactions.reserve(32);
-=======
-  startsAfter("DatabaseServer");
-  startsAfter("QueryRegistry");
->>>>>>> 3b70cbf6
 }
 
 // destroy the logfile manager
@@ -137,15 +129,8 @@
 
   _barriers.clear();
 
-  if (_recoverState != nullptr) {
-    delete _recoverState;
-    _recoverState = nullptr;
-  }
-
-  if (_slots != nullptr) {
-    delete _slots;
-    _slots = nullptr;
-  }
+  delete _recoverState;
+  delete _slots;
 
   for (auto& it : _logfiles) {
     if (it.second != nullptr) {
