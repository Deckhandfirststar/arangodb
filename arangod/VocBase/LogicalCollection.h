////////////////////////////////////////////////////////////////////////////////
/// DISCLAIMER
///
/// Copyright 2014-2016 ArangoDB GmbH, Cologne, Germany
/// Copyright 2004-2014 triAGENS GmbH, Cologne, Germany
///
/// Licensed under the Apache License, Version 2.0 (the "License");
/// you may not use this file except in compliance with the License.
/// You may obtain a copy of the License at
///
///     http://www.apache.org/licenses/LICENSE-2.0
///
/// Unless required by applicable law or agreed to in writing, software
/// distributed under the License is distributed on an "AS IS" BASIS,
/// WITHOUT WARRANTIES OR CONDITIONS OF ANY KIND, either express or implied.
/// See the License for the specific language governing permissions and
/// limitations under the License.
///
/// Copyright holder is ArangoDB GmbH, Cologne, Germany
///
/// @author Michael Hackstein
////////////////////////////////////////////////////////////////////////////////

#ifndef ARANGOD_VOCBASE_LOGICAL_COLLECTION_H
#define ARANGOD_VOCBASE_LOGICAL_COLLECTION_H 1

#include "Basics/Common.h"
<<<<<<< HEAD
#include "VocBase/MasterPointers.h"
=======
#include "VocBase/DatafileDescription.h"
#include "VocBase/PhysicalCollection.h"
>>>>>>> dbe3caa4
#include "VocBase/voc-types.h"
#include "VocBase/vocbase.h"

#include <velocypack/Buffer.h>

namespace arangodb {
namespace velocypack {
class Slice;
}

namespace wal {
struct DocumentOperation;
}

typedef std::string ServerID;      // ID of a server
typedef std::string DatabaseID;    // ID/name of a database
typedef std::string CollectionID;  // ID of a collection
typedef std::string ShardID;       // ID of a shard
typedef std::unordered_map<ShardID, std::vector<ServerID>> ShardMap;

<<<<<<< HEAD
class Index;
class KeyGenerator;
struct OperationOptions;
class PhysicalCollection;
class PrimaryIndex;
class StringRef;
class Transaction;

=======
>>>>>>> dbe3caa4
class LogicalCollection {
 public:

  LogicalCollection(TRI_vocbase_t* vocbase, TRI_col_type_e type,
                    TRI_voc_cid_t cid, std::string const& name, TRI_voc_cid_t planId,
                    std::string const& path, bool isVolatile, bool isLocal);

  LogicalCollection(TRI_vocbase_t*, arangodb::velocypack::Slice);

  explicit LogicalCollection(std::shared_ptr<LogicalCollection> const&);

  ~LogicalCollection();

  LogicalCollection(LogicalCollection const&) = delete;
  LogicalCollection& operator=(LogicalCollection const&) = delete;
  LogicalCollection() = delete;

  /// @brief determine whether a collection name is a system collection name
  static inline bool IsSystemName(std::string const& name) {
    if (name.empty()) {
      return false;
    }
    return name[0] == '_';
  }

 
  // SECTION: Meta Information
  uint32_t version() const;

  TRI_voc_cid_t cid() const;
  std::string cid_as_string() const;

  TRI_voc_cid_t planId() const;

  TRI_col_type_e type() const;

  inline bool useSecondaryIndexes() const { return _useSecondaryIndexes; }

  void useSecondaryIndexes(bool value) { _useSecondaryIndexes = value; }
  
  std::string name() const;
  std::string dbName() const;
  std::string const& path() const;

  TRI_vocbase_col_status_e status();
  TRI_vocbase_col_status_e getStatusLocked();

  /// @brief try to fetch the collection status under a lock
  /// the boolean value will be set to true if the lock could be acquired
  /// if the boolean is false, the return value is always TRI_VOC_COL_STATUS_CORRUPTED 
  TRI_vocbase_col_status_e tryFetchStatus(bool&);
  std::string statusString();

  // TODO this should be part of physical collection!
  size_t journalSize() const;

  // SECTION: Properties
  bool isLocal() const;
  bool deleted() const;
  bool doCompact() const;
  bool isSystem() const;
  bool isVolatile() const;
  bool waitForSync() const;

  // SECTION: Key Options
  arangodb::velocypack::Slice keyOptions() const;

  // SECTION: Indexes
  uint32_t indexBuckets() const;

  std::vector<std::shared_ptr<arangodb::Index>> const& getIndexes() const;

  // WARNING: Make sure that this LogicalCollection Instance
  // is somehow protected. If it goes out of all scopes
  // or it's indexes are freed the pointer returned will get invalidated.
  arangodb::PrimaryIndex* primaryIndex() const;
  void getIndexesVPack(arangodb::velocypack::Builder&, bool) const;

  // SECTION: Replication
  int replicationFactor() const;


  // SECTION: Sharding
  int numberOfShards() const;
  bool allowUserKeys() const;
  bool usesDefaultShardKeys() const;
  std::vector<std::string> const& shardKeys() const;
  std::shared_ptr<ShardMap> shardIds() const;

  // SECTION: Modification Functions
  int rename(std::string const&);
  void drop();

  void setStatus(TRI_vocbase_col_status_e);

  // SECTION: Serialisation
  void toVelocyPack(arangodb::velocypack::Builder&) const;

  /// @brief transform the information for this collection to velocypack
  ///        The builder has to be an opened Type::Object
  void toVelocyPack(arangodb::velocypack::Builder&, bool, TRI_voc_tick_t);

  TRI_vocbase_t* vocbase() const;

  // Only Local
  void updateCount(size_t);
  // Path will be taken from physical
  // Probably this can be handled internally only!
  int saveToFile(bool) const;

  // Update this collection.
  void increaseVersion();
  int update(arangodb::velocypack::Slice const&, bool);
  int update(VocbaseCollectionInfo const&);

<<<<<<< HEAD
  PhysicalCollection* getPhysical() const;
  TRI_collection_t* collection() const {
    return _collection;
  }
=======

  /// @brief return the figures for a collection
  std::shared_ptr<arangodb::velocypack::Builder> figures();
  
  
  /// @brief iterates over a collection
  bool iterateDatafiles(std::function<bool(TRI_df_marker_t const*, TRI_datafile_t*)> const& cb) {
    return getPhysical()->iterateDatafiles(cb);
  }

  /// @brief opens an existing collection
  int open(bool ignoreErrors);

  /// @brief closes an open collection
  int close();

  /// datafile management

  /// @brief rotate the active journal - will do nothing if there is no journal
  int rotateActiveJournal() {
    return getPhysical()->rotateActiveJournal();
  }
  
  /// @brief sync the active journal - will do nothing if there is no journal
  /// or if the journal is volatile
  int syncActiveJournal() {
    return getPhysical()->syncActiveJournal();
  }
  
  /// @brief reserve space in the current journal. if no create exists or the
  /// current journal cannot provide enough space, close the old journal and
  /// create a new one
  int reserveJournalSpace(TRI_voc_tick_t tick, TRI_voc_size_t size,
                          char*& resultPosition, TRI_datafile_t*& resultDatafile) {
    return getPhysical()->reserveJournalSpace(tick, size, resultPosition, resultDatafile);
  }
  
  /// @brief create compactor file
  TRI_datafile_t* createCompactor(TRI_voc_fid_t fid, TRI_voc_size_t maximalSize) {
    return getPhysical()->createCompactor(fid, maximalSize);
  }
  
  /// @brief close an existing compactor
  int closeCompactor(TRI_datafile_t* datafile) {
    return getPhysical()->closeCompactor(datafile);
  }
  
  bool removeCompactor(TRI_datafile_t* datafile) {
    return getPhysical()->removeCompactor(datafile);
  }

  bool removeDatafile(TRI_datafile_t* datafile) {
    return getPhysical()->removeDatafile(datafile);
  }
  
  /// @brief replace a datafile with a compactor
  int replaceDatafileWithCompactor(TRI_datafile_t* datafile, TRI_datafile_t* compactor) {
    return getPhysical()->replaceDatafileWithCompactor(datafile, compactor);
  }
  
  /// @brief closes the datafiles passed in the vector
  bool closeDatafiles(std::vector<TRI_datafile_t*> const& files) {
    return getPhysical()->closeDatafiles(files);
  }
  
  int applyForTickRange(TRI_voc_tick_t dataMin, TRI_voc_tick_t dataMax,
                        std::function<bool(TRI_voc_tick_t foundTick, TRI_df_marker_t const* marker)> const& callback) {
    return getPhysical()->applyForTickRange(dataMin, dataMax, callback);
  }


  PhysicalCollection* getPhysical() const {
    TRI_ASSERT(_physical != nullptr);
    return _physical;
  }

 private:
  PhysicalCollection* createPhysical();
>>>>>>> dbe3caa4

  int open(bool);

  // SECTION: Indexes

  /// @brief Create a new Index based on VelocyPack description
  std::shared_ptr<arangodb::Index> createIndex(
      arangodb::Transaction*, arangodb::velocypack::Slice const&);

  /// @brief Find index by definition
  std::shared_ptr<Index> lookupIndex(arangodb::velocypack::Slice const&) const;

  /// @brief Find index by iid
  std::shared_ptr<Index> lookupIndex(TRI_idx_iid_t) const;

  // SECTION: Indexes (local only)

  /// @brief Restores an index from VelocyPack.
  int restoreIndex(arangodb::Transaction*, arangodb::velocypack::Slice const&,
                   std::shared_ptr<arangodb::Index>&);

  /// @brief Fill indexes used in recovery
  int fillIndexes(arangodb::Transaction*);

  /// @brief Saves Index to file
  int saveIndex(arangodb::Index* idx, bool writeMarker);

  bool dropIndex(TRI_idx_iid_t iid, bool writeMarker);

  int cleanupIndexes();

  // SECTION: Index access (local only)
  
  int read(arangodb::Transaction*, std::string const&, TRI_doc_mptr_t*, bool);
  int read(arangodb::Transaction*, arangodb::StringRef const&, TRI_doc_mptr_t*, bool);
  int insert(arangodb::Transaction*, arangodb::velocypack::Slice const,
             TRI_doc_mptr_t*, arangodb::OperationOptions&, TRI_voc_tick_t&, bool);
  int update(arangodb::Transaction*, arangodb::velocypack::Slice const,
             TRI_doc_mptr_t*, arangodb::OperationOptions&, TRI_voc_tick_t&, bool,
             VPackSlice&, TRI_doc_mptr_t&);
  int replace(arangodb::Transaction*, arangodb::velocypack::Slice const,
             TRI_doc_mptr_t*, arangodb::OperationOptions&, TRI_voc_tick_t&, bool,
             VPackSlice&, TRI_doc_mptr_t&);
  int remove(arangodb::Transaction*, arangodb::velocypack::Slice const,
             arangodb::OperationOptions&, TRI_voc_tick_t&, bool, 
             VPackSlice&, TRI_doc_mptr_t&);

  int rollbackOperation(arangodb::Transaction*, TRI_voc_document_operation_e, 
                        TRI_doc_mptr_t*, TRI_doc_mptr_t const*);

  // TODO Make Private and IndexFiller als friend
  /// @brief initializes an index with all existing documents
  int fillIndex(arangodb::Transaction*, arangodb::Index*,
                bool skipPersistent = true);

 private:
  // SECTION: Private functions

  // SECTION: Index creation

  /// @brief creates the initial indexes for the collection
 public:
  // FIXME Should be private
  int createInitialIndexes();
 private:

  bool removeIndex(TRI_idx_iid_t iid);

  // TODO: THROW OR RETURN ERROR?
  void addIndex(std::shared_ptr<arangodb::Index>);
  void addIndexCoordinator(arangodb::velocypack::Slice);

  // SECTION: Indexes (local only)

  /// @brief fill an index in batches
  int fillIndexBatch(arangodb::Transaction* trx, arangodb::Index* idx);

  /// @brief fill an index sequentially
  int fillIndexSequential(arangodb::Transaction* trx, arangodb::Index* idx);

  // SECTION: Index access (local only)
  int lookupDocument(arangodb::Transaction*, VPackSlice const,
                     TRI_doc_mptr_t*&);

  int checkRevision(arangodb::Transaction*, arangodb::velocypack::Slice const,
                    arangodb::velocypack::Slice const);

  int updateDocument(arangodb::Transaction*, TRI_voc_rid_t, TRI_doc_mptr_t*,
                     arangodb::wal::DocumentOperation&,
                     TRI_doc_mptr_t*, bool&);
  int insertDocument(arangodb::Transaction*, TRI_doc_mptr_t*,
                     arangodb::wal::DocumentOperation&, TRI_doc_mptr_t*,
                     bool&);

  int insertPrimaryIndex(arangodb::Transaction*, TRI_doc_mptr_t*);
 public:
  // FIXME needs to be private
  int deletePrimaryIndex(arangodb::Transaction*, TRI_doc_mptr_t const*);
 private:

  int insertSecondaryIndexes(arangodb::Transaction*, TRI_doc_mptr_t const*,
                             bool);

  int deleteSecondaryIndexes(arangodb::Transaction*, TRI_doc_mptr_t const*,
                             bool);

  // SECTION: Document pre commit preperation (only local)

  /// @brief new object for insert, value must have _key set correctly.
  int newObjectForInsert(
      arangodb::Transaction* trx,
      arangodb::velocypack::Slice const& value,
      arangodb::velocypack::Slice const& fromSlice,
      arangodb::velocypack::Slice const& toSlice,
      bool isEdgeCollection,
      uint64_t& hash,
      arangodb::velocypack::Builder& builder,
      bool isRestore);

  /// @brief new object for replace
  void newObjectForReplace(
      arangodb::Transaction* trx,
      arangodb::velocypack::Slice const& oldValue,
      arangodb::velocypack::Slice const& newValue,
      arangodb::velocypack::Slice const& fromSlice,
      arangodb::velocypack::Slice const& toSlice,
      bool isEdgeCollection,
      std::string const& rev,
      arangodb::velocypack::Builder& builder);

  /// @brief merge two objects for update
  void mergeObjectsForUpdate(
      arangodb::Transaction* trx,
      arangodb::velocypack::Slice const& oldValue,
      arangodb::velocypack::Slice const& newValue,
      bool isEdgeCollection,
      std::string const& rev,
      bool mergeObjects, bool keepNull,
      arangodb::velocypack::Builder& b);

  /// @brief new object for remove, must have _key set
  void newObjectForRemove(
      arangodb::Transaction* trx,
      arangodb::velocypack::Slice const& oldValue,
      std::string const& rev,
      arangodb::velocypack::Builder& builder);



   private:
    // SECTION: Private variables

    // SECTION: Meta Information
    //
    // @brief Internal version used for caching
    uint32_t _internalVersion;

    // @brief Local collection id
    TRI_voc_cid_t const _cid;

    // @brief Global collection id
    TRI_voc_cid_t const _planId;

    // @brief Collection type
    TRI_col_type_e const _type;

    // @brief Collection Name
    std::string _name;

    // @brief Current state of this colletion
    TRI_vocbase_col_status_e _status;

    // SECTION: Properties
    bool _isLocal;
    bool _isDeleted;
    bool _doCompact;
    bool const _isSystem;
    bool const _isVolatile;
    bool _waitForSync;
    TRI_voc_size_t _journalSize;

    // SECTION: Key Options
    // TODO Really VPack?
    std::shared_ptr<arangodb::velocypack::Buffer<uint8_t> const>
        _keyOptions;  // options for key creation

    // SECTION: Indexes
    uint32_t _indexBuckets;

    std::vector<std::shared_ptr<arangodb::Index>> _indexes;

    // SECTION: Replication
    int const _replicationFactor;

    // SECTION: Sharding
    int const _numberOfShards;
    bool const _allowUserKeys;
    std::vector<std::string> _shardKeys;
    // This is shared_ptr because it is thread-safe
    // A thread takes a copy of this, another one updates this
    // the first one still has a valid copy
    std::shared_ptr<ShardMap> _shardIds;

    TRI_vocbase_t* _vocbase;

    // SECTION: Local Only
    size_t _cleanupIndexes;
    size_t _persistentIndexes;
    std::string const _path;
    PhysicalCollection* _physical;
    public:
    // FIXME Must be private. OpenIterator uses this.
    arangodb::MasterPointers _masterPointers;
    private:

    // whether or not secondary indexes should be filled
    bool _useSecondaryIndexes;

    // FIXME Both of them are not initialized properly!
    public:
    // FIXME Must be private. OpenIterator uses this.
    int64_t _numberDocuments;
    private:
    std::unique_ptr<arangodb::KeyGenerator> _keyGenerator;

    // TODO REMOVE ME!
   public:
    TRI_collection_t* _collection;

    mutable arangodb::basics::ReadWriteLock
        _lock;  // lock protecting the status and name
    mutable arangodb::basics::ReadWriteLock
        _idxLock;  // lock protecting the indexes
};
}  // namespace arangodb

#endif<|MERGE_RESOLUTION|>--- conflicted
+++ resolved
@@ -25,12 +25,9 @@
 #define ARANGOD_VOCBASE_LOGICAL_COLLECTION_H 1
 
 #include "Basics/Common.h"
-<<<<<<< HEAD
+#include "VocBase/DatafileDescription.h"
 #include "VocBase/MasterPointers.h"
-=======
-#include "VocBase/DatafileDescription.h"
 #include "VocBase/PhysicalCollection.h"
->>>>>>> dbe3caa4
 #include "VocBase/voc-types.h"
 #include "VocBase/vocbase.h"
 
@@ -51,7 +48,6 @@
 typedef std::string ShardID;       // ID of a shard
 typedef std::unordered_map<ShardID, std::vector<ServerID>> ShardMap;
 
-<<<<<<< HEAD
 class Index;
 class KeyGenerator;
 struct OperationOptions;
@@ -60,8 +56,6 @@
 class StringRef;
 class Transaction;
 
-=======
->>>>>>> dbe3caa4
 class LogicalCollection {
  public:
 
@@ -177,13 +171,6 @@
   int update(arangodb::velocypack::Slice const&, bool);
   int update(VocbaseCollectionInfo const&);
 
-<<<<<<< HEAD
-  PhysicalCollection* getPhysical() const;
-  TRI_collection_t* collection() const {
-    return _collection;
-  }
-=======
-
   /// @brief return the figures for a collection
   std::shared_ptr<arangodb::velocypack::Builder> figures();
   
@@ -258,12 +245,6 @@
     TRI_ASSERT(_physical != nullptr);
     return _physical;
   }
-
- private:
-  PhysicalCollection* createPhysical();
->>>>>>> dbe3caa4
-
-  int open(bool);
 
   // SECTION: Indexes
 
@@ -320,6 +301,8 @@
  private:
   // SECTION: Private functions
 
+  PhysicalCollection* createPhysical();
+
   // SECTION: Index creation
 
   /// @brief creates the initial indexes for the collection
