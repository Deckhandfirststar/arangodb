////////////////////////////////////////////////////////////////////////////////
/// @brief collections
///
/// @file
///
/// DISCLAIMER
///
/// Copyright 2014 ArangoDB GmbH, Cologne, Germany
/// Copyright 2004-2014 triAGENS GmbH, Cologne, Germany
///
/// Licensed under the Apache License, Version 2.0 (the "License");
/// you may not use this file except in compliance with the License.
/// You may obtain a copy of the License at
///
///     http://www.apache.org/licenses/LICENSE-2.0
///
/// Unless required by applicable law or agreed to in writing, software
/// distributed under the License is distributed on an "AS IS" BASIS,
/// WITHOUT WARRANTIES OR CONDITIONS OF ANY KIND, either express or implied.
/// See the License for the specific language governing permissions and
/// limitations under the License.
///
/// Copyright holder is ArangoDB GmbH, Cologne, Germany
///
/// @author Dr. Frank Celler
/// @author Copyright 2014, ArangoDB GmbH, Cologne, Germany
/// @author Copyright 2011-2014, triAGENS GmbH, Cologne, Germany
////////////////////////////////////////////////////////////////////////////////

#ifndef ARANGODB_VOC_BASE_COLLECTION_H
#define ARANGODB_VOC_BASE_COLLECTION_H 1

#include "Basics/Common.h"
#include "Basics/vector.h"
#include "VocBase/datafile.h"
#include "VocBase/vocbase.h"

#include <velocypack/Buffer.h>
#include <velocypack/Slice.h>
#include <velocypack/velocypack-aliases.h>

////////////////////////////////////////////////////////////////////////////////
/// Data is stored in datafiles. A set of datafiles forms a collection. A
/// datafile can be read-only and sealed or read-write. All datafiles of a
/// collection are stored in a directory. This directory contains the following
/// files:
///
/// - parameter.json: The parameters of a collection.
///
/// - datafile-NNN.db: A read-only datafile. The number NNN is the datafile
///     identifier, see @ref TRI_datafile_t.
///
/// - journal-NNN.db: A read-write datafile used as journal. All new entries
///     of a collection are appended to a journal. The number NNN is the
///     datafile identifier, see @ref TRI_datafile_t.
///
/// - index-NNN.json: An index description. The number NNN is the index
///     identifier, see @ref TRI_index_t.
///
/// The structure @ref TRI_collection_t is abstract. Currently, there is one
/// concrete sub-class @ref TRI_document_collection_t.
////////////////////////////////////////////////////////////////////////////////

// -----------------------------------------------------------------------------
// --SECTION--                                                          forwards
// -----------------------------------------------------------------------------

struct TRI_json_t;
class TRI_vocbase_col_t;

namespace triagens {
  namespace arango {
    class CollectionInfo;
  }
}


// -----------------------------------------------------------------------------
// --SECTION--                                                  public constants
// -----------------------------------------------------------------------------

////////////////////////////////////////////////////////////////////////////////
/// @brief collection name regex
////////////////////////////////////////////////////////////////////////////////

#define TRI_COL_NAME_REGEX      "[a-zA-Z_][0-9a-zA-Z_-]*"

////////////////////////////////////////////////////////////////////////////////
/// @brief collection version for ArangoDB >= 1.3
////////////////////////////////////////////////////////////////////////////////

#define TRI_COL_VERSION_13      (4)

////////////////////////////////////////////////////////////////////////////////
/// @brief collection version for ArangoDB >= 2.0
////////////////////////////////////////////////////////////////////////////////

#define TRI_COL_VERSION_20      (5)

////////////////////////////////////////////////////////////////////////////////
/// @brief current collection version
////////////////////////////////////////////////////////////////////////////////

#define TRI_COL_VERSION TRI_COL_VERSION_20

////////////////////////////////////////////////////////////////////////////////
/// @brief predefined system collection name for transactions
////////////////////////////////////////////////////////////////////////////////

#define TRI_COL_NAME_TRANSACTION "_trx"

////////////////////////////////////////////////////////////////////////////////
/// @brief predefined system collection name for replication
////////////////////////////////////////////////////////////////////////////////

#define TRI_COL_NAME_REPLICATION "_replication"

////////////////////////////////////////////////////////////////////////////////
/// @brief predefined collection name for users
////////////////////////////////////////////////////////////////////////////////

#define TRI_COL_NAME_USERS       "_users"

////////////////////////////////////////////////////////////////////////////////
/// @brief predefined collection name for statistics
////////////////////////////////////////////////////////////////////////////////

#define TRI_COL_NAME_STATISTICS  "_statistics"

////////////////////////////////////////////////////////////////////////////////
/// @brief default number of index buckets
////////////////////////////////////////////////////////////////////////////////

#define TRI_DEFAULT_INDEX_BUCKETS 8

// -----------------------------------------------------------------------------
// --SECTION--                                                      public types
// -----------------------------------------------------------------------------

////////////////////////////////////////////////////////////////////////////////
/// @brief collection file structure
////////////////////////////////////////////////////////////////////////////////

typedef struct TRI_col_file_structure_s {
  TRI_vector_string_t _journals;
  TRI_vector_string_t _compactors;
  TRI_vector_string_t _datafiles;
  TRI_vector_string_t _indexes;
}
TRI_col_file_structure_t;

////////////////////////////////////////////////////////////////////////////////
/// @brief state of the datafile
////////////////////////////////////////////////////////////////////////////////

typedef enum {
  TRI_COL_STATE_CLOSED      = 1,    // collection is closed
  TRI_COL_STATE_READ        = 2,    // collection is opened read only
  TRI_COL_STATE_WRITE       = 3,    // collection is opened read/append
  TRI_COL_STATE_OPEN_ERROR  = 4,    // an error has occurred while opening
  TRI_COL_STATE_WRITE_ERROR = 5     // an error has occurred while writing
}
TRI_col_state_e;

////////////////////////////////////////////////////////////////////////////////
/// @brief collection version
////////////////////////////////////////////////////////////////////////////////

typedef uint32_t TRI_col_version_t;

////////////////////////////////////////////////////////////////////////////////
/// @brief collection enum
////////////////////////////////////////////////////////////////////////////////

typedef enum {
  TRI_COL_TYPE_UNKNOWN          = 0, // only used when initializing
  TRI_COL_TYPE_SHAPE_DEPRECATED = 1, // not used since ArangoDB 1.5
  TRI_COL_TYPE_DOCUMENT         = 2,
  TRI_COL_TYPE_EDGE             = 3
}
TRI_col_type_e;


namespace triagens {
  namespace arango {

////////////////////////////////////////////////////////////////////////////////
/// @brief collection info block saved to disk as json
////////////////////////////////////////////////////////////////////////////////

    class VocbaseCollectionInfo {

      private:
        TRI_col_version_t                     _version;         // collection version
        TRI_col_type_e                        _type;            // collection type
        TRI_voc_rid_t                         _revision;        // last revision id written
        TRI_voc_cid_t                         _cid;             // local collection identifier
        TRI_voc_cid_t                         _planId;          // cluster-wide collection identifier
        TRI_voc_size_t                        _maximalSize;     // maximal size of memory mapped file
        int64_t                               _initialCount;    // initial count, used when loading a collection
        uint32_t                              _indexBuckets;    // number of buckets used in hash tables for indexes

        char                                  _name[TRI_COL_PATH_LENGTH];  // name of the collection()
        std::shared_ptr<arangodb::velocypack::Buffer<uint8_t> const> _keyOptions;      // options for key creation

        // flags
        bool                                  _isSystem;        // if true, this is a system collection
        bool                                  _deleted;         // if true, collection has been deleted
        bool                                  _doCompact;       // if true, collection will be compacted
        bool                                  _isVolatile;      // if true, collection is memory-only
        bool                                  _waitForSync;     // if true, wait for msync

      public:

        VocbaseCollectionInfo () {};

        explicit VocbaseCollectionInfo (CollectionInfo const&);


        VocbaseCollectionInfo (TRI_vocbase_t*,
                               char const*,
                               TRI_col_type_e,
                               TRI_voc_size_t,
                               VPackSlice const&);

        VocbaseCollectionInfo (TRI_vocbase_t*,
                               char const*,
                               VPackSlice const&);

        VocbaseCollectionInfo (TRI_vocbase_t*,
                               char const*,
                               TRI_col_type_e,
                               VPackSlice const&);

////////////////////////////////////////////////////////////////////////////////
/// @brief Creates a new VocbaseCollectionInfo from the json content of a file
/// This function throws if the file cannot be parsed.
///
/// You must hold the @ref TRI_READ_LOCK_STATUS_VOCBASE_COL when calling this
/// function.
////////////////////////////////////////////////////////////////////////////////

        static VocbaseCollectionInfo fromFile (char const*,
                                               TRI_vocbase_t*,
                                               char const*,
                                               bool);

        // collection version
        virtual TRI_col_version_t version () const;

        // collection type
        virtual TRI_col_type_e type () const;

        // local collection identifier
        virtual TRI_voc_cid_t id () const;

        // cluster-wide collection identifier
        virtual TRI_voc_cid_t planId () const;

        // last revision id written
        virtual TRI_voc_rid_t revision () const;

        // maximal size of memory mapped file
        virtual TRI_voc_size_t maximalSize () const;

        // initial count, used when loading a collection
        virtual int64_t initialCount () const;

        // number of buckets used in hash tables for indexes
        virtual uint32_t indexBuckets () const;

        // name of the collection
        virtual std::string name () const;

        // name of the collection as c string
        virtual char const* namec_str () const;

////////////////////////////////////////////////////////////////////////////////
/// @brief returns a copy of the key options
/// the caller is responsible for freeing it
////////////////////////////////////////////////////////////////////////////////
        virtual std::shared_ptr<arangodb::velocypack::Buffer<uint8_t> const> keyOptions () const;

        // If true, collection has been deleted
        virtual bool deleted () const;

        // If true, collection will be compacted
        virtual bool doCompact () const;
        
        // If true, collection is a system collection
        virtual bool isSystem () const;

        // If true, collection is memory-only
        virtual bool isVolatile () const;

        // If true waits for mysnc
        virtual bool waitForSync () const;

        void setVersion (TRI_col_version_t);

        // Changes the name. Should only be called by TRI_RenameCollection
        // Use with caution!
        void rename (char const*);
<<<<<<< HEAD
=======
        
        void setIsSystem (bool value) { 
          _isSystem = value;
        }
>>>>>>> 1b1e42b1

        void setRevision (TRI_voc_rid_t,
                          bool);

        void setCollectionId (TRI_voc_cid_t);

        void updateCount (size_t);

        void setPlanId (TRI_voc_cid_t);

        void setDeleted (bool);

        void clearKeyOptions ();

////////////////////////////////////////////////////////////////////////////////
/// @brief saves a parameter info block to file
////////////////////////////////////////////////////////////////////////////////

        int saveToFile (char const*,
                        bool) const;

////////////////////////////////////////////////////////////////////////////////
/// @brief updates settings for this collection info.
///        If the second parameter is false it will only
///        update the values explicitly contained in the slice.
///        If the second parameter is true and the third is a nullptr,
///        it will use global default values for all missing options in the slice.
///        If the third parameter is not nullptr and the second is true, it will
///        use the defaults stored in the vocbase.
////////////////////////////////////////////////////////////////////////////////

        void update (VPackSlice const&,
                     bool,
                     TRI_vocbase_t const*);

////////////////////////////////////////////////////////////////////////////////
/// @brief updates settings for this collection info with the content of the other
////////////////////////////////////////////////////////////////////////////////
        void update (VocbaseCollectionInfo const&);

    };

  } // namespace arango
} // namespace triagens

////////////////////////////////////////////////////////////////////////////////
/// @brief collection
////////////////////////////////////////////////////////////////////////////////

struct TRI_collection_t {
  triagens::arango::VocbaseCollectionInfo _info;

  TRI_vocbase_t*                   _vocbase;
  TRI_voc_tick_t                   _tickMax;

  TRI_col_state_e                  _state;        // state of the collection
  int                              _lastError;    // last (critical) error

  char*                            _directory;    // directory of the collection

  TRI_vector_pointer_t             _datafiles;    // all datafiles
  TRI_vector_pointer_t             _journals;     // all journals
  TRI_vector_pointer_t             _compactors;   // all compactor files
  TRI_vector_string_t              _indexFiles;   // all index filenames

  TRI_collection_t (
  ) {
  }

  explicit TRI_collection_t (
    triagens::arango::VocbaseCollectionInfo const& info
  ) : _info(info) {
  }

  ~TRI_collection_t () {
  }
};

// -----------------------------------------------------------------------------
// --SECTION--                                                  helper functions
// -----------------------------------------------------------------------------

////////////////////////////////////////////////////////////////////////////////
/// @brief get the full directory name for a collection
///
/// it is the caller's responsibility to check if the returned string is NULL
/// and to free it if not.
////////////////////////////////////////////////////////////////////////////////

char* TRI_GetDirectoryCollection (char const*,
                                  char const*,
                                  TRI_col_type_e,
                                  TRI_voc_cid_t);

////////////////////////////////////////////////////////////////////////////////
/// @brief creates a new collection
////////////////////////////////////////////////////////////////////////////////

TRI_collection_t* TRI_CreateCollection (TRI_vocbase_t*,
                                        TRI_collection_t*,
                                        char const*,
                                        triagens::arango::VocbaseCollectionInfo const&);

////////////////////////////////////////////////////////////////////////////////
/// @brief frees the memory allocated, but does not free the pointer
///
/// Note that the collection must be closed first.
////////////////////////////////////////////////////////////////////////////////

void TRI_DestroyCollection (TRI_collection_t*);

////////////////////////////////////////////////////////////////////////////////
/// @brief frees the memory allocated and frees the pointer
////////////////////////////////////////////////////////////////////////////////

void TRI_FreeCollection (TRI_collection_t*);

// -----------------------------------------------------------------------------
// --SECTION--                                                  public functions
// -----------------------------------------------------------------------------

////////////////////////////////////////////////////////////////////////////////
/// @brief return JSON information about the collection from the collection's
/// "parameter.json" file. This function does not require the collection to be
/// loaded.
/// The caller must make sure that the files is not modified while this
/// function is called.
////////////////////////////////////////////////////////////////////////////////

// TODO only temporary
struct TRI_json_t* TRI_ReadJsonCollectionInfo (TRI_vocbase_col_t*);

////////////////////////////////////////////////////////////////////////////////
/// @brief iterate over the index (JSON) files of a collection, using a callback
/// function for each.
/// This function does not require the collection to be loaded.
/// The caller must make sure that the files is not modified while this
/// function is called.
////////////////////////////////////////////////////////////////////////////////

int TRI_IterateJsonIndexesCollectionInfo (TRI_vocbase_col_t*,
                                          int (*)(TRI_vocbase_col_t*, char const*, void*),
                                          void*);

////////////////////////////////////////////////////////////////////////////////
/// @brief jsonify a parameter info block
////////////////////////////////////////////////////////////////////////////////

// TODO only temporary
struct TRI_json_t* TRI_CreateJsonCollectionInfo (triagens::arango::VocbaseCollectionInfo const&);

std::shared_ptr<VPackBuilder> TRI_CreateVelocyPackCollectionInfo (triagens::arango::VocbaseCollectionInfo const&);

// Expects the builder to be in an open Object state
void TRI_CreateVelocyPackCollectionInfo (triagens::arango::VocbaseCollectionInfo const&,
                                         VPackBuilder&);

////////////////////////////////////////////////////////////////////////////////
/// @brief updates the parameter info block
////////////////////////////////////////////////////////////////////////////////

int TRI_UpdateCollectionInfo (TRI_vocbase_t*,
                              TRI_collection_t*,
                              VPackSlice const&,
                              bool);

////////////////////////////////////////////////////////////////////////////////
/// @brief renames a collection
////////////////////////////////////////////////////////////////////////////////

int TRI_RenameCollection (TRI_collection_t*, char const*);

// -----------------------------------------------------------------------------
// --SECTION--                                               protected functions
// -----------------------------------------------------------------------------

////////////////////////////////////////////////////////////////////////////////
/// @brief removes an index file from the indexFiles vector
////////////////////////////////////////////////////////////////////////////////

int TRI_RemoveFileIndexCollection (TRI_collection_t*,
                                   TRI_idx_iid_t);

////////////////////////////////////////////////////////////////////////////////
/// @brief iterates over a collection
////////////////////////////////////////////////////////////////////////////////

bool TRI_IterateCollection (TRI_collection_t*,
                            bool (*)(TRI_df_marker_t const*, void*, TRI_datafile_t*),
                            void*);

////////////////////////////////////////////////////////////////////////////////
/// @brief iterates over all index files of a collection
////////////////////////////////////////////////////////////////////////////////

void TRI_IterateIndexCollection (TRI_collection_t*,
                                 bool (*)(char const*, void*),
                                 void*);

////////////////////////////////////////////////////////////////////////////////
/// @brief opens an existing collection
////////////////////////////////////////////////////////////////////////////////

TRI_collection_t* TRI_OpenCollection (TRI_vocbase_t*,
                                      TRI_collection_t*,
                                      char const*,
                                      bool);

////////////////////////////////////////////////////////////////////////////////
/// @brief closes an open collection
////////////////////////////////////////////////////////////////////////////////

int TRI_CloseCollection (TRI_collection_t*);

////////////////////////////////////////////////////////////////////////////////
/// @brief returns information about the collection files
///
/// Note that the collection must not be loaded
////////////////////////////////////////////////////////////////////////////////

TRI_col_file_structure_t TRI_FileStructureCollectionDirectory (char const*);

////////////////////////////////////////////////////////////////////////////////
/// @brief frees the information
////////////////////////////////////////////////////////////////////////////////

void TRI_DestroyFileStructureCollection (TRI_col_file_structure_t*);

////////////////////////////////////////////////////////////////////////////////
/// @brief upgrade a collection to ArangoDB 2.0+ format
////////////////////////////////////////////////////////////////////////////////

int TRI_UpgradeCollection20 (TRI_vocbase_t*,
                             char const*,
                             triagens::arango::VocbaseCollectionInfo&);

////////////////////////////////////////////////////////////////////////////////
/// @brief iterate over the markers in the collection's journals
///
/// this function is called on server startup for all collections. we do this
/// to get the last tick used in a collection
////////////////////////////////////////////////////////////////////////////////

bool TRI_IterateTicksCollection (const char* const,
                                 bool (*)(TRI_df_marker_t const*, void*, TRI_datafile_t*),
                                 void*);

////////////////////////////////////////////////////////////////////////////////
/// @brief determine whether a collection name is a system collection name
////////////////////////////////////////////////////////////////////////////////

bool TRI_IsSystemNameCollection (char const*);

////////////////////////////////////////////////////////////////////////////////
/// @brief checks if a collection name is allowed
////////////////////////////////////////////////////////////////////////////////

bool TRI_IsAllowedNameCollection (bool,
                                  char const*);

#endif

// -----------------------------------------------------------------------------
// --SECTION--                                                       END-OF-FILE
// -----------------------------------------------------------------------------

// Local Variables:
// mode: outline-minor
// outline-regexp: "/// @brief\\|/// {@inheritDoc}\\|/// @page\\|// --SECTION--\\|/// @\\}"
// End:<|MERGE_RESOLUTION|>--- conflicted
+++ resolved
@@ -301,13 +301,10 @@
         // Changes the name. Should only be called by TRI_RenameCollection
         // Use with caution!
         void rename (char const*);
-<<<<<<< HEAD
-=======
         
         void setIsSystem (bool value) { 
           _isSystem = value;
         }
->>>>>>> 1b1e42b1
 
         void setRevision (TRI_voc_rid_t,
                           bool);
