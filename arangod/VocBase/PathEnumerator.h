////////////////////////////////////////////////////////////////////////////////
/// DISCLAIMER
///
/// Copyright 2014-2016 ArangoDB GmbH, Cologne, Germany
/// Copyright 2004-2014 triAGENS GmbH, Cologne, Germany
///
/// Licensed under the Apache License, Version 2.0 (the "License");
/// you may not use this file except in compliance with the License.
/// You may obtain a copy of the License at
///
///     http://www.apache.org/licenses/LICENSE-2.0
///
/// Unless required by applicable law or agreed to in writing, software
/// distributed under the License is distributed on an "AS IS" BASIS,
/// WITHOUT WARRANTIES OR CONDITIONS OF ANY KIND, either express or implied.
/// See the License for the specific language governing permissions and
/// limitations under the License.
///
/// Copyright holder is ArangoDB GmbH, Cologne, Germany
///
/// @author Michael Hackstein
////////////////////////////////////////////////////////////////////////////////

#ifndef ARANGODB_VOCBASE_PATHENUMERATOR_H
#define ARANGODB_VOCBASE_PATHENUMERATOR_H 1

#include "Basics/Common.h"
#include "VocBase/TraverserOptions.h"
#include <velocypack/Slice.h>
#include <stack>

namespace arangodb {
namespace aql {
struct AqlValue;
}

namespace velocypack {
class Builder;
}

namespace traverser {
class Traverser;
struct TraverserOptions;

struct EnumeratedPath {
  std::vector<std::string> edges;
  std::vector<std::string> vertices;
  EnumeratedPath() {}
};


class PathEnumerator {

 protected:

  //////////////////////////////////////////////////////////////////////////////
  /// @brief This is the class that knows the details on how to
  ///        load the data and how to return data in the expected format
  ///        NOTE: This class does not known the traverser.
  //////////////////////////////////////////////////////////////////////////////

   traverser::Traverser* _traverser;

  //////////////////////////////////////////////////////////////////////////////
  /// @brief Indicates if we issue next() the first time.
  ///        It shall return an empty path in this case.
  //////////////////////////////////////////////////////////////////////////////

  bool _isFirst;

  //////////////////////////////////////////////////////////////////////////////
  /// @brief Maximal path length which should be enumerated.
  //////////////////////////////////////////////////////////////////////////////

  TraverserOptions const* _opts; 

  //////////////////////////////////////////////////////////////////////////////
  /// @brief List of the last path is used to
  //////////////////////////////////////////////////////////////////////////////

  EnumeratedPath _enumeratedPath;

  /// @brief List which edges have been visited already.
  std::unordered_set<std::string> _returnedEdges;

 public:
  PathEnumerator(Traverser* traverser, std::string const& startVertex,
                 TraverserOptions const* opts)
      : _traverser(traverser), _isFirst(true), _opts(opts) {
    _enumeratedPath.vertices.push_back(startVertex);
    TRI_ASSERT(_enumeratedPath.vertices.size() == 1);
  }

  virtual ~PathEnumerator() {}

  //////////////////////////////////////////////////////////////////////////////
  /// @brief Compute the next Path element from the traversal.
  ///        Returns false if there is no next path element.
  ///        Only if this is true one can compute the AQL values.
  //////////////////////////////////////////////////////////////////////////////

  virtual bool next() = 0;

  virtual aql::AqlValue lastVertexToAqlValue() = 0;
  virtual aql::AqlValue lastEdgeToAqlValue() = 0;
  virtual aql::AqlValue pathToAqlValue(arangodb::velocypack::Builder&) = 0;
};

class DepthFirstEnumerator final : public PathEnumerator {
 private:
  //////////////////////////////////////////////////////////////////////////////
  /// @brief The stack of EdgeCursors to walk through.
  //////////////////////////////////////////////////////////////////////////////

  std::stack<std::unique_ptr<EdgeCursor>> _edgeCursors;

 public:
  DepthFirstEnumerator(Traverser* traverser,
                       std::string const& startVertex,
                       TraverserOptions const* opts)
      : PathEnumerator(traverser, startVertex, opts) {}

  ~DepthFirstEnumerator() {
  }

  //////////////////////////////////////////////////////////////////////////////
  /// @brief Get the next Path element from the traversal.
  //////////////////////////////////////////////////////////////////////////////

  bool next() override;

  //////////////////////////////////////////////////////////////////////////////
  /// @brief Prunes the current path prefix, the next function should not return
  ///        any path having this prefix anymore.
  //////////////////////////////////////////////////////////////////////////////

  aql::AqlValue lastVertexToAqlValue() override;

  aql::AqlValue lastEdgeToAqlValue() override;

  aql::AqlValue pathToAqlValue(arangodb::velocypack::Builder& result) override;

};

<<<<<<< HEAD
=======
// @brief Enumerator optimized for neighbors. Does not allow edge access

class NeighborsEnumerator final : public PathEnumerator {
  std::unordered_set<arangodb::basics::VPackHashedSlice,
                     arangodb::basics::VelocyPackHelper::VPackHashedStringHash,
                     arangodb::basics::VelocyPackHelper::VPackHashedStringEqual>
      _allFound;

  std::unordered_set<arangodb::basics::VPackHashedSlice,
                     arangodb::basics::VelocyPackHelper::VPackHashedStringHash,
                     arangodb::basics::VelocyPackHelper::VPackHashedStringEqual>
      _currentDepth;

  std::unordered_set<arangodb::basics::VPackHashedSlice,
                     arangodb::basics::VelocyPackHelper::VPackHashedStringHash,
                     arangodb::basics::VelocyPackHelper::VPackHashedStringEqual>
      _lastDepth;

  std::unordered_set<arangodb::basics::VPackHashedSlice, arangodb::basics::VelocyPackHelper::VPackHashedStringHash, arangodb::basics::VelocyPackHelper::VPackHashedStringEqual>::iterator _iterator;
  uint64_t _searchDepth;
 
  //////////////////////////////////////////////////////////////////////////////
  /// @brief Vector storing the position at current search depth
  //////////////////////////////////////////////////////////////////////////////

   std::unordered_set<arangodb::velocypack::Slice> _tmpEdges;


 public:
   NeighborsEnumerator(Traverser* traverser,
                       std::string const& startVertex,
                       TraverserOptions const* opts);

   ~NeighborsEnumerator() {
   }

  //////////////////////////////////////////////////////////////////////////////
  /// @brief Get the next Path element from the traversal.
  //////////////////////////////////////////////////////////////////////////////

  bool next() override;

  aql::AqlValue lastVertexToAqlValue() override;

  aql::AqlValue lastEdgeToAqlValue() override;

  aql::AqlValue pathToAqlValue(arangodb::velocypack::Builder& result) override;

};

>>>>>>> c6b177df

} // namespace traverser
} // namespace arangodb

#endif<|MERGE_RESOLUTION|>--- conflicted
+++ resolved
@@ -142,60 +142,6 @@
 
 };
 
-<<<<<<< HEAD
-=======
-// @brief Enumerator optimized for neighbors. Does not allow edge access
-
-class NeighborsEnumerator final : public PathEnumerator {
-  std::unordered_set<arangodb::basics::VPackHashedSlice,
-                     arangodb::basics::VelocyPackHelper::VPackHashedStringHash,
-                     arangodb::basics::VelocyPackHelper::VPackHashedStringEqual>
-      _allFound;
-
-  std::unordered_set<arangodb::basics::VPackHashedSlice,
-                     arangodb::basics::VelocyPackHelper::VPackHashedStringHash,
-                     arangodb::basics::VelocyPackHelper::VPackHashedStringEqual>
-      _currentDepth;
-
-  std::unordered_set<arangodb::basics::VPackHashedSlice,
-                     arangodb::basics::VelocyPackHelper::VPackHashedStringHash,
-                     arangodb::basics::VelocyPackHelper::VPackHashedStringEqual>
-      _lastDepth;
-
-  std::unordered_set<arangodb::basics::VPackHashedSlice, arangodb::basics::VelocyPackHelper::VPackHashedStringHash, arangodb::basics::VelocyPackHelper::VPackHashedStringEqual>::iterator _iterator;
-  uint64_t _searchDepth;
- 
-  //////////////////////////////////////////////////////////////////////////////
-  /// @brief Vector storing the position at current search depth
-  //////////////////////////////////////////////////////////////////////////////
-
-   std::unordered_set<arangodb::velocypack::Slice> _tmpEdges;
-
-
- public:
-   NeighborsEnumerator(Traverser* traverser,
-                       std::string const& startVertex,
-                       TraverserOptions const* opts);
-
-   ~NeighborsEnumerator() {
-   }
-
-  //////////////////////////////////////////////////////////////////////////////
-  /// @brief Get the next Path element from the traversal.
-  //////////////////////////////////////////////////////////////////////////////
-
-  bool next() override;
-
-  aql::AqlValue lastVertexToAqlValue() override;
-
-  aql::AqlValue lastEdgeToAqlValue() override;
-
-  aql::AqlValue pathToAqlValue(arangodb::velocypack::Builder& result) override;
-
-};
-
->>>>>>> c6b177df
-
 } // namespace traverser
 } // namespace arangodb
 
