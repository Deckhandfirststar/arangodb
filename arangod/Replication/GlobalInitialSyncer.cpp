////////////////////////////////////////////////////////////////////////////////
/// DISCLAIMER
///
/// Copyright 2014-2017 ArangoDB GmbH, Cologne, Germany
/// Copyright 2004-2014 triAGENS GmbH, Cologne, Germany
///
/// Licensed under the Apache License, Version 2.0 (the "License");
/// you may not use this file except in compliance with the License.
/// You may obtain a copy of the License at
///
///     http://www.apache.org/licenses/LICENSE-2.0
///
/// Unless required by applicable law or agreed to in writing, software
/// distributed under the License is distributed on an "AS IS" BASIS,
/// WITHOUT WARRANTIES OR CONDITIONS OF ANY KIND, either express or implied.
/// See the License for the specific language governing permissions and
/// limitations under the License.
///
/// Copyright holder is ArangoDB GmbH, Cologne, Germany
///
/// @author Simon Grätzer
////////////////////////////////////////////////////////////////////////////////

#include "GlobalInitialSyncer.h"
#include "Basics/Result.h"
#include "Basics/StringUtils.h"
#include "Basics/VelocyPackHelper.h"
#include "Replication/DatabaseInitialSyncer.h"
#include "RestServer/DatabaseFeature.h"
#include "SimpleHttpClient/SimpleHttpClient.h"
#include "SimpleHttpClient/SimpleHttpResult.h"
#include "VocBase/voc-types.h"
#include "VocBase/vocbase.h"
#include "VocBase/Methods/Databases.h"

#include <velocypack/Builder.h>
#include <velocypack/Iterator.h>
#include <velocypack/Slice.h>
#include <velocypack/velocypack-aliases.h>

using namespace arangodb;
using namespace arangodb::basics;
using namespace arangodb::httpclient;
using namespace arangodb::rest;

GlobalInitialSyncer::GlobalInitialSyncer(
  ReplicationApplierConfiguration const* configuration,
  std::unordered_map<std::string, bool> const& restrictCollections,
  Syncer::RestrictType restrictType, bool verbose, bool skipCreateDrop)
    : InitialSyncer(configuration, restrictCollections, restrictType, verbose, skipCreateDrop) {}

GlobalInitialSyncer::~GlobalInitialSyncer() {
  try {
    sendFinishBatch();
  } catch(...) {}
}

/// @brief run method, performs a full synchronization
Result GlobalInitialSyncer::run(bool incremental) {
  if (_client == nullptr || _connection == nullptr || _endpoint == nullptr) {
    return Result(TRI_ERROR_INTERNAL, "invalid endpoint");
  }
  
  setProgress("fetching master state");
  
  std::string errorMsg;
  LOG_TOPIC(DEBUG, Logger::REPLICATION) << "client: getting master state";
  int res = getMasterState(errorMsg);
    
  LOG_TOPIC(DEBUG, Logger::REPLICATION)
      << "client: got master state: " << res << " " << errorMsg;
  
  if (res != TRI_ERROR_NO_ERROR) {
    return res;
  }
  
  if (_masterInfo._majorVersion > 3 ||
      (_masterInfo._majorVersion == 3 && _masterInfo._minorVersion < 3)) {
    char const* msg = "global replication is not supported with a master <  ArangoDB 3.3";
    LOG_TOPIC(WARN, Logger::REPLICATION) << msg;
    return Result(TRI_ERROR_INTERNAL, msg);
  }
  
  // create a WAL logfile barrier that prevents WAL logfile collection
  res = sendCreateBarrier(errorMsg, _masterInfo._lastLogTick);
  if (res != TRI_ERROR_NO_ERROR) {
    return Result(res, errorMsg);
  }
    
  LOG_TOPIC(DEBUG, Logger::REPLICATION) << "created logfile barrier";
  TRI_DEFER(sendRemoveBarrier());

  // start batch is required for the inventory request
  LOG_TOPIC(DEBUG, Logger::REPLICATION) << "sending start batch";
  res = sendStartBatch(errorMsg);
  if (res != TRI_ERROR_NO_ERROR) {
    return Result(res, errorMsg);
  }
  TRI_DEFER(sendFinishBatch());
  LOG_TOPIC(DEBUG, Logger::REPLICATION) << "sending start batch done";
  
  VPackBuilder builder;
  LOG_TOPIC(DEBUG, Logger::REPLICATION) << "fetching inventory";
  res = fetchInventory(builder, errorMsg);
  LOG_TOPIC(DEBUG, Logger::REPLICATION) << "inventory done: " << res;
  if (res != TRI_ERROR_NO_ERROR) {
    return Result(res, errorMsg);
  }
  
  LOG_TOPIC(DEBUG, Logger::REPLICATION) << "inventory: " << builder.slice().toJson();
  VPackSlice const databases = builder.slice().get("databases");
  VPackSlice const state = builder.slice().get("state");
  if (!databases.isObject() || !state.isObject()) {
    return Result(TRI_ERROR_REPLICATION_INVALID_RESPONSE,
                  "database section or state section is missing from response or is invalid");
  }
 
  if (!_skipCreateDrop) {
    LOG_TOPIC(DEBUG, Logger::REPLICATION) << "updating server inventory"; 
    Result r = updateServerInventory(databases);
    if (r.fail()) {
      LOG_TOPIC(DEBUG, Logger::REPLICATION) << "updating server inventory failed"; 
      return r;
    }
  }
      
  LOG_TOPIC(DEBUG, Logger::REPLICATION) << "databases: " << databases.toJson();
  
  try {
    // actually sync the database
    for (auto const& database : VPackObjectIterator(databases)) {
      VPackSlice it = database.value;
      if (!it.isObject()) {
        return Result(TRI_ERROR_REPLICATION_INVALID_RESPONSE,
                      "database declaration is invalid in response");
      }
      
      VPackSlice const nameSlice = it.get("name");
      VPackSlice const idSlice = it.get("id");
      VPackSlice const collections = it.get("collections");
      if (!nameSlice.isString() ||
          !idSlice.isString() ||
          !collections.isArray()) {
        return Result(TRI_ERROR_REPLICATION_INVALID_RESPONSE,
                      "database declaration is invalid in response");
      }
      
      TRI_vocbase_t* vocbase = resolveVocbase(idSlice);
      TRI_ASSERT(vocbase != nullptr);
      if (vocbase == nullptr) {
        return Result(TRI_ERROR_INTERNAL, "vocbase not found");
      }
      DatabaseInitialSyncer syncer(vocbase, &_configuration, _restrictCollections,
                                   _restrictType, _verbose, _skipCreateDrop);
      
      syncer.useAsChildSyncer(_barrierId, _barrierUpdateTime,
                              _batchId, _batchUpdateTime);
      
      
      res = syncer.run(errorMsg, false);
    
      // we need to pass on the update times to the next syncer
      _barrierUpdateTime = syncer.barrierUpdateTime();
      _batchUpdateTime = syncer.batchUpdateTime();
    
      sendExtendBatch();
      sendExtendBarrier();
      
      if (res != TRI_ERROR_NO_ERROR) {
        return res;
      }
    }
  
  } catch (...) {
    return Result(TRI_ERROR_INTERNAL, "caught an unexpected exception");
  }
  
  return TRI_ERROR_NO_ERROR;
}

/// @brief add or remove databases such that the local inventory mirrors the masters
Result GlobalInitialSyncer::updateServerInventory(VPackSlice const& masterDatabases) {
<<<<<<< HEAD
  
  std::set<std::string> existingDBs;
=======
  std::set<TRI_voc_tick_t> existingDBs;

>>>>>>> 72e81063
  DatabaseFeature::DATABASE->enumerateDatabases([&](TRI_vocbase_t* vocbase) {
    existingDBs.insert(vocbase->name());
  });
  
  for (auto const& database : VPackObjectIterator(masterDatabases)) {
    VPackSlice it = database.value;

    if (!it.isObject()) {
      return Result(TRI_ERROR_REPLICATION_INVALID_RESPONSE,
                    "database declaration is invalid in response");
    }
    
    VPackSlice const nameSlice = it.get("name");
    VPackSlice const idSlice = it.get("id");
    VPackSlice const collections = it.get("collections");
    if (!nameSlice.isString() ||
        !idSlice.isString() ||
        !collections.isArray()) {
      return Result(TRI_ERROR_REPLICATION_INVALID_RESPONSE,
                    "database declaration is invalid in response");
    }
    std::string const dbName = nameSlice.copyString();
    TRI_vocbase_t* vocbase = resolveVocbase(idSlice);
    if (vocbase == nullptr) {
      // database is missing we need to create it now
      
      Result r = methods::Databases::create(dbName, VPackSlice::emptyArraySlice(),
                                            VPackSlice::emptyObjectSlice());
      if (r.fail()) {
        LOG_TOPIC(WARN, Logger::REPLICATION) << "Creating the db failed on replicant";
        return r;
      }
      vocbase = resolveVocbase(idSlice);
      TRI_ASSERT(vocbase != nullptr); // must be loaded now
      if (vocbase == nullptr) {
        char const* msg = "DB was created with wrong id on replicant";
        LOG_TOPIC(WARN, Logger::REPLICATION) << msg;
        return Result(TRI_ERROR_INTERNAL, msg);
      }
    }
    existingDBs.erase(dbName); // remove dbs that exists on the master
    
    sendExtendBatch();
    sendExtendBarrier();
  }
  
  // all dbs left in this list no longer exist on the master
  for (std::string const& dbname : existingDBs) {
    _vocbases.erase(dbname); // make sure to release the db first
    
    TRI_vocbase_t* system = DatabaseFeature::DATABASE->systemDatabase();
    Result r = methods::Databases::drop(system, dbname);
    if (r.fail()) {
      LOG_TOPIC(WARN, Logger::REPLICATION) << "Dropping db failed on replicant";
      return r;
    }
    
    sendExtendBatch();
    sendExtendBarrier();
  }
  
  return TRI_ERROR_NO_ERROR;
}

/*
void GlobalInitialSyncer::setProgress(std::string const& msg) {
  _progress = msg;
  
  if (_verbose) {
    LOG_TOPIC(INFO, Logger::REPLICATION) << msg;
  } else {
    LOG_TOPIC(DEBUG, Logger::REPLICATION) << msg;
  }
  
  TRI_replication_applier_t* applier = vocbase()->replicationApplier();
  if (applier != nullptr) {
    applier->setProgress(msg.c_str(), true);
  }
}*/

int GlobalInitialSyncer::fetchInventory(VPackBuilder& builder,
                                        std::string& errorMsg) {
  
  std::string url = BaseUrl + "/inventory?serverId=" + _localServerIdString +
  "&batchId=" + std::to_string(_batchId) + "&global=true";
  if (_includeSystem) {
    url += "&includeSystem=true";
  }
  
  // send request
  std::string const progress = "fetching master inventory from " + url;
  setProgress(progress);
  
  std::unique_ptr<SimpleHttpResult> response(
                                             _client->retryRequest(rest::RequestType::GET, url, nullptr, 0));
  
  if (response == nullptr || !response->isComplete()) {
    errorMsg = "could not connect to master at " + _masterInfo._endpoint +
    ": " + _client->getErrorMessage();
    
    sendFinishBatch();
    
    return TRI_ERROR_REPLICATION_NO_RESPONSE;
  }
  
  TRI_ASSERT(response != nullptr);
  
  if (response->wasHttpError()) {
    errorMsg = "got invalid response from master at " +
    _masterInfo._endpoint + ": HTTP " +
    StringUtils::itoa(response->getHttpReturnCode()) + ": " +
    response->getHttpReturnMessage();
    return TRI_ERROR_REPLICATION_MASTER_ERROR;
  }
  int res = parseResponse(builder, response.get());
  if (res != TRI_ERROR_NO_ERROR) {
    errorMsg = "got invalid response from master at " +
    std::string(_masterInfo._endpoint) +
    ": invalid response type for initial data. expecting array";
    
    return res;
  }
  
  VPackSlice const slice = builder.slice();
  if (!slice.isObject()) {
    LOG_TOPIC(DEBUG, Logger::REPLICATION) << "client: InitialSyncer::run - "
    "inventoryResponse is not an "
    "object";
    
    errorMsg = "got invalid response from master at " +
    _masterInfo._endpoint + ": invalid JSON";
    return TRI_ERROR_REPLICATION_INVALID_RESPONSE;
  }
  return res;
}
<|MERGE_RESOLUTION|>--- conflicted
+++ resolved
@@ -180,13 +180,7 @@
 
 /// @brief add or remove databases such that the local inventory mirrors the masters
 Result GlobalInitialSyncer::updateServerInventory(VPackSlice const& masterDatabases) {
-<<<<<<< HEAD
-  
   std::set<std::string> existingDBs;
-=======
-  std::set<TRI_voc_tick_t> existingDBs;
-
->>>>>>> 72e81063
   DatabaseFeature::DATABASE->enumerateDatabases([&](TRI_vocbase_t* vocbase) {
     existingDBs.insert(vocbase->name());
   });
