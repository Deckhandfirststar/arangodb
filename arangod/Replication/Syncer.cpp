--- conflicted
+++ resolved
@@ -59,13 +59,7 @@
 Syncer::Syncer(ReplicationApplierConfiguration const& configuration)
     : _configuration(configuration),
       _chunkSize(1024 * 1024),
-<<<<<<< HEAD
-      _restrictType(RESTRICT_NONE),
-=======
       _restrictType(RestrictType::NONE),
-      _includeSystem(configuration._includeSystem),
-      _verbose(configuration._verbose),
->>>>>>> fd420c3e
       _masterInfo(),
       _endpoint(nullptr),
       _connection(nullptr),
