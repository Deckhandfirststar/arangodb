--- conflicted
+++ resolved
@@ -292,18 +292,10 @@
                                       VPackSlice const& slice) {
   TRI_vocbase_t* vocbase = resolveVocbase(slice);
   if (vocbase == nullptr) {
-<<<<<<< HEAD
-=======
-  LOG_TOPIC(ERR, Logger::FIXME) << "IXI2 database not found";
->>>>>>> ac69ff56
     return Result(TRI_ERROR_ARANGO_DATABASE_NOT_FOUND);
   }
   arangodb::LogicalCollection* col = resolveCollection(vocbase, slice);
   if (col == nullptr) {
-<<<<<<< HEAD
-=======
-    LOG_TOPIC(ERR, Logger::FIXME) << "IXI collection not found";
->>>>>>> ac69ff56
     return Result(TRI_ERROR_ARANGO_COLLECTION_NOT_FOUND);
   }
   
