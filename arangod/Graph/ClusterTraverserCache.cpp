////////////////////////////////////////////////////////////////////////////////
/// DISCLAIMER
///
/// Copyright 2017-2017 ArangoDB GmbH, Cologne, Germany
///
/// Licensed under the Apache License, Version 2.0 (the "License");
/// you may not use this file except in compliance with the License.
/// You may obtain a copy of the License at
///
///     http://www.apache.org/licenses/LICENSE-2.0
///
/// Unless required by applicable law or agreed to in writing, software
/// distributed under the License is distributed on an "AS IS" BASIS,
/// WITHOUT WARRANTIES OR CONDITIONS OF ANY KIND, either express or implied.
/// See the License for the specific language governing permissions and
/// limitations under the License.
///
/// Copyright holder is ArangoDB GmbH, Cologne, Germany
///
/// @author Michael Hackstein
////////////////////////////////////////////////////////////////////////////////

#include "ClusterTraverserCache.h"

#include "Aql/AqlValue.h"
#include "Basics/StringRef.h"
#include "Basics/VelocyPackHelper.h"
#include "Cluster/ServerState.h"
#include "Graph/EdgeDocumentToken.h"
#include "Transaction/Methods.h"

#include <velocypack/Builder.h>
#include <velocypack/Slice.h>
#include <velocypack/velocypack-aliases.h>

using namespace arangodb;
using namespace arangodb::basics;
using namespace arangodb::graph;

ClusterTraverserCache::ClusterTraverserCache(
    transaction::Methods* trx,
    std::unordered_map<ServerID, traverser::TraverserEngineID> const* engines)
    : TraverserCache(trx), _engines(engines) {}

VPackSlice ClusterTraverserCache::lookupToken(EdgeDocumentToken const& token) {
  return VPackSlice(token.vpack());
}

aql::AqlValue ClusterTraverserCache::fetchEdgeAqlResult(EdgeDocumentToken const& token) {
  TRI_ASSERT(ServerState::instance()->isCoordinator());
  // FIXME: the ClusterTraverserCache lifetime is shorter then the query lifetime
  // therefore we cannot get away here without copying the result
<<<<<<< HEAD
  // return aql::AqlValue(aql::AqlValueHintNoCopy(token.vpack()));
=======
  //return aql::AqlValue(aql::AqlValueHintDocumentNoCopy(token.vpack()));
>>>>>>> 2525a3a1
  return aql::AqlValue(VPackSlice(token.vpack())); // will copy slice
}


aql::AqlValue ClusterTraverserCache::fetchVertexAqlResult(StringRef id) {
  // FIXME: this is only used for ShortestPath, where the shortestpath stuff
  // uses _edges to store its vertices
  TRI_ASSERT(ServerState::instance()->isCoordinator());
  auto it = _cache.find(id);
  if (it == _cache.end()) {
    LOG_TOPIC(ERR, Logger::GRAPHS) << __FUNCTION__ << " vertex '" << id << "' not found";
    // Document not found return NULL
    return aql::AqlValue(aql::AqlValueHintNull());
  }
  // FIXME: the ClusterTraverserCache lifetime is shorter then the query lifetime
  // therefore we cannot get away here without copying the result
<<<<<<< HEAD
  // return aql::AqlValue(aql::AqlValueHintNoCopy(it->second.begin()));
=======
  //return aql::AqlValue(aql::AqlValueHintDocumentNoCopy(it->second.begin()));
>>>>>>> 2525a3a1
  return aql::AqlValue(it->second); // will copy slice
}

void ClusterTraverserCache::insertEdgeIntoResult(EdgeDocumentToken const& token,
                                                 VPackBuilder& result) {
  TRI_ASSERT(ServerState::instance()->isCoordinator());
  result.add(VPackSlice(token.vpack()));
}

void ClusterTraverserCache::insertVertexIntoResult(StringRef id,
                                                   VPackBuilder& result) {
  auto it = _cache.find(id);
  if (it == _cache.end()) {
    LOG_TOPIC(ERR, Logger::GRAPHS) << __FUNCTION__ << " vertex '" << id << "' not found";
    // Document not found append NULL
    result.add(VelocyPackHelper::NullValue());
  } else {
    // FIXME: fix TraverserCache lifetime and use addExternal
    result.add(it->second);
  }
}<|MERGE_RESOLUTION|>--- conflicted
+++ resolved
@@ -50,14 +50,8 @@
   TRI_ASSERT(ServerState::instance()->isCoordinator());
   // FIXME: the ClusterTraverserCache lifetime is shorter then the query lifetime
   // therefore we cannot get away here without copying the result
-<<<<<<< HEAD
-  // return aql::AqlValue(aql::AqlValueHintNoCopy(token.vpack()));
-=======
-  //return aql::AqlValue(aql::AqlValueHintDocumentNoCopy(token.vpack()));
->>>>>>> 2525a3a1
   return aql::AqlValue(VPackSlice(token.vpack())); // will copy slice
 }
-
 
 aql::AqlValue ClusterTraverserCache::fetchVertexAqlResult(StringRef id) {
   // FIXME: this is only used for ShortestPath, where the shortestpath stuff
@@ -71,11 +65,6 @@
   }
   // FIXME: the ClusterTraverserCache lifetime is shorter then the query lifetime
   // therefore we cannot get away here without copying the result
-<<<<<<< HEAD
-  // return aql::AqlValue(aql::AqlValueHintNoCopy(it->second.begin()));
-=======
-  //return aql::AqlValue(aql::AqlValueHintDocumentNoCopy(it->second.begin()));
->>>>>>> 2525a3a1
   return aql::AqlValue(it->second); // will copy slice
 }
 
