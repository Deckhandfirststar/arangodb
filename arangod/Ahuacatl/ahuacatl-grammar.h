/* A Bison parser, made by GNU Bison 3.0.2.  */

/* Bison interface for Yacc-like parsers in C

   Copyright (C) 1984, 1989-1990, 2000-2013 Free Software Foundation, Inc.

   This program is free software: you can redistribute it and/or modify
   it under the terms of the GNU General Public License as published by
   the Free Software Foundation, either version 3 of the License, or
   (at your option) any later version.

   This program is distributed in the hope that it will be useful,
   but WITHOUT ANY WARRANTY; without even the implied warranty of
   MERCHANTABILITY or FITNESS FOR A PARTICULAR PURPOSE.  See the
   GNU General Public License for more details.

   You should have received a copy of the GNU General Public License
   along with this program.  If not, see <http://www.gnu.org/licenses/>.  */

/* As a special exception, you may create a larger work that contains
   part or all of the Bison parser skeleton and distribute that work
   under terms of your choice, so long as that work isn't itself a
   parser generator using the skeleton or a modified version thereof
   as a parser skeleton.  Alternatively, if you modify or redistribute
   the parser skeleton itself, you may (at your option) remove this
   special exception, which will cause the skeleton and the resulting
   Bison output files to be licensed under the GNU General Public
   License without this special exception.

   This special exception was added by the Free Software Foundation in
   version 2.2 of Bison.  */

#ifndef YY_AHUACATL_ARANGOD_AHUACATL_AHUACATL_GRAMMAR_HPP_INCLUDED
# define YY_AHUACATL_ARANGOD_AHUACATL_AHUACATL_GRAMMAR_HPP_INCLUDED
/* Debug traces.  */
#ifndef YYDEBUG
# define YYDEBUG 0
#endif
#if YYDEBUG
extern int Ahuacatldebug;
#endif

/* Token type.  */
#ifndef YYTOKENTYPE
# define YYTOKENTYPE
  enum yytokentype
  {
    T_END = 0,
    T_FOR = 258,
    T_LET = 259,
    T_FILTER = 260,
    T_RETURN = 261,
    T_COLLECT = 262,
    T_SORT = 263,
    T_LIMIT = 264,
    T_ASC = 265,
    T_DESC = 266,
    T_IN = 267,
    T_WITH = 268,
    T_INTO = 269,
    T_REMOVE = 270,
    T_INSERT = 271,
    T_UPDATE = 272,
    T_REPLACE = 273,
    T_NULL = 274,
    T_TRUE = 275,
    T_FALSE = 276,
    T_STRING = 277,
    T_QUOTED_STRING = 278,
    T_INTEGER = 279,
    T_DOUBLE = 280,
    T_PARAMETER = 281,
    T_ASSIGN = 282,
    T_NOT = 283,
    T_AND = 284,
    T_OR = 285,
    T_EQ = 286,
    T_NE = 287,
    T_LT = 288,
    T_GT = 289,
    T_LE = 290,
    T_GE = 291,
    T_PLUS = 292,
    T_MINUS = 293,
    T_TIMES = 294,
    T_DIV = 295,
    T_MOD = 296,
    T_EXPAND = 297,
    T_QUESTION = 298,
    T_COLON = 299,
    T_SCOPE = 300,
    T_RANGE = 301,
    T_COMMA = 302,
    T_OPEN = 303,
    T_CLOSE = 304,
    T_DOC_OPEN = 305,
    T_DOC_CLOSE = 306,
    T_LIST_OPEN = 307,
    T_LIST_CLOSE = 308,
    UMINUS = 309,
    UPLUS = 310,
    FUNCCALL = 311,
    REFERENCE = 312,
    INDEXED = 313
  };
#endif

/* Value type.  */
#if ! defined YYSTYPE && ! defined YYSTYPE_IS_DECLARED
typedef union YYSTYPE YYSTYPE;
union YYSTYPE
{
#line 26 "arangod/Ahuacatl/ahuacatl-grammar.y" /* yacc.c:1909  */

  TRI_aql_node_t* node;
  char* strval;
  bool boolval;
  int64_t intval;

<<<<<<< HEAD
#line 121 "arangod/Ahuacatl/ahuacatl-grammar.hpp" /* yacc.c:1909  */
=======
#line 121 "arangod/Ahuacatl/ahuacatl-grammar.hpp" /* yacc.c:1915  */
>>>>>>> 0a70e979
};
# define YYSTYPE_IS_TRIVIAL 1
# define YYSTYPE_IS_DECLARED 1
#endif

/* Location type.  */
#if ! defined YYLTYPE && ! defined YYLTYPE_IS_DECLARED
typedef struct YYLTYPE YYLTYPE;
struct YYLTYPE
{
  int first_line;
  int first_column;
  int last_line;
  int last_column;
};
# define YYLTYPE_IS_DECLARED 1
# define YYLTYPE_IS_TRIVIAL 1
#endif



int Ahuacatlparse (TRI_aql_context_t* const context);

#endif /* !YY_AHUACATL_ARANGOD_AHUACATL_AHUACATL_GRAMMAR_HPP_INCLUDED  */<|MERGE_RESOLUTION|>--- conflicted
+++ resolved
@@ -110,18 +110,14 @@
 typedef union YYSTYPE YYSTYPE;
 union YYSTYPE
 {
-#line 26 "arangod/Ahuacatl/ahuacatl-grammar.y" /* yacc.c:1909  */
+#line 26 "arangod/Ahuacatl/ahuacatl-grammar.y" /* yacc.c:1915  */
 
   TRI_aql_node_t* node;
   char* strval;
   bool boolval;
   int64_t intval;
 
-<<<<<<< HEAD
-#line 121 "arangod/Ahuacatl/ahuacatl-grammar.hpp" /* yacc.c:1909  */
-=======
 #line 121 "arangod/Ahuacatl/ahuacatl-grammar.hpp" /* yacc.c:1915  */
->>>>>>> 0a70e979
 };
 # define YYSTYPE_IS_TRIVIAL 1
 # define YYSTYPE_IS_DECLARED 1
