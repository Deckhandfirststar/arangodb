////////////////////////////////////////////////////////////////////////////////
/// DISCLAIMER
///
/// Copyright 2014-2016 ArangoDB GmbH, Cologne, Germany
/// Copyright 2004-2014 triAGENS GmbH, Cologne, Germany
///
/// Licensed under the Apache License, Version 2.0 (the "License");
/// you may not use this file except in compliance with the License.
/// You may obtain a copy of the License at
///
///     http://www.apache.org/licenses/LICENSE-2.0
///
/// Unless required by applicable law or agreed to in writing, software
/// distributed under the License is distributed on an "AS IS" BASIS,
/// WITHOUT WARRANTIES OR CONDITIONS OF ANY KIND, either express or implied.
/// See the License for the specific language governing permissions and
/// limitations under the License.
///
/// Copyright holder is ArangoDB GmbH, Cologne, Germany
///
/// @author Max Neunhoeffer
////////////////////////////////////////////////////////////////////////////////

#include "RestAqlHandler.h"
#include "Aql/AqlItemBlock.h"
#include "Aql/ClusterBlocks.h"
#include "Aql/ExecutionBlock.h"
#include "Aql/ExecutionEngine.h"
#include "Aql/Query.h"
#include "Basics/Exceptions.h"
#include "Basics/StaticStrings.h"
#include "Basics/StringUtils.h"
#include "Basics/VPackStringBufferAdapter.h"
#include "Basics/VelocyPackHelper.h"
#include "Basics/tri-strings.h"
#include "Cluster/ServerState.h"
#include "Logger/Logger.h"
#include "Rest/HttpRequest.h"
#include "Rest/HttpResponse.h"
#include "Scheduler/JobGuard.h"
#include "Scheduler/JobQueue.h"
#include "Scheduler/SchedulerFeature.h"
#include "Transaction/Context.h"
#include "Transaction/Methods.h"
#include "VocBase/ticks.h"

#include <velocypack/Dumper.h>
#include <velocypack/Iterator.h>
#include <velocypack/velocypack-aliases.h>

using namespace arangodb;
using namespace arangodb::rest;
using namespace arangodb::aql;

using VelocyPackHelper = arangodb::basics::VelocyPackHelper;

RestAqlHandler::RestAqlHandler(GeneralRequest* request,
                               GeneralResponse* response,
                               QueryRegistry* queryRegistry)
    : RestVocbaseBaseHandler(request, response),
      _context(static_cast<VocbaseContext*>(request->requestContext())),
      _vocbase(_context->vocbase()),
      _queryRegistry(queryRegistry),
      _qId(0) {
  TRI_ASSERT(_vocbase != nullptr);
  TRI_ASSERT(_queryRegistry != nullptr);
}

// returns the queue name
size_t RestAqlHandler::queue() const { return JobQueue::AQL_QUEUE; }

bool RestAqlHandler::isDirect() const { return false; }

// POST method for /_api/aql/setup (internal)
// Only available on DBServers in the Cluster.
// This route sets-up all the query engines required
// for a complete query on this server.
// Furthermore it directly locks all shards for this query.
// So after this route the query is ready to go.
// NOTE: As this Route LOCKS the collections, the caller
// is responsible to destroy those engines in a timely
// manner, if the engines are not called for a period
// of time, they will be garbage-collected and unlocked.
// The body is a VelocyPack with the following layout:
//  {
//    lockInfo: {
//      READ: [<collections to read-lock],
//      WRITE: [<collections to write-lock]
//    },
//    options: { < query options > },
//    snippets: {
//      <queryId: {nodes: [ <nodes>]}>
//    },
//    variables: [ <variables> ]
//  }

void RestAqlHandler::setupClusterQuery() {
  // We should not intentionally call this method
  // on the wrong server. So fail during maintanence.
  // On user setup reply gracefully.
  TRI_ASSERT(ServerState::instance()->isDBServer());
  if (!ServerState::instance()->isDBServer()) {
    generateError(rest::ResponseCode::METHOD_NOT_ALLOWED,
                  TRI_ERROR_CLUSTER_ONLY_ON_DBSERVER);
    return;
  }

  // ---------------------------------------------------
  // SECTION:                            body validation
  // ---------------------------------------------------
  std::shared_ptr<VPackBuilder> bodyBuilder = parseVelocyPackBody();
  if (bodyBuilder == nullptr) {
    LOG_TOPIC(ERR, arangodb::Logger::AQL) << "Failed to setup query. Could not "
                                             "parse the transmitted plan. "
                                             "Aborting query.";
    generateError(rest::ResponseCode::BAD, TRI_ERROR_QUERY_BAD_JSON_PLAN);
    return;
  }

  VPackSlice querySlice = bodyBuilder->slice();
  VPackSlice lockInfoSlice = querySlice.get("lockInfo");

  if (!lockInfoSlice.isObject()) {
    LOG_TOPIC(ERR, arangodb::Logger::AQL)
        << "Invalid VelocyPack: \"lockInfo\" is required but not an object.";
    generateError(rest::ResponseCode::BAD, TRI_ERROR_INTERNAL,
                  "body must be an object with attribute \"lockInfo\"");
    return;
  }

  VPackSlice optionsSlice = querySlice.get("options");
  if (!optionsSlice.isObject()) {
    LOG_TOPIC(ERR, arangodb::Logger::FIXME)
        << "Invalid VelocyPack: \"options\" attribute missing.";
    generateError(rest::ResponseCode::BAD, TRI_ERROR_INTERNAL,
                  "body must be an object with attribute \"options\"");
    return;
  }

  VPackSlice snippetsSlice = querySlice.get("snippets");
  if (!snippetsSlice.isObject()) {
    LOG_TOPIC(ERR, arangodb::Logger::FIXME)
        << "Invalid VelocyPack: \"snippets\" attribute missing.";
    generateError(rest::ResponseCode::BAD, TRI_ERROR_INTERNAL,
                  "body must be an object with attribute \"snippets\"");
    return;
  }

  VPackSlice variablesSlice = querySlice.get("variables");
  if (!variablesSlice.isArray()) {
    LOG_TOPIC(ERR, arangodb::Logger::FIXME)
        << "Invalid VelocyPack: \"variables\" attribute missing.";
    generateError(rest::ResponseCode::BAD, TRI_ERROR_INTERNAL,
                  "body must be an object with attribute \"variables\"");
    return;
  }


  // Now we need to create shared_ptr<VPackBuilder>
  // That contains the old-style cluster snippet in order
  // to prepare create a Query object.
  // This old snippet is created as follows:
  //
  // {
  //   collections: [ { name: "xyz", type: "READ" }, {name: "abc", type: "WRITE"} ],
  //   initialize: false,
  //   nodes: <one of snippets[*].value>,
  //   variables: <variables slice>
  // }

 
  auto options = std::make_shared<VPackBuilder>(
      VPackBuilder::clone(optionsSlice));


  // Build the collection information
  VPackBuilder collectionBuilder;
  collectionBuilder.openArray();
  for (auto const& lockInf : VPackObjectIterator(lockInfoSlice)) {
    if (!lockInf.value.isArray()) {
      LOG_TOPIC(ERR, arangodb::Logger::AQL)
          << "Invalid VelocyPack: \"lockInfo." << lockInf.key.copyString()
          << "\" is required but not an array.";
      generateError(rest::ResponseCode::BAD, TRI_ERROR_INTERNAL,
          "body must be an object with attribute: \"lockInfo." + lockInf.key.copyString() + "\" is required but not an array.");
      return;
    }
    for (auto const& col : VPackArrayIterator(lockInf.value)) {
      if (!col.isString()) {
        LOG_TOPIC(ERR, arangodb::Logger::AQL)
            << "Invalid VelocyPack: \"lockInfo." << lockInf.key.copyString()
            << "\" is required but not an array.";
        generateError(rest::ResponseCode::BAD, TRI_ERROR_INTERNAL,
            "body must be an object with attribute: \"lockInfo." + lockInf.key.copyString() + "\" is required but not an array.");
        return;
      }
      collectionBuilder.openObject();
      collectionBuilder.add("name", col);
      collectionBuilder.add("type", lockInf.key);
      collectionBuilder.close();
    }
  }
  collectionBuilder.close();

  // Now the query is ready to go, store it in the registry and return:
  double ttl = 600.0;
  bool found;
  std::string const& ttlstring = _request->header("ttl", found);

  if (found) {
    ttl = arangodb::basics::StringUtils::doubleDecimal(ttlstring);
  }

  VPackBuilder answerBuilder;
  answerBuilder.openObject();
  // NOTE: We need to clean up all engines if we bail out during the following
  // loop
  bool firstSnippet = true;
  for (auto const& it : VPackObjectIterator(snippetsSlice)) {
    auto planBuilder = std::make_shared<VPackBuilder>();
    planBuilder->openObject();
    planBuilder->add(VPackValue("collections"));
    planBuilder->add(collectionBuilder.slice());

      // hard-code initialize: false
    planBuilder->add("initialize", VPackValue(false));

    planBuilder->add(VPackValue("nodes"));
    planBuilder->add(it.value.get("nodes"));

    planBuilder->add(VPackValue("variables"));
    planBuilder->add(variablesSlice);
    planBuilder->close(); // base-object

    // All snippets know all collections.
    // The first snippet will provide proper locking
    auto query = std::make_unique<Query>(false, _vocbase, planBuilder, options,
                                         (firstSnippet ? PART_MAIN : PART_DEPENDENT));
    try {
      query->prepare(_queryRegistry, 0);
    } catch (std::exception const& ex) {
      LOG_TOPIC(ERR, arangodb::Logger::AQL)
          << "failed to instantiate the query: " << ex.what();
      generateError(rest::ResponseCode::BAD, TRI_ERROR_QUERY_BAD_JSON_PLAN,
                    ex.what());
      return;
    } catch (...) {
      LOG_TOPIC(ERR, arangodb::Logger::AQL)
          << "failed to instantiate the query";
      generateError(rest::ResponseCode::BAD, TRI_ERROR_QUERY_BAD_JSON_PLAN);
      return;
    }

    try {
      QueryId qId = TRI_NewTickServer();

      if (firstSnippet) {
        // Directly try to lock only the first snippet is required to be locked.
        // For all others locking is pointless
        firstSnippet = false;

        {
          JobGuard guard(SchedulerFeature::SCHEDULER);
          guard.block();

          try {
            int res = query->trx()->lockCollections();
            if (res != TRI_ERROR_NO_ERROR) {
              generateError(rest::ResponseCode::SERVER_ERROR,
                  res, TRI_errno_string(res));
              return;
            }
          } catch (basics::Exception  const& e) {
            generateError(rest::ResponseCode::SERVER_ERROR,
                e.code(), e.message());
            return;
          } catch (...) {
            generateError(rest::ResponseCode::SERVER_ERROR,
                          TRI_ERROR_HTTP_SERVER_ERROR,
                          "Unable to lock all collections.");
            return;
          }
          // If we get here we successfully locked the collections.
          // If we bail out up to this point nothing is kept alive.
          // No need to cleanup...
        }

      }

      _queryRegistry->insert(qId, query.get(), ttl);
      query.release();
      answerBuilder.add(it.key);
      answerBuilder.add(VPackValue(arangodb::basics::StringUtils::itoa(qId)));
    } catch (...) {
      LOG_TOPIC(ERR, arangodb::Logger::AQL)
          << "could not keep query in registry";
      generateError(rest::ResponseCode::BAD, TRI_ERROR_INTERNAL,
                    "could not keep query in registry");
      return;
    }

 }
  
  answerBuilder.close();

  generateSuccess(rest::ResponseCode::OK, answerBuilder.slice());
}

// POST method for /_api/aql/instantiate (internal)
// The body is a VelocyPack with attributes "plan" for the execution plan and
// "options" for the options, all exactly as in AQL_EXECUTEJSON.
void RestAqlHandler::createQueryFromVelocyPack() {
  std::shared_ptr<VPackBuilder> queryBuilder = parseVelocyPackBody();
  if (queryBuilder == nullptr) {
    LOG_TOPIC(ERR, arangodb::Logger::FIXME)
        << "invalid VelocyPack plan in query";
    return;
  }
  VPackSlice querySlice = queryBuilder->slice();

  TRI_ASSERT(querySlice.isObject());

  VPackSlice plan = querySlice.get("plan");
  if (plan.isNone()) {
    LOG_TOPIC(ERR, arangodb::Logger::FIXME)
        << "Invalid VelocyPack: \"plan\" attribute missing.";
    generateError(rest::ResponseCode::BAD, TRI_ERROR_INTERNAL,
                  "body must be an object with attribute \"plan\"");
    return;
  }

  auto options = std::make_shared<VPackBuilder>(
      VPackBuilder::clone(querySlice.get("options")));

  std::string const part =
      VelocyPackHelper::getStringValue(querySlice, "part", "");

  auto planBuilder = std::make_shared<VPackBuilder>(VPackBuilder::clone(plan));
  auto query =
      std::make_unique<Query>(false, _vocbase, planBuilder, options,
                              (part == "main" ? PART_MAIN : PART_DEPENDENT));

  try {
    query->prepare(_queryRegistry, 0);
  } catch (std::exception const& ex) {
    LOG_TOPIC(ERR, arangodb::Logger::FIXME)
        << "failed to instantiate the query: " << ex.what();
    generateError(rest::ResponseCode::BAD, TRI_ERROR_QUERY_BAD_JSON_PLAN,
                  ex.what());
    return;
  } catch (...) {
    LOG_TOPIC(ERR, arangodb::Logger::FIXME)
        << "failed to instantiate the query";
    generateError(rest::ResponseCode::BAD, TRI_ERROR_QUERY_BAD_JSON_PLAN);
    return;
  }

  // Now the query is ready to go, store it in the registry and return:
  double ttl = 600.0;
  bool found;
  std::string const& ttlstring = _request->header("ttl", found);

  if (found) {
    ttl = arangodb::basics::StringUtils::doubleDecimal(ttlstring);
  }

  _qId = TRI_NewTickServer();
  auto transactionContext = query->trx()->transactionContext().get();

  try {
    _queryRegistry->insert(_qId, query.get(), ttl);
    query.release();
  } catch (...) {
    LOG_TOPIC(ERR, arangodb::Logger::FIXME)
        << "could not keep query in registry";
    generateError(rest::ResponseCode::BAD, TRI_ERROR_INTERNAL,
                  "could not keep query in registry");
    return;
  }

  VPackBuilder answerBody;
  try {
    VPackObjectBuilder guard(&answerBody);
    answerBody.add("queryId",
                   VPackValue(arangodb::basics::StringUtils::itoa(_qId)));
    answerBody.add("ttl", VPackValue(ttl));
  } catch (...) {
    LOG_TOPIC(ERR, arangodb::Logger::FIXME)
        << "could not keep query in registry";
    generateError(rest::ResponseCode::BAD, TRI_ERROR_OUT_OF_MEMORY);
    return;
  }

  sendResponse(rest::ResponseCode::ACCEPTED, answerBody.slice(),
               transactionContext);
}

// POST method for /_api/aql/parse (internal)
// The body is a Json with attributes "query" for the query string,
// "parameters" for the query parameters and "options" for the options.
// This does the same as AQL_PARSE with exactly these parameters and
// does not keep the query hanging around.
void RestAqlHandler::parseQuery() {
  std::shared_ptr<VPackBuilder> bodyBuilder = parseVelocyPackBody();
  if (bodyBuilder == nullptr) {
    LOG_TOPIC(ERR, arangodb::Logger::FIXME)
        << "invalid VelocyPack plan in query";
    return;
  }
  VPackSlice querySlice = bodyBuilder->slice();

  std::string const queryString =
      VelocyPackHelper::getStringValue(querySlice, "query", "");
  if (queryString.empty()) {
    LOG_TOPIC(ERR, arangodb::Logger::FIXME)
        << "body must be an object with attribute \"query\"";
    generateError(rest::ResponseCode::BAD, TRI_ERROR_INTERNAL,
                  "body must be an object with attribute \"query\"");
    return;
  }

  auto query = std::make_unique<Query>(
      false, _vocbase, QueryString(queryString),
      std::shared_ptr<VPackBuilder>(), nullptr, PART_MAIN);
  QueryResult res = query->parse();
  if (res.code != TRI_ERROR_NO_ERROR) {
    LOG_TOPIC(ERR, arangodb::Logger::FIXME)
        << "failed to instantiate the Query: " << res.details;
    generateError(rest::ResponseCode::BAD, res.code, res.details);
    return;
  }

  // Now prepare the answer:
  VPackBuilder answerBuilder;
  auto transactionContext = query->trx()->transactionContext();
  try {
    {
      VPackObjectBuilder guard(&answerBuilder);
      answerBuilder.add("parsed", VPackValue(true));
      answerBuilder.add(VPackValue("collections"));
      {
        VPackArrayBuilder arrGuard(&answerBuilder);
        for (auto const& c : res.collectionNames) {
          answerBuilder.add(VPackValue(c));
        }
      }

      answerBuilder.add(VPackValue("parameters"));
      {
        VPackArrayBuilder arrGuard(&answerBuilder);
        for (auto const& p : res.bindParameters) {
          answerBuilder.add(VPackValue(p));
        }
      }
      answerBuilder.add(VPackValue("ast"));
      answerBuilder.add(res.result->slice());
      res.result = nullptr;
    }
    sendResponse(rest::ResponseCode::OK, answerBuilder.slice(),
                 transactionContext.get());
  } catch (...) {
    generateError(rest::ResponseCode::BAD, TRI_ERROR_OUT_OF_MEMORY,
                  "out of memory");
  }
}

// POST method for /_api/aql/explain (internal)
// The body is a Json with attributes "query" for the query string,
// "parameters" for the query parameters and "options" for the options.
// This does the same as AQL_EXPLAIN with exactly these parameters and
// does not keep the query hanging around.
void RestAqlHandler::explainQuery() {
  std::shared_ptr<VPackBuilder> bodyBuilder = parseVelocyPackBody();
  if (bodyBuilder == nullptr) {
    return;
  }
  VPackSlice querySlice = bodyBuilder->slice();

  std::string queryString =
      VelocyPackHelper::getStringValue(querySlice, "query", "");
  if (queryString.empty()) {
    LOG_TOPIC(ERR, arangodb::Logger::FIXME)
        << "body must be an object with attribute \"query\"";
    generateError(rest::ResponseCode::BAD, TRI_ERROR_INTERNAL,
                  "body must be an object with attribute \"query\"");
    return;
  }

  auto bindVars = std::make_shared<VPackBuilder>(
      VPackBuilder::clone(querySlice.get("parameters")));

  auto options = std::make_shared<VPackBuilder>(
      VPackBuilder::clone(querySlice.get("options")));

  auto query = std::make_unique<Query>(
      false, _vocbase, QueryString(queryString), bindVars, options, PART_MAIN);
  QueryResult res = query->explain();
  if (res.code != TRI_ERROR_NO_ERROR) {
    LOG_TOPIC(ERR, arangodb::Logger::FIXME)
        << "failed to instantiate the Query: " << res.details;
    generateError(rest::ResponseCode::BAD, res.code, res.details);
    return;
  }

  // Now prepare the answer:
  VPackBuilder answerBuilder;
  try {
    {
      VPackObjectBuilder guard(&answerBuilder);
      if (res.result != nullptr) {
        if (query->queryOptions().allPlans) {
          answerBuilder.add(VPackValue("plans"));
        } else {
          answerBuilder.add(VPackValue("plan"));
        }
        answerBuilder.add(res.result->slice());
        res.result = nullptr;
      }
    }
    sendResponse(rest::ResponseCode::OK, answerBuilder.slice(),
                 query->trx()->transactionContext().get());
  } catch (...) {
    generateError(rest::ResponseCode::BAD, TRI_ERROR_OUT_OF_MEMORY,
                  "out of memory");
  }
}

// POST method for /_api/aql/query (internal)
// The body is a Json with attributes "query" for the query string,
// "parameters" for the query parameters and "options" for the options.
// This sets up the query as as AQL_EXECUTE would, but does not use
// the cursor API yet. Rather, the query is stored in the query registry
// for later use by PUT requests.
void RestAqlHandler::createQueryFromString() {
  std::shared_ptr<VPackBuilder> queryBuilder = parseVelocyPackBody();
  if (queryBuilder == nullptr) {
    return;
  }
  VPackSlice querySlice = queryBuilder->slice();

  std::string const queryString =
      VelocyPackHelper::getStringValue(querySlice, "query", "");
  if (queryString.empty()) {
    LOG_TOPIC(ERR, arangodb::Logger::FIXME)
        << "body must be an object with attribute \"query\"";
    generateError(rest::ResponseCode::BAD, TRI_ERROR_INTERNAL,
                  "body must be an object with attribute \"query\"");
    return;
  }

  std::string const part =
      VelocyPackHelper::getStringValue(querySlice, "part", "");
  if (part.empty()) {
    LOG_TOPIC(ERR, arangodb::Logger::FIXME)
        << "body must be an object with attribute \"part\"";
    generateError(rest::ResponseCode::BAD, TRI_ERROR_INTERNAL,
                  "body must be an object with attribute \"part\"");
    return;
  }

  auto bindVars = std::make_shared<VPackBuilder>(
      VPackBuilder::clone(querySlice.get("parameters")));
  auto options = std::make_shared<VPackBuilder>(
      VPackBuilder::clone(querySlice.get("options")));

  auto query = std::make_unique<Query>(
      false, _vocbase, QueryString(queryString), bindVars, options,
      (part == "main" ? PART_MAIN : PART_DEPENDENT));

  try {
    query->prepare(_queryRegistry, 0);
  } catch (std::exception const& ex) {
    LOG_TOPIC(ERR, arangodb::Logger::FIXME)
        << "failed to instantiate the query: " << ex.what();
    generateError(rest::ResponseCode::BAD, TRI_ERROR_QUERY_BAD_JSON_PLAN,
                  ex.what());
    return;
  } catch (...) {
    LOG_TOPIC(ERR, arangodb::Logger::FIXME)
        << "failed to instantiate the query";
    generateError(rest::ResponseCode::BAD, TRI_ERROR_QUERY_BAD_JSON_PLAN);
    return;
  }

  // Now the query is ready to go, store it in the registry and return:
  double ttl = 600.0;
  bool found;
  std::string const& ttlstring = _request->header("ttl", found);

  if (found) {
    ttl = arangodb::basics::StringUtils::doubleDecimal(ttlstring);
  }

  auto transactionContext = query->trx()->transactionContext().get();
  _qId = TRI_NewTickServer();

  try {
    _queryRegistry->insert(_qId, query.get(), ttl);
    query.release();
  } catch (...) {
    LOG_TOPIC(ERR, arangodb::Logger::FIXME)
        << "could not keep query in registry";
    generateError(rest::ResponseCode::BAD, TRI_ERROR_INTERNAL,
                  "could not keep query in registry");
    return;
  }

  VPackBuilder answerBody;
  try {
    VPackObjectBuilder guard(&answerBody);
    answerBody.add("queryId",
                   VPackValue(arangodb::basics::StringUtils::itoa(_qId)));
    answerBody.add("ttl", VPackValue(ttl));
  } catch (...) {
    LOG_TOPIC(ERR, arangodb::Logger::FIXME)
        << "could not keep query in registry";
    generateError(rest::ResponseCode::BAD, TRI_ERROR_OUT_OF_MEMORY);
    return;
  }

  sendResponse(rest::ResponseCode::ACCEPTED, answerBody.slice(),
               transactionContext);
}

// PUT method for /_api/aql/<operation>/<queryId>, (internal)
// this is using the part of the cursor API with side effects.
// <operation>: can be "lock" or "getSome" or "skip" or "initializeCursor" or
// "shutdown".
// The body must be a Json with the following attributes:
// For the "getSome" operation one has to give:
//   "atLeast":
//   "atMost": both must be positive integers, the cursor returns never
//             more than "atMost" items and tries to return at least
//             "atLeast". Note that it is possible to return fewer than
//             "atLeast", for example if there are only fewer items
//             left. However, the implementation may return fewer items
//             than "atLeast" for internal reasons, for example to avoid
//             excessive copying. The result is the JSON representation of an
//             AqlItemBlock.
//             If "atLeast" is not given it defaults to 1, if "atMost" is not
//             given it defaults to ExecutionBlock::DefaultBatchSize.
// For the "skipSome" operation one has to give:
//   "atLeast":
//   "atMost": both must be positive integers, the cursor skips never
//             more than "atMost" items and tries to skip at least
//             "atLeast". Note that it is possible to skip fewer than
//             "atLeast", for example if there are only fewer items
//             left. However, the implementation may skip fewer items
//             than "atLeast" for internal reasons, for example to avoid
//             excessive copying. The result is a JSON object with a
//             single attribute "skipped" containing the number of
//             skipped items.
//             If "atLeast" is not given it defaults to 1, if "atMost" is not
//             given it defaults to ExecutionBlock::DefaultBatchSize.
// For the "skip" operation one should give:
//   "number": must be a positive integer, the cursor skips as many items,
//             possibly exhausting the cursor.
//             The result is a JSON with the attributes "error" (boolean),
//             "errorMessage" (if applicable) and "exhausted" (boolean)
//             to indicate whether or not the cursor is exhausted.
//             If "number" is not given it defaults to 1.
// For the "initializeCursor" operation, one has to bind the following
// attributes:
//   "items": This is a serialized AqlItemBlock with usually only one row
//            and the correct number of columns.
//   "pos":   The number of the row in "items" to take, usually 0.
// For the "shutdown" and "lock" operations no additional arguments are
// required and an empty JSON object in the body is OK.
// All operations allow to set the HTTP header "Shard-ID:". If this is
// set, then the root block of the stored query must be a ScatterBlock
// and the shard ID is given as an additional argument to the ScatterBlock's
// special API.
void RestAqlHandler::useQuery(std::string const& operation,
                              std::string const& idString) {
  // the PUT verb
  Query* query = nullptr;
  if (findQuery(idString, query)) {
    return;
  }

  TRI_ASSERT(_qId > 0);
  TRI_ASSERT(query->engine() != nullptr);

  std::shared_ptr<VPackBuilder> queryBuilder = parseVelocyPackBody();
  if (queryBuilder == nullptr) {
    _queryRegistry->close(_vocbase, _qId);
    return;
  }

  try {
    handleUseQuery(operation, query, queryBuilder->slice());
    if (_qId != 0) {
      try {
        _queryRegistry->close(_vocbase, _qId);
      } catch (...) {
        // ignore errors on unregistering
        // an error might occur if "shutdown" is called
      }
    }
  } catch (arangodb::basics::Exception const& ex) {
    _queryRegistry->close(_vocbase, _qId);
    generateError(rest::ResponseCode::SERVER_ERROR, ex.code(), ex.message());
  } catch (std::exception const& ex) {
    _queryRegistry->close(_vocbase, _qId);

    LOG_TOPIC(ERR, arangodb::Logger::FIXME) << "failed during use of Query: "
                                            << ex.what();

    generateError(rest::ResponseCode::SERVER_ERROR, TRI_ERROR_HTTP_SERVER_ERROR,
                  ex.what());
  } catch (...) {
    _queryRegistry->close(_vocbase, _qId);
    LOG_TOPIC(ERR, arangodb::Logger::FIXME)
        << "failed during use of Query: Unknown exception occurred";

    generateError(rest::ResponseCode::SERVER_ERROR, TRI_ERROR_HTTP_SERVER_ERROR,
                  "an unknown exception occurred");
  }
}

// GET method for /_api/aql/<operation>/<queryId>, (internal)
// this is using
// the part of the cursor API without side effects. The operation must
// be one of "count", "remaining" and "hasMore". The result is a Json
// with, depending on the operation, the following attributes:
//   for "count": the result has the attributes "error" (set to false)
//                and "count" set to the total number of documents.
//   for "remaining": the result has the attributes "error" (set to false)
//                and "remaining" set to the total number of documents.
//   for "hasMore": the result has the attributes "error" (set to false)
//                  and "hasMore" set to a boolean value.
// Note that both "count" and "remaining" may return "unknown" if the
// internal cursor API returned -1.

void RestAqlHandler::getInfoQuery(std::string const& operation,
                                  std::string const& idString) {
  bool found;
  std::string shardId;
  std::string const& shardIdCharP = _request->header("shard-id", found);

  if (found && !shardIdCharP.empty()) {
    shardId = shardIdCharP;
  }

  Query* query = nullptr;
  if (findQuery(idString, query)) {
    return;
  }

  TRI_ASSERT(_qId > 0);

  VPackBuilder answerBody;
  try {
    VPackObjectBuilder guard(&answerBody);

    int64_t number;

    if (operation == "count") {
      number = query->engine()->count();
      if (number == -1) {
        answerBody.add("count", VPackValue("unknown"));
      } else {
        answerBody.add("count", VPackValue(number));
      }
    } else if (operation == "remaining") {
      if (shardId.empty()) {
        number = query->engine()->remaining();
      } else {
        auto block = static_cast<BlockWithClients*>(query->engine()->root());
        if (block->getPlanNode()->getType() != ExecutionNode::SCATTER &&
            block->getPlanNode()->getType() != ExecutionNode::DISTRIBUTE) {
          THROW_ARANGO_EXCEPTION_MESSAGE(TRI_ERROR_INTERNAL,
                                         "unexpected node type");
        }
        number = block->remainingForShard(shardId);
      }
      if (number == -1) {
        answerBody.add("remaining", VPackValue("unknown"));
      } else {
        answerBody.add("remaining", VPackValue(number));
      }
    } else if (operation == "hasMore") {
      bool hasMore;
      if (shardId.empty()) {
        hasMore = query->engine()->hasMore();
      } else {
        auto block = static_cast<BlockWithClients*>(query->engine()->root());
        if (block->getPlanNode()->getType() != ExecutionNode::SCATTER &&
            block->getPlanNode()->getType() != ExecutionNode::DISTRIBUTE) {
          THROW_ARANGO_EXCEPTION_MESSAGE(TRI_ERROR_INTERNAL,
                                         "unexpected node type");
        }
        hasMore = block->hasMoreForShard(shardId);
      }

      answerBody.add("hasMore", VPackValue(hasMore));
    } else {
      _queryRegistry->close(_vocbase, _qId);
      LOG_TOPIC(ERR, arangodb::Logger::FIXME) << "referenced query not found";
      generateError(rest::ResponseCode::NOT_FOUND, TRI_ERROR_HTTP_NOT_FOUND);
      return;
    }

    answerBody.add("error", VPackValue(false));
  } catch (arangodb::basics::Exception const& ex) {
    _queryRegistry->close(_vocbase, _qId);
    LOG_TOPIC(ERR, arangodb::Logger::FIXME) << "failed during use of query: "
                                            << ex.message();
    generateError(rest::ResponseCode::SERVER_ERROR, ex.code(), ex.message());
  } catch (std::exception const& ex) {
    _queryRegistry->close(_vocbase, _qId);

    LOG_TOPIC(ERR, arangodb::Logger::FIXME) << "failed during use of query: "
                                            << ex.what();

    generateError(rest::ResponseCode::SERVER_ERROR, TRI_ERROR_HTTP_SERVER_ERROR,
                  ex.what());
  } catch (...) {
    _queryRegistry->close(_vocbase, _qId);

    LOG_TOPIC(ERR, arangodb::Logger::FIXME)
        << "failed during use of query: Unknown exception occurred";

    generateError(rest::ResponseCode::SERVER_ERROR, TRI_ERROR_HTTP_SERVER_ERROR,
                  "an unknown exception occurred");
  }

  _queryRegistry->close(_vocbase, _qId);

  sendResponse(rest::ResponseCode::OK, answerBody.slice(),
               query->trx()->transactionContext().get());
}

// executes the handler
RestStatus RestAqlHandler::execute() {
  // std::cout << "GOT INCOMING REQUEST: " <<
  // GeneralRequest::translateMethod(_request->requestType()) << ",
  // " << arangodb::ServerState::instance()->getId() << ": " <<
  // _request->fullUrl() << ": " << _request->body() << "\n\n";
  std::vector<std::string> const& suffixes = _request->suffixes();

  // extract the sub-request type
  rest::RequestType type = _request->requestType();

  // execute one of the CRUD methods
  switch (type) {
    case rest::RequestType::POST: {
      if (suffixes.size() != 1) {
        generateError(rest::ResponseCode::NOT_FOUND, TRI_ERROR_HTTP_NOT_FOUND);
      } else if (suffixes[0] == "instantiate") {
        createQueryFromVelocyPack();
      } else if (suffixes[0] == "parse") {
        parseQuery();
      } else if (suffixes[0] == "explain") {
        explainQuery();
      } else if (suffixes[0] == "query") {
        createQueryFromString();
      } else if (suffixes[0] == "setup") {
        setupClusterQuery();
      } else {
        LOG_TOPIC(ERR, arangodb::Logger::FIXME) << "Unknown API";
        generateError(rest::ResponseCode::NOT_FOUND, TRI_ERROR_HTTP_NOT_FOUND);
      }
      break;
    }
    case rest::RequestType::PUT: {
      if (suffixes.size() != 2) {
        LOG_TOPIC(ERR, arangodb::Logger::FIXME) << "unknown PUT API";
        generateError(rest::ResponseCode::NOT_FOUND, TRI_ERROR_HTTP_NOT_FOUND);
      } else {
        useQuery(suffixes[0], suffixes[1]);
      }
      break;
    }
    case rest::RequestType::GET: {
      if (suffixes.size() != 2) {
        LOG_TOPIC(ERR, arangodb::Logger::FIXME) << "Unknown GET API";
        generateError(rest::ResponseCode::NOT_FOUND, TRI_ERROR_HTTP_NOT_FOUND);
      } else {
        getInfoQuery(suffixes[0], suffixes[1]);
      }
      break;
    }
    case rest::RequestType::DELETE_REQ:
    case rest::RequestType::HEAD:
    case rest::RequestType::PATCH:
    case rest::RequestType::OPTIONS:
    case rest::RequestType::VSTREAM_CRED:
    case rest::RequestType::VSTREAM_REGISTER:
    case rest::RequestType::VSTREAM_STATUS:
    case rest::RequestType::ILLEGAL: {
      generateError(rest::ResponseCode::METHOD_NOT_ALLOWED,
                    TRI_ERROR_NOT_IMPLEMENTED, "illegal method for /_api/aql");
      break;
    }
  }

  // std::cout << "REQUEST HANDLING DONE: " <<
  // arangodb::ServerState::instance()->getId() << ": " <<
  // _request->fullUrl() << ": " << _response->responseCode() << ",
  // CONTENT-LENGTH: " << _response->contentLength() << "\n";

  return RestStatus::DONE;
}

// dig out the query from ID, handle errors
bool RestAqlHandler::findQuery(std::string const& idString, Query*& query) {
  _qId = arangodb::basics::StringUtils::uint64(idString);
  query = nullptr;

  // sleep for 10ms each time, wait for at most 30 seconds...
  static int64_t const SingleWaitPeriod = 10 * 1000;
  static int64_t const MaxIterations =
      static_cast<int64_t>(30.0 * 1000000.0 / (double)SingleWaitPeriod);

  int64_t iterations = 0;

  // probably need to cycle here until we can get hold of the query
  while (++iterations < MaxIterations) {
    try {
      query = _queryRegistry->open(_vocbase, _qId);
      // we got the query (or it was not found - at least no one else
      // can now have access to the same query)
      break;
    } catch (...) {
      // we can only get here if the query is currently used by someone
      // else. in this case we sleep for a while and re-try
      usleep(SingleWaitPeriod);
    }
  }

  if (query == nullptr) {
    _qId = 0;
    generateError(rest::ResponseCode::NOT_FOUND, TRI_ERROR_QUERY_NOT_FOUND);
    return true;
  }

  TRI_ASSERT(_qId > 0);

  return false;
}

// handle for useQuery
void RestAqlHandler::handleUseQuery(std::string const& operation, Query* query,
                                    VPackSlice const querySlice) {
  bool found;
  std::string shardId;
  std::string const& shardIdCharP = _request->header("shard-id", found);

  if (found && !shardIdCharP.empty()) {
    shardId = shardIdCharP;
  }

  VPackBuilder answerBuilder;
  auto transactionContext = query->trx()->transactionContext();
  try {
    {
      VPackObjectBuilder guard(&answerBuilder);
      if (operation == "lock") {
        // Mark current thread as potentially blocking:
        int res = TRI_ERROR_INTERNAL;

        {
          JobGuard guard(SchedulerFeature::SCHEDULER);
          guard.block();

          try {
            res = query->trx()->lockCollections();
          } catch (...) {
            generateError(rest::ResponseCode::SERVER_ERROR,
                          TRI_ERROR_HTTP_SERVER_ERROR,
                          "lock lead to an exception");
            return;
          }
        }

        answerBuilder.add("error", VPackValue(res != TRI_ERROR_NO_ERROR));
        answerBuilder.add("code", VPackValue(res));
      } else if (operation == "getSome") {
        auto atLeast =
            VelocyPackHelper::getNumericValue<size_t>(querySlice, "atLeast", 1);
        auto atMost = VelocyPackHelper::getNumericValue<size_t>(
            querySlice, "atMost", ExecutionBlock::DefaultBatchSize());
        std::unique_ptr<AqlItemBlock> items;
        if (shardId.empty()) {
          items.reset(query->engine()->getSome(atLeast, atMost));
        } else {
          auto block = static_cast<BlockWithClients*>(query->engine()->root());
          if (block->getPlanNode()->getType() != ExecutionNode::SCATTER &&
              block->getPlanNode()->getType() != ExecutionNode::DISTRIBUTE) {
            THROW_ARANGO_EXCEPTION_MESSAGE(TRI_ERROR_INTERNAL,
                                           "unexpected node type");
          }
          items.reset(block->getSomeForShard(atLeast, atMost, shardId));
        }
        if (items.get() == nullptr) {
          answerBuilder.add("exhausted", VPackValue(true));
          answerBuilder.add("error", VPackValue(false));
        } else {
          try {
            items->toVelocyPack(query->trx(), answerBuilder);
          } catch (...) {
            LOG_TOPIC(ERR, Logger::AQL) << "Fail fail";
            generateError(rest::ResponseCode::SERVER_ERROR,
                          TRI_ERROR_HTTP_SERVER_ERROR,
                          "cannot transform AqlItemBlock to VelocyPack");
            return;
          }
        }
      } else if (operation == "skipSome") {
        auto atLeast =
            VelocyPackHelper::getNumericValue<size_t>(querySlice, "atLeast", 1);
        auto atMost = VelocyPackHelper::getNumericValue<size_t>(
            querySlice, "atMost", ExecutionBlock::DefaultBatchSize());
        size_t skipped;
        try {
          if (shardId.empty()) {
            skipped = query->engine()->skipSome(atLeast, atMost);
          } else {
            auto block =
                static_cast<BlockWithClients*>(query->engine()->root());
            if (block->getPlanNode()->getType() != ExecutionNode::SCATTER &&
                block->getPlanNode()->getType() != ExecutionNode::DISTRIBUTE) {
              THROW_ARANGO_EXCEPTION_MESSAGE(TRI_ERROR_INTERNAL,
                                             "unexpected node type");
            }
            skipped = block->skipSomeForShard(atLeast, atMost, shardId);
          }
        } catch (...) {
          generateError(rest::ResponseCode::SERVER_ERROR,
                        TRI_ERROR_HTTP_SERVER_ERROR,
                        "skipSome lead to an exception");
          return;
        }
        answerBuilder.add("skipped", VPackValue(static_cast<double>(skipped)));
        answerBuilder.add("error", VPackValue(false));
      } else if (operation == "skip") {
        auto number =
            VelocyPackHelper::getNumericValue<size_t>(querySlice, "number", 1);
        try {
          bool exhausted;
          if (shardId.empty()) {
            size_t numActuallySkipped = 0;
            exhausted = query->engine()->skip(number, numActuallySkipped);
          } else {
            auto block =
                static_cast<BlockWithClients*>(query->engine()->root());
            if (block->getPlanNode()->getType() != ExecutionNode::SCATTER &&
                block->getPlanNode()->getType() != ExecutionNode::DISTRIBUTE) {
              THROW_ARANGO_EXCEPTION_MESSAGE(TRI_ERROR_INTERNAL,
                                             "unexpected node type");
            }
            exhausted = block->skipForShard(number, shardId);
          }
          answerBuilder.add("exhausted", VPackValue(exhausted));
          answerBuilder.add("error", VPackValue(false));
        } catch (...) {
          generateError(rest::ResponseCode::SERVER_ERROR,
                        TRI_ERROR_HTTP_SERVER_ERROR,
                        "skip lead to an exception");
          return;
        }
      } else if (operation == "initialize") {
        int res;
        try {
          res = query->engine()->initialize();
        } catch (arangodb::basics::Exception const& ex) {
          generateError(rest::ResponseCode::SERVER_ERROR, ex.code(),
                        "initialize lead to an exception: " + ex.message());
          return;
        } catch (...) {
          generateError(rest::ResponseCode::SERVER_ERROR,
                        TRI_ERROR_HTTP_SERVER_ERROR,
                        "initialize lead to an exception");
          return;
        }
        answerBuilder.add("error", VPackValue(res != TRI_ERROR_NO_ERROR));
        answerBuilder.add("code", VPackValue(static_cast<double>(res)));
      } else if (operation == "initializeCursor") {
        auto pos =
            VelocyPackHelper::getNumericValue<size_t>(querySlice, "pos", 0);
        std::unique_ptr<AqlItemBlock> items;
        int res;
        try {
          if (VelocyPackHelper::getBooleanValue(querySlice, "exhausted",
                                                true)) {
            res = query->engine()->initializeCursor(nullptr, 0);
          } else {
            items.reset(new AqlItemBlock(query->resourceMonitor(),
                                         querySlice.get("items")));
            res = query->engine()->initializeCursor(items.get(), pos);
          }
        } catch (arangodb::basics::Exception const& ex) {
          generateError(
              rest::ResponseCode::SERVER_ERROR, ex.code(),
              "initializeCursor lead to an exception: " + ex.message());
          return;
        } catch (...) {
          generateError(rest::ResponseCode::SERVER_ERROR,
                        TRI_ERROR_HTTP_SERVER_ERROR,
                        "initializeCursor lead to an exception");
          return;
        }
        answerBuilder.add("error", VPackValue(res != TRI_ERROR_NO_ERROR));
        answerBuilder.add("code", VPackValue(static_cast<double>(res)));
      } else if (operation == "shutdown") {
        int res = TRI_ERROR_INTERNAL;
        int errorCode = VelocyPackHelper::getNumericValue<int>(
            querySlice, "code", TRI_ERROR_INTERNAL);
        try {
          res = query->engine()->shutdown(
              errorCode);  // pass errorCode to shutdown

          // return statistics
          answerBuilder.add(VPackValue("stats"));
          query->getStats(answerBuilder);

          // return warnings if present
          query->addWarningsToVelocyPackObject(answerBuilder);

          // return the query to the registry
          _queryRegistry->close(_vocbase, _qId);

          // delete the query from the registry
          _queryRegistry->destroy(_vocbase, _qId, errorCode);
          _qId = 0;
        } catch (arangodb::basics::Exception const& ex) {
          generateError(rest::ResponseCode::SERVER_ERROR, ex.code(),
                        "shutdown lead to an exception: " + ex.message());
          return;
        } catch (...) {
          generateError(rest::ResponseCode::SERVER_ERROR,
                        TRI_ERROR_HTTP_SERVER_ERROR,
                        "shutdown lead to an exception");
          return;
        }
        answerBuilder.add("error", VPackValue(res != TRI_ERROR_NO_ERROR));
        answerBuilder.add("code", VPackValue(res));
      } else {
        generateError(rest::ResponseCode::NOT_FOUND, TRI_ERROR_HTTP_NOT_FOUND);
        return;
      }
    }

    sendResponse(rest::ResponseCode::OK, answerBuilder.slice(),
                 transactionContext.get());
  } catch (arangodb::basics::Exception const& e) {
    generateError(rest::ResponseCode::BAD, e.code());
    return;
  } catch (...) {
    generateError(rest::ResponseCode::BAD, TRI_ERROR_OUT_OF_MEMORY);
    return;
  }
}

// extract the VelocyPack from the request
std::shared_ptr<VPackBuilder> RestAqlHandler::parseVelocyPackBody() {
  try {
    std::shared_ptr<VPackBuilder> body = _request->toVelocyPackBuilderPtr();
    if (body == nullptr) {
      LOG_TOPIC(ERR, arangodb::Logger::FIXME) << "cannot parse json object";
<<<<<<< HEAD
      generateError(rest::ResponseCode::BAD, TRI_ERROR_HTTP_CORRUPTED_JSON,
                    "cannot parse json object");
=======
      generateError(rest::ResponseCode::BAD,
                    TRI_ERROR_HTTP_CORRUPTED_JSON, "cannot parse json object");
      return nullptr;
>>>>>>> 9a2385b9
    }
    VPackSlice tmp = body->slice();
    if (!tmp.isObject()) {
      // Validate the input has correct format.
      LOG_TOPIC(ERR, arangodb::Logger::FIXME)
          << "body of request must be a VelocyPack object";
      generateError(rest::ResponseCode::BAD, TRI_ERROR_HTTP_BAD_PARAMETER,
                    "body of request must be a VelcoyPack object");
      return nullptr;
    }
    return body;
  } catch (...) {
    LOG_TOPIC(ERR, arangodb::Logger::FIXME) << "cannot parse json object";
    generateError(rest::ResponseCode::BAD, TRI_ERROR_HTTP_CORRUPTED_JSON,
                  "cannot parse json object");
  }
  return nullptr;
}

// Send slice as result with the given response type.
void RestAqlHandler::sendResponse(rest::ResponseCode code,
                                  VPackSlice const slice,
                                  transaction::Context* transactionContext) {
  resetResponse(code);
  writeResult(slice, *(transactionContext->getVPackOptionsForDump()));
}<|MERGE_RESOLUTION|>--- conflicted
+++ resolved
@@ -1159,14 +1159,9 @@
     std::shared_ptr<VPackBuilder> body = _request->toVelocyPackBuilderPtr();
     if (body == nullptr) {
       LOG_TOPIC(ERR, arangodb::Logger::FIXME) << "cannot parse json object";
-<<<<<<< HEAD
-      generateError(rest::ResponseCode::BAD, TRI_ERROR_HTTP_CORRUPTED_JSON,
-                    "cannot parse json object");
-=======
       generateError(rest::ResponseCode::BAD,
                     TRI_ERROR_HTTP_CORRUPTED_JSON, "cannot parse json object");
       return nullptr;
->>>>>>> 9a2385b9
     }
     VPackSlice tmp = body->slice();
     if (!tmp.isObject()) {
