--- conflicted
+++ resolved
@@ -38,11 +38,8 @@
 #include "Aql/NodeFinder.h"
 #include "Aql/Optimizer.h"
 #include "Aql/Query.h"
-<<<<<<< HEAD
+#include "Aql/SortNode.h"
 #include "Aql/TraversalNode.h"
-=======
-#include "Aql/SortNode.h"
->>>>>>> 7c3de62b
 #include "Aql/Variable.h"
 #include "Aql/WalkerWorker.h"
 #include "Basics/JsonHelper.h"
@@ -1909,12 +1906,8 @@
     if (nodeType == ExecutionNode::SUBQUERY ||
         nodeType == ExecutionNode::ENUMERATE_COLLECTION ||
         nodeType == ExecutionNode::ENUMERATE_LIST ||
-<<<<<<< HEAD
-        nodeType == ExecutionNode::INDEX_RANGE ||
-        nodeType == ExecutionNode::TRAVERSAL) {
-=======
+        nodeType == ExecutionNode::TRAVERSAL ||
         nodeType == ExecutionNode::INDEX) { 
->>>>>>> 7c3de62b
       // these node types are not simple
       return false;
     }
