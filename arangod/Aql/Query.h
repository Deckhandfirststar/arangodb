--- conflicted
+++ resolved
@@ -228,13 +228,8 @@
   QueryResult explain();
 
   /// @brief get v8 executor
-<<<<<<< HEAD
-  V8Executor* executor();
-
-=======
   V8Executor* v8Executor();
   
->>>>>>> c56e4949
   /// @brief cache for regular expressions constructed by the query
   RegexCache* regexCache() { return &_regexCache; }
 
