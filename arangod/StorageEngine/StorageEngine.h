--- conflicted
+++ resolved
@@ -79,15 +79,10 @@
     startsAfter("CacheManager");
     startsAfter("DatabasePath");
     startsAfter("FileDescriptors");
+    startsBefore("StorageEngine"); 
     startsAfter("Temp");
     startsAfter("TransactionManager");
-<<<<<<< HEAD
     startsAfter("ViewTypes");
-
-=======
-    
->>>>>>> 7d4b319c
-    startsBefore("StorageEngine"); // this is the StorageEngineFeature
   }
 
   virtual bool supportsDfdb() const = 0;
@@ -155,17 +150,9 @@
   // if not stated other wise functions may throw and the caller has to take care of error handling
   // the return values will be the usual  TRI_ERROR_* codes.
 
-<<<<<<< HEAD
-  // TODO add pre / post conditions for functions
-
-  using CollectionView = LogicalCollection;
-
-  virtual void waitForSync(TRI_voc_tick_t tick) = 0;
-=======
   virtual void waitForSyncTick(TRI_voc_tick_t tick) = 0;
   
   virtual void waitForSyncTimeout(double maxWait) = 0;
->>>>>>> 7d4b319c
 
   //// operations on databasea
 
@@ -370,19 +357,6 @@
   virtual arangodb::velocypack::Builder getReplicationApplierConfiguration(int&) = 0;
 
   virtual int removeReplicationApplierConfiguration(TRI_vocbase_t* vocbase) = 0;
-<<<<<<< HEAD
-  virtual int saveReplicationApplierConfiguration(TRI_vocbase_t* vocbase, arangodb::velocypack::Slice slice, bool doSync) = 0;
-
-  virtual int handleSyncKeys(arangodb::InitialSyncer& syncer,
-                          arangodb::LogicalCollection* col,
-                          std::string const& keysId,
-                          std::string const& cid,
-                          std::string const& collectionName,
-                          TRI_voc_tick_t maxTick,
-                          std::string& errorMsg) = 0;
-  virtual Result createLoggerState(TRI_vocbase_t* vocbase, VPackBuilder& builder) = 0;
-  virtual Result createTickRanges(VPackBuilder& builder) = 0;
-=======
   virtual int removeReplicationApplierConfiguration() = 0;
 
   virtual int saveReplicationApplierConfiguration(TRI_vocbase_t* vocbase,
@@ -400,7 +374,6 @@
   virtual Result createLoggerState(TRI_vocbase_t* vocbase,
                                    velocypack::Builder& builder) = 0;
   virtual Result createTickRanges(velocypack::Builder& builder) = 0;
->>>>>>> 7d4b319c
   virtual Result firstTick(uint64_t& tick) = 0;
   virtual Result lastLogger(TRI_vocbase_t* vocbase
                            ,std::shared_ptr<transaction::Context>
