--- conflicted
+++ resolved
@@ -2,34 +2,18 @@
 set -e
 
 action="$1"
-<<<<<<< HEAD
-=======
 old_version="$2"
->>>>>>> 748a3f2a
 
 ARANGODB="/usr/sbin/arangod"
 
 # source debconf library
 . /usr/share/debconf/confmodule
-<<<<<<< HEAD
-
-set +x
-=======
 . /usr/share/arangodb3/arangodb-helper
 
->>>>>>> 748a3f2a
 db_get @CPACK_PACKAGE_NAME@/storage_engine
 STORAGE_ENGINE=$RET
 export GLIBCXX_FORCE_NEW=1
 
-<<<<<<< HEAD
-db_get @CPACK_PACKAGE_NAME@/new_install_existing_db_dir
-NEW_INSTALL_EXISTING_DIR=$RET
-
-#fill in correct storage engine into arangod.conf
-sed -i /etc/arangodb3/arangod.conf -e "s;storage-engine = auto;storage-engine = $STORAGE_ENGINE;"
-
-=======
 if test -d /var/lib/arangodb3 -a ! -f /usr/sbin/arangod; then
     NEW_INSTALL_EXISTING_DIR=true
 else
@@ -49,7 +33,6 @@
             || ar_err "failed to stop arangodb3 service" $?
     fi
 fi
->>>>>>> 748a3f2a
 
 if test "$action" = "configure" -a \
         -z "$2" -a \
@@ -73,12 +56,6 @@
 
 # check if we should upgrade the database directory
 UPGRADE=false #requires upgrade
-<<<<<<< HEAD
-$ARANGODB --uid arangodb --gid arangodb \
-          --server.rest-server false --log.foreground-tty false
-          --database.check-version \
-    || UPGRADE=true
-=======
 set +e
 $ARANGODB --uid arangodb --gid arangodb \
           --server.rest-server false --log.foreground-tty false \
@@ -92,7 +69,6 @@
     ar_exit_by_num $exit_status
 fi
 
->>>>>>> 748a3f2a
 
 db_get @CPACK_PACKAGE_NAME@/upgrade #wants upgrade
 if [ "$RET" = "true" ];  then
