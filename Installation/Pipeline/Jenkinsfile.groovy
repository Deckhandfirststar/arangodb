//  -*- mode: groovy-mode

node {
    properties([buildDiscarder(logRotator(
        artifactDaysToKeepStr: '3',
        artifactNumToKeepStr: '5',
        daysToKeepStr: '3',
        numToKeepStr: '5'))])
}

// -----------------------------------------------------------------------------
// --SECTION--                                             SELECTABLE PARAMETERS
// -----------------------------------------------------------------------------

properties([
    parameters([
        choice(
            defaultValue: 'Auto',
            choices: 'Auto\nQuick Test\nPR Test\nNightly Test\nNone\nCustomized',
            description: 'Type of build/test configuration\n' +
                         'The values below are only relevant for type "Customized"',
            name: 'Type'
        ),
        booleanParam(
            defaultValue: false,
            description: 'clean build directories',
            name: 'CleanBuild'
        ),
        booleanParam(
            defaultValue: false,
            description: 'run tests',
            name: 'RunTests'
        ),
        booleanParam(
            defaultValue: false,
            description: 'OS: Linux',
            name: 'Linux'
        ),
        booleanParam(
            defaultValue: false,
            description: 'OS: Mac',
            name: 'Mac'
        ),
        booleanParam(
            defaultValue: false,
            description: 'OS: Windows',
            name: 'Windows'
        ),
        booleanParam(
            defaultValue: false,
            description: 'OS: images',
            name: 'Docker'
        ),
        booleanParam(
            defaultValue: false,
            description: 'EDITION: community',
            name: 'Community'
        ),
        booleanParam(
            defaultValue: false,
            description: 'EDITION: enterprise',
            name: 'Enterprise'
        ),
        booleanParam(
            defaultValue: false,
            description: 'MAINTAINER: maintainer mode',
            name: 'Maintainer'
        ),
        booleanParam(
            defaultValue: false,
            description: 'MAINTAINER: user (aka non-maintainer) mode',
            name: 'User'
        )
    ])
])

buildType = params.Type;
cleanBuild = params.CleanBuild
restrictions = [:]

runTests = false

// OS
useLinux = false
useMac = false
useWindows = false
useDocker = false

// EDITION
useCommunity = false
useEnterprise = false

// MAINTAINER
useMaintainer = false
useUser = false

// overview of configured builds and tests
overview = ""

// results
resultsKeys = []
resultsStart = [:]
resultsStop = [:]
resultsStatus = [:]
resultsLink = [:]
resultsDuration = [:]

// -----------------------------------------------------------------------------
// --SECTION--                                             CONSTANTS AND HELPERS
// -----------------------------------------------------------------------------

// github proxy repositiory
proxyRepo = 'http://c1:8088/github.com/arangodb/arangodb'

// github repositiory for enterprise version
enterpriseRepo = 'http://c1:8088/github.com/arangodb/enterprise'

// Jenkins credentials for enterprise repositiory
credentials = '8d893d23-6714-4f35-a239-c847c798e080'

// source branch for pull requests
mainBranch = "unknown"

if ("devel" == "devel") {
    mainBranch = "devel"
}
else { 
    mainBranch = "3.3"
}

if (! env.BRANCH_NAME) {
    env.BRANCH_NAME = mainBranch
}

sourceBranchLabel = env.BRANCH_NAME

if (env.BRANCH_NAME =~ /^PR-/) {
  def prUrl = new URL("https://api.github.com/repos/arangodb/arangodb/pulls/${env.CHANGE_ID}")
  sourceBranchLabel = new groovy.json.JsonSlurper().parseText(prUrl.text).head.label

  def reg = ~/^arangodb:/
  sourceBranchLabel = sourceBranchLabel - reg
}

branchLabel = sourceBranchLabel.replaceAll(/[^0-9a-z]/, '-')

buildJenkins = [
    "linux": "linux && build",
    "mac" : "mac",
    "windows": "windows"
]

testJenkins = [
    "linux": "linux && tests",
    "mac" : "mac",
    "windows": "windows"
]

def copyFile(os, src, dst) {
    if (os == "windows") {
        powershell "copy-item -Force -ErrorAction Ignore ${src} ${dst}"
    }
    else {
        sh "cp ${src} ${dst}"
    }
}

def renameFolder(src, dst) {
    fileOperations([
        folderRenameOperation(destination: dst, source: src)
    ])
}

def checkEnabledOS(os, text) {
    if (os == 'linux' && ! useLinux) {
        echo "Not ${text} ${os} because ${os} is not enabled"
        return false
    }

    if (os == 'mac' && ! useMac) {
        echo "Not ${text} ${os} because ${os} is not enabled"
        return false
    }

    if (os == 'windows' && ! useWindows) {
        echo "Not ${text} ${os} because ${os} is not enabled"
        return false
    }

    return true
}

def checkEnabledEdition(edition, text) {
    if (edition == 'enterprise' && ! useEnterprise) {
        echo "Not ${text} ${edition} because ${edition} is not enabled"
        return false
    }

    if (edition == 'community' && ! useCommunity) {
        echo "Not ${text} ${edition} because ${edition} is not enabled"
        return false
    }

    return true
}

def checkEnabledMaintainer(maintainer, os, text) {
    if (maintainer == 'maintainer' && ! useMaintainer) {
        echo "Not ${text} ${maintainer} because ${maintainer} is not enabled"
        return false
    }

    if (maintainer == 'user' && ! useUser) {
        echo "Not ${text} ${maintainer} because ${maintainer} is not enabled"
        return false
    }

    return true
}

def checkCores(os, runDir) {
    if (os == 'windows') {
        def files = findFiles(glob: "${runDir}/*.dmp")
        
        if (files.length > 0) {
            error("found windows core file")
        }
    }
    else {
        def files = findFiles(glob: "${runDir}/core*")

        if (files.length > 0) {
            error("found linux core file")
        }
    }
}

def saveCores(os, runDir, name, archRun) {
    if (os == 'windows') {
        powershell "move-item -Force -ErrorAction Ignore ${runDir}/logs ${archRun}/${name}.logs"
        powershell "move-item -Force -ErrorAction Ignore ${runDir}/out ${archRun}/${name}.logs"
        powershell "move-item -Force -ErrorAction Ignore ${runDir}/tmp ${archRun}/${name}.tmp"

        def files = findFiles(glob: "${runDir}/*.dmp")
        
        if (files.length > 0) {
            for (file in files) {
                powershell "move-item -Force -ErrorAction Ignore ${file} ${archRun}"
            }

            powershell "copy-item .\\build\\bin\\* -Include *.exe,*.pdb,*.ilk ${archRun}"

            return true
        }
    }
    else {
        sh "for i in logs out tmp result; do test -e \"${runDir}/\$i\" && mv \"${runDir}/\$i\" \"${archRun}/${name}.\$i\" || true; done"

        def files = findFiles(glob: "${runDir}/core*")

        if (files.length > 0) {
            for (file in files) {
                sh "mv ${file} ${archRun}"
            }

            sh "cp -a build/bin/* ${archRun}"

            return true
        }
    }

    return false
}

def getStartPort(os) {
    if (os == "windows") {
        return powershell (returnStdout: true, script: "Installation/Pipeline/port.ps1")
    }
    else {
        return sh (returnStdout: true, script: "Installation/Pipeline/port.sh")
    }
}

def releaseStartPort(os, port) {
    if (port != 0) {
        if (os == 'linux' || os == 'mac') {
            sh "Installation/Pipeline/port.sh --clean ${port}"
        }
        else if (os == 'windows') {
            powershell "remove-item -Force -ErrorAction Ignore C:\\ports\\${port}"
        }
    }
}

def rspecify(os, test) {
    if (os == "windows") {
        return [test, test, "--rspec C:\\tools\\ruby23\\bin\\rspec.bat"]
    } else {
        return [test, test, ""]
    }
}

def deleteDirDocker(os) {
    if (os == "linux") {
        sh "docker run --rm -v \$(pwd):/workspace alpine rm -rf /workspace/build-deb"
    }

    deleteDir()
}

def shellAndPipe(command, logfile) {
    def cmd = command.replaceAll(/"/, "\\\"")

    echo "executing ${cmd}"
    sh "(echo 1 > \"${logfile}.result\" ; ${cmd} ; echo \$? > \"${logfile}.result\") 2>&1 | ts '[%Y-%m-%d %H:%M:%S]' | tee -a \"${logfile}\" ; exit `cat \"${logfile}.result\"`"
}

def logStartStage(os, logFile, link) {
    resultsKeys << logFile

    resultsStart[logFile] = new Date()
    resultsLink[logFile] = link
    resultsStatus[logFile] = "started"

    echo "started ${logFile}: ${resultsStart[logFile]}"

    if (os == "linux") {
        shellAndPipe("echo 'started ${logFile}: ${resultsStart[logFile]}'", logFile)
    }

    generateResult()
}

def logStopStage(os, logFile) {
    resultsStop[logFile] = new Date()
    resultsStatus[logFile] = "finished"

    echo "finished ${logFile}: ${resultsStop[logFile]}"

    if (os == "linux") {
        shellAndPipe("echo 'finished ${logFile}: ${resultsStop[logFile]}'", logFile)
    }

    if (os != null) {
        def start = resultsStart[logFile] ?: null
        def stop = resultsStop[logFile] ?: null

        if (start && stop) {
            def diff = groovy.time.TimeCategory.minus(stop, start).toMilliseconds() / 1000.0
            def keys = logFile.split('/')
            def key = ""
            def sep = ""

            for (p in keys) { 
                key = key + sep + p
                sep = "/"

                if (resultsDuration.containsKey(key)) {
                    resultsDuration[key] = resultsDuration[key] + diff
                }
                else {
                    resultsDuration[key] = diff
                }

                echo "Duration ${key}: ${resultsDuration[key]}"
            }
        }
    }

    generateResult()
}

def logExceptionStage(os, logFile, link, exc) {
    def msg = exc.toString()

    resultsStop[logFile] = new Date()
    resultsStatus[logFile] = "failed ${msg}"

    if (link != null) {
        resultsLink[logFile] = link
    }

    echo "failed ${logFile}: ${resultsStop[logFile]} ${msg}"

    if (os == "linux") {
        shellAndPipe("echo 'failed ${logFile}: ${resultsStart[logFile]} ${msg}'", logFile)
    }

    generateResult()
}

def generateResult() {
    def results = ""
    def html = "<html><body><table>\n"
    html += "<tr><th>Name</th><th>Start</th><th>Stop</th><th>Duration</th><th>Total Time</th><th>Message</th></tr>\n"

    for (key in resultsKeys.sort()) {
        def start = resultsStart[key] ?: ""
        def stop = resultsStop[key] ?: ""
        def msg = resultsStatus[key] ?: ""
        def link = resultsLink[key] ?: ""

        if (start != "" && stop == "") {
            stop = new Date()
        }

        def diff = (start != "" && stop != "") ? groovy.time.TimeCategory.minus(stop, start) : "-"
        def startf = start == "" ? "-" : start.format('yyyy/MM/dd HH:mm:ss')
        def stopf = stop == "" ? "-" : stop.format('yyyy/MM/dd HH:mm:ss')
        def color = 'bgcolor="#FFA0A0"'

        def la = ""
        def lb = ""

        if (link != "") {
            la = "<a href=\"$link\">"
            lb = "</a>"
        }

        if (msg == "finished") {
            color = 'bgcolor="#A0FFA0"'
        }
        else if (msg == "started") {
            color = 'bgcolor="#A0A0FF"'
            la = ""
            lb = ""
        }

        def total = resultsDuration[key] ?: ""

        results += "${key}: ${startf} - ${stopf} (${diff}) ${msg}\n"
        html += "<tr ${color}><td>${la}${key}${lb}</td><td>${startf}</td><td>${stopf}</td><td align=\"right\">${diff}</td><td align=\"right\">${total}</td><td align=\"right\">${msg}</td></tr>\n"
    }

    html += "</table></body></html>\n"

    fileOperations([fileCreateOperation(fileContent: results, fileName: "results.txt")])
    fileOperations([fileCreateOperation(fileContent: html, fileName: "results.html")])

    archiveArtifacts(allowEmptyArchive: true, artifacts: "results.*")
}

// -----------------------------------------------------------------------------
// --SECTION--                                                       SCRIPTS SCM
// -----------------------------------------------------------------------------

def checkoutCommunity(os) {
    if (cleanBuild) {
        deleteDirDocker(os)
    }

    retry(3) {
        try {
            checkout(
                changelog: false,
                poll: false,
                scm: [
                    $class: 'GitSCM',
                    branches: [[name: "*/${sourceBranchLabel}"]],
                    doGenerateSubmoduleConfigurations: false,
                    extensions: [],
                    submoduleCfg: [],
                    userRemoteConfigs: [[url: proxyRepo]]])
        }
        catch (exc) {
            echo "GITHUB checkout failed, retrying in 1min"
            deleteDir()
            sleep 60
            throw exc
        }
    }
}

def checkoutEnterprise() {
    try {
        echo "Trying enterprise branch ${sourceBranchLabel}"

        checkout(
            changelog: false,
            poll: false,
            scm: [
                $class: 'GitSCM',
                branches: [[name: "*/${sourceBranchLabel}"]],
                doGenerateSubmoduleConfigurations: false,
                extensions: [[$class: 'RelativeTargetDirectory', relativeTargetDir: 'enterprise']],
                submoduleCfg: [],
                userRemoteConfigs: [[credentialsId: credentials, url: enterpriseRepo]]])
    }
    catch (exc) {
<<<<<<< HEAD
        echo "Failed ${sourceBranchLabel}, trying enterprise branch 3.3"
=======
        echo "Failed ${sourceBranchLabel}, trying enterprise branch ${mainBranch}"
>>>>>>> 7840d3f8

        checkout(
            changelog: false,
            poll: false,
            scm: [
                $class: 'GitSCM',
<<<<<<< HEAD
                branches: [[name: "*/3.3"]],
=======
                branches: [[name: "*/${mainBranch}"]],
>>>>>>> 7840d3f8
                doGenerateSubmoduleConfigurations: false,
                extensions: [[$class: 'RelativeTargetDirectory', relativeTargetDir: 'enterprise']],
                submoduleCfg: [],
                userRemoteConfigs: [[credentialsId: credentials, url: enterpriseRepo]]])
    }

}

// def checkoutResilience() {
//     checkout(
//         changelog: false,
//         poll: false,
//         scm: [
//             $class: 'GitSCM',
//             branches: [[name: "*/master"]],
//             doGenerateSubmoduleConfigurations: false,
//             extensions: [[$class: 'RelativeTargetDirectory', relativeTargetDir: 'resilience']],
//             submoduleCfg: [],
//             userRemoteConfigs: [[credentialsId: credentials, url: resilienceRepo]]])

// }

def checkCommitMessages() {
    def causes = currentBuild.rawBuild.getCauses()
    def causeDescription = causes[0].getShortDescription();
    def changeLogSets = currentBuild.changeSets
    def seenCommit = false
    def skip = false

    for (int i = 0; i < changeLogSets.size(); i++) {
        def entries = changeLogSets[i].items

        for (int j = 0; j < entries.length; j++) {
            seenCommit = true

            def entry = entries[j]

            def author = entry.author
            def commitId = entry.commitId
            def msg = entry.msg
            def timestamp = new Date(entry.timestamp)

            echo msg

            if (msg ==~ /(?i).*\[ci:[^\]]*clean[ \]].*/) {
                echo "using clean build because message contained 'clean'"
                cleanBuild = true
            }

            if (msg ==~ /(?i).*\[ci:[^\]]*skip[ \]].*/) {
                echo "skipping everything because message contained 'skip'"
                skip = true
            }

            def files = new ArrayList(entry.affectedFiles)

            for (int k = 0; k < files.size(); k++) {
                def file = files[k]
                def editType = file.editType.name
                def path = file.path

                echo "File " + file + ", path " + path
            }
        }
    }

    if (causeDescription =~ /Started by user/) {
        echo "build started by user"

        if (buildType == "Auto") {
            buildType = "Customized"
        }
    }

    if (skip) {
        buildType = "None"
    }

    if (buildType == "Auto") {
        if (env.BRANCH_NAME == "devel" || env.BRANCH_NAME == /^3\\.[0-9]*/) {
            echo "build main branch"
            buildType = "Nightly Test"
        }
        else if (env.BRANCH_NAME =~ /^PR-/) {
            echo "build pull-request"
            buildType = "PR Test"
        }
        else {
            echo "build branch"
            buildType = "Quick Test"
        }
    }
}

def setBuildsAndTests() {
    def causes = currentBuild.rawBuild.getCauses()
    def causeDescription = causes[0].getShortDescription();

    if (buildType == "None") {
        useLinux = false
        useMac = false
        useWindows = false
    }
    else if (buildType == "Customized") {
        useLinux = params.Linux
        useMac = params.Mac
        useWindows = params.Windows
        useDocker = params.Docker

        useCommunity = params.Community
        useEnterprise = params.Enterprise

        useMaintainer = params.Maintainer
        useUser = params.User

        runTests = params.RunTests
    }
    else if (buildType == "Quick Test") {
        restrictions = [
            // OS EDITION MAINTAINER
            "build-linux-enterprise-maintainer" : true,

            // OS EDITION MAINTAINER MODE ENGINE
            "test-linux-enterprise-maintainer-singleserver-rocksdb" : true,
            "test-linux-enterprise-maintainer-cluster-mmfiles" : true,
        ]
    }
    else if (buildType == "PR Test") {
        restrictions = [
            // OS EDITION MAINTAINER
            "build-linux-community-maintainer" : true,
            "build-linux-enterprise-maintainer" : true,
            "build-mac-enterprise-user" : true,
            "build-windows-enterprise-maintainer" : true,

            // OS EDITION MAINTAINER MODE ENGINE
            "test-linux-enterprise-maintainer-cluster-rocksdb" : true,
            "test-linux-community-maintainer-singleserver-mmfiles" : true,
        ]
    }
    else if (buildType == "Nightly Test") {
        useDocker = true

        restrictions = [
            // OS EDITION MAINTAINER
            "build-linux-community-maintainer" : true,
            "build-linux-enterprise-maintainer" : true,
            "build-linux-community-user" : true,
            "build-linux-enterprise-user" : true,
            "build-mac-community-user" : true,
            "build-mac-enterprise-user" : true,
            "build-windows-community-user" : true,
            "build-windows-enterprise-user" : true,

            // OS EDITION MAINTAINER MODE ENGINE
            "test-linux-community-maintainer-singleserver-mmfiles" : true,
            "test-linux-community-maintainer-singleserver-rocksdb" : true,
            "test-linux-enterprise-user-cluster-mmfiles" : true,
            "test-linux-enterprise-user-cluster-rocksdb" : true,
            "test-mac-community-user-singleserver-rocksdb" : true,
            "test-mac-enterprise-user-cluster-rocksdb" : true,
            "test-windows-community-user-singleserver-rocksdb" : true,
            "test-windows-mac-enterprise-user-cluster-rocksdb" : true,
        ]
    }

    overview = """<html><body><table>
<tr><td>BRANCH_NAME</td><td>${env.BRANCH_NAME}</td></tr>
<tr><td>SOURCE</td><td>${sourceBranchLabel}</td></tr>
<tr><td>MAIN</td><td>${mainBranch}</td></tr>
<tr><td>BRANCH</td><td>${env.BRANCH_NAME}</td></tr>
<tr><td>CHANGE_ID</td><td>${env.CHANGE_ID}</td></tr>
<tr><td>CHANGE_TARGET</td><td>${env.CHANGE_TARGET}</td></tr>
<tr><td>JOB_NAME</td><td>${env.JOB_NAME}</td></tr>
<tr><td>CAUSE</td><td>${causeDescription}</td></tr>
<tr><td>BUILD TYPE</td><td>${buildType} / ${params.Type}</td></tr>
<tr></tr>
<tr><td>Building Docker</td><td>${useDocker}<td></tr>
<tr></tr>
"""

    if (restrictions) {
        useLinux = true
        useMac = true
        useWindows = true

        useCommunity = true
        useEnterprise = true

        useMaintainer = true
        useUser = true

        // runResilience = true
        runTests = true

        overview += "<tr><td>Restrictions</td></tr>\n"

        for (r in restrictions.keySet()) {
            overview += "<tr><td></td><td>" + r + "</td></tr>\n"
        }
    }
    else {
        overview += """<tr><td>Linux</td><td>${useLinux}<td></tr>
<tr><td>Mac</td><td>${useMac}<td></tr>
<tr><td>Windows</td><td>${useWindows}<td></tr>
<tr><td>Clean Build</td><td>${cleanBuild}<td></tr>
<tr><td>Building Community</td><td>${useCommunity}<td></tr>
<tr><td>Building Enterprise</td><td>${useEnterprise}<td></tr>
<tr><td>Building Maintainer</td><td>${useMaintainer}<td></tr>
<tr><td>Building Non-Maintainer</td><td>${useUser}<td></tr>
<tr><td>Running Tests</td><td>${runTests}<td></tr>
"""
    }

    overview += "</table></body></html>\n"
}

// -----------------------------------------------------------------------------
// --SECTION--                                                     SCRIPTS STASH
// -----------------------------------------------------------------------------

def stashBuild(os, edition, maintainer) {
    lock("stashing-${branchLabel}-${os}-${edition}-${maintainer}") {
        if (os == 'linux' || os == 'mac') {
            def name = "build.tar.gz"

            sh "rm -f ${name}"
            sh "GZIP=-1 tar cpzf ${name} build"
            sh "scp ${name} c1:/vol/cache/build-${branchLabel}-${os}-${edition}-${maintainer}.tar.gz"
        }
        else if (os == 'windows') {
            def name = "build.zip"

            bat "del /F /Q ${name}"
            powershell "7z a ${name} -r -bd -mx=1 build"
            powershell "echo 'y' | pscp -i C:\\Users\\Jenkins\\.ssh\\putty-jenkins.ppk ${name} jenkins@c1:/vol/cache/build-${branchLabel}-${os}-${edition}-${maintainer}.zip"
        }
    }
}

def unstashBuild(os, edition, maintainer) {
    lock("stashing-${branchLabel}-${os}-${edition}-${maintainer}") {
        try {
            if (os == "windows") {
                powershell "echo 'y' | pscp -i C:\\Users\\Jenkins\\.ssh\\putty-jenkins.ppk jenkins@c1:/vol/cache/build-${branchLabel}-${os}-${edition}-${maintainer}.zip build.zip"
                powershell "Expand-Archive -Path build.zip -Force -DestinationPath ."
            }
            else {
                sh "scp c1:/vol/cache/build-${branchLabel}-${os}-${edition}-${maintainer}.tar.gz build.tar.gz"
                sh "tar xpzf build.tar.gz"
            }
        }
        catch (exc) {
        }
    }
}

def stashBinaries(os, edition, maintainer) {
    def paths = ["build/etc", "etc", "Installation/Pipeline", "js", "scripts", "UnitTests"]

    if (edition == "enterprise") {
       paths << "enterprise/js"
    }

    if (os == "windows") {
        paths << "build/bin/RelWithDebInfo"
        paths << "build/tests/RelWithDebInfo"

        // so frustrating...compress-archive is built in but it simply won't include the relative path to
        // the archive :(
        // powershell "Compress-Archive -Force -Path (Get-ChildItem -Recurse -Path " + paths.join(',') + ") -DestinationPath stash.zip -Confirm -CompressionLevel Fastest"
        // install 7z portable (https://chocolatey.org/packages/7zip.portable)

        powershell "7z a stash.zip -r -bd -mx=1 " + paths.join(" ")

        // this is a super mega mess...scp will run as the system user and not as jenkins when run as a server
        // I couldn't figure out how to properly get it running for hours...so last resort was to install putty

        powershell "echo 'y' | pscp -i C:\\Users\\Jenkins\\.ssh\\putty-jenkins.ppk stash.zip jenkins@c1:/vol/cache/binaries-${env.BUILD_TAG}-${os}-${edition}-${maintainer}.zip"
    }
    else {
        paths << "build/bin/"
        paths << "build/tests/"

        sh "GZIP=-1 tar cpzf stash.tar.gz " + paths.join(" ")
        sh "scp stash.tar.gz c1:/vol/cache/binaries-${env.BUILD_TAG}-${os}-${edition}-${maintainer}.tar.gz"
    }
}

def unstashBinaries(os, edition, maintainer) {
    if (os == "windows") {
        powershell "echo 'y' | pscp -i C:\\Users\\Jenkins\\.ssh\\putty-jenkins.ppk jenkins@c1:/vol/cache/binaries-${env.BUILD_TAG}-${os}-${edition}-${maintainer}.zip stash.zip"
        powershell "Expand-Archive -Path stash.zip -Force -DestinationPath ."
        powershell "copy build\\tests\\RelWithDebInfo\\* build\\bin"
        powershell "copy build\\bin\\RelWithDebInfo\\* build\\bin"
    }
    else {
        sh "scp c1:/vol/cache/binaries-${env.BUILD_TAG}-${os}-${edition}-${maintainer}.tar.gz stash.tar.gz"
        sh "tar xpzf stash.tar.gz"
    }
}

// -----------------------------------------------------------------------------
// --SECTION--                                                    SCRIPTS JSLINT
// -----------------------------------------------------------------------------

def jslint(os, edition, maintainer) {
    def archDir  = "${os}-${edition}-${maintainer}"
    def arch     = "${archDir}/02-jslint"
    def archFail = "${archDir}/02-jslint-FAIL"

    fileOperations([
        fileDeleteOperation(excludes: '', includes: "${archDir}-*"),
        folderDeleteOperation(arch),
        folderDeleteOperation(archFail),
        folderCreateOperation(arch)
    ])

    def logFile = "${arch}/jslint.log"

    try {
        logStartStage(os, logFile, logFile)

        shellAndPipe("./Installation/Pipeline/test_jslint.sh", logFile)
        sh "if grep ERROR ${logFile}; then exit 1; fi"

        logStopStage(os, logFile)
    }
    catch (exc) {
        logExceptionStage(os, logFile, "${archFail}/jslint.log", exc)

        renameFolder(arch, archFail)
        fileOperations([fileCreateOperation(fileContent: 'JSLINT FAILED', fileName: "${archDir}-FAIL.txt")])
        throw exc
    }
    finally {
        archiveArtifacts allowEmptyArchive: true,
            artifacts: "${archDir}-FAIL.txt, ${arch}/**, ${archFail}/**",
            defaultExcludes: false
    }
}

// -----------------------------------------------------------------------------
// --SECTION--                                                     SCRIPTS TESTS
// -----------------------------------------------------------------------------

def getTests(os, edition, maintainer, mode, engine) {
    def tests = [
        ["arangobench", "arangobench" , ""],
        ["arangosh", "arangosh", "--skipShebang true"],
        ["authentication", "authentication", ""],
        ["authentication_parameters", "authentication_parameters", ""],
        ["config", "config" , ""],
        ["dump", "dump" , ""],
        ["dump_authentication", "dump_authentication" , ""],
        ["endpoints", "endpoints", ""],
        ["server_http", "server_http", ""],
        ["shell_client", "shell_client", ""],
        ["shell_server", "shell_server", ""],
        ["shell_server_aql_1", "shell_server_aql", "--testBuckets 4/0"],
        ["shell_server_aql_2", "shell_server_aql", "--testBuckets 4/1"],
        ["shell_server_aql_3", "shell_server_aql", "--testBuckets 4/2"],
        ["shell_server_aql_4", "shell_server_aql", "--testBuckets 4/3"],
        ["upgrade", "upgrade" , ""],
        rspecify(os, "http_server"),
        rspecify(os, "ssl_server")
    ]

    if (edition == "enterprise") {
        tests += [
            ["authentication_server", "authentication_server", ""]
        ]
    }

    if (mode == "singleserver") {
        tests += [
            ["agency", "agency", ""],
            ["catch", "catch", "--skipCache false"],
            ["cluster_sync", "cluster_sync", ""],
            ["dfdb", "dfdb", ""],
            ["replication_ongoing", "replication_ongoing", ""],
            ["replication_static", "replication_static", ""],
            ["replication_sync", "replication_sync", ""],
            ["shell_replication", "shell_replication", ""],
            rspecify(os, "http_replication")
        ]

        if (maintainer == "maintainer" && os == "linux") {
            tests += [
                ["recovery_1", "recovery", "--testBuckets 6/0"],
                ["recovery_2", "recovery", "--testBuckets 6/1"],
                ["recovery_3", "recovery", "--testBuckets 6/2"],
                ["recovery_4", "recovery", "--testBuckets 6/3"],
                ["recovery_5", "recovery", "--testBuckets 6/4"],
                ["recovery_6", "recovery", "--testBuckets 6/5"]
            ]
        }
    }

   if (mode == "cluster") {
        tests += [
            ["resilience", "resilience", ""]
        ]
    }
 
    return tests
}

def setupTestEnvironment(os, edition, maintainer, logFile, runDir) {
    fileOperations([
        folderCreateOperation("${runDir}/tmp"),
    ])

    def subdirs = ['build', 'etc', 'js', 'scripts', 'UnitTests']

    if (edition == "enterprise") {
       subdirs << "enterprise"
    }

    if (os == "windows") {
        for (file in subdirs) {
            powershell "cd ${runDir} ; New-Item -Path ${file} -ItemType SymbolicLink -Value ..\\${file} | Out-Null"
        }
    }
    else {
        for (file in subdirs) {
            sh "ln -s ../${file} ${runDir}/${file}"
        }

        sh "echo `date` > ${logFile}"
    }
}

def singleTest(os, edition, maintainer, mode, engine, test, testArgs, testIndex, stageName, name, port, concurrency) {
  return {
          def portInterval = 40

          stage("${stageName}-${name}") {
              def archDir  = "${os}-${edition}-${maintainer}"
              def arch     = "${archDir}/03-test/${mode}-${engine}"
              def archFail = "${arch}-FAIL"
              def archRun  = "${arch}-RUN"

              def logFile          = pwd() + "/" + "${arch}/${name}.log"
              def logFileRel       = "${arch}/${name}.log"
              def logFileFailed    = pwd() + "/" + "${arch}-FAIL/${name}.log"
              def logFileFailedRel = "${arch}-FAIL/${name}.log"

              def runDir = "run.${testIndex}"
              def concurrencyIndex = testIndex % concurrency

              lock("tests-${env.NODE_NAME}-${concurrencyIndex}") {
                  logStartStage(os, logFileRel, logFileRel)

                  try {

                      // setup links
                      setupTestEnvironment(os, edition, maintainer, logFile, runDir)

                      // assemble command
                      def command = "./build/bin/arangosh " +
                                    "-c etc/jenkins/arangosh.conf " +
                                    "--log.level warning " +
                                    "--javascript.execute UnitTests/unittest.js " +
                                    "${test} -- " +
                                    "${testArgs} " + 
                                    "--minPort " + (port + testIndex * portInterval) + " " +
                                    "--maxPort " + (port + (testIndex + 1) * portInterval - 1)

                      // 30 minutes is the super absolute max max max.
                      // even in the worst situations ArangoDB MUST be able to
                      // finish within 60 minutes. Even if the features are green
                      // this is completely broken performance wise...
                      // DO NOT INCREASE!!

                      timeout(os == 'linux' ? 30 : 60) {
                          def tmpDir = pwd() + "/" + runDir + "/tmp"

                          withEnv(["TMPDIR=${tmpDir}", "TEMPDIR=${tmpDir}", "TMP=${tmpDir}"]) {
                              if (os == "windows") {
                                  def hostname = powershell(returnStdout: true, script: "hostname")

                                  echo "executing ${command} on ${hostname}"
                                  powershell "cd ${runDir} ; ${command} | Add-Content -PassThru ${logFile}"
                              }
                              else {
                                  shellAndPipe("echo \"Host: `hostname`\"", logFile)
                                  shellAndPipe("echo \"PWD:  `pwd`\"", logFile)
                                  shellAndPipe("echo \"Date: `date`\"", logFile)

                                  shellAndPipe("cd ${runDir} ; ./build/bin/arangosh --version", logFile)

                                  command = "(cd ${runDir} ; ${command})"
                                  echo "executing ${command}"
                                  shellAndPipe(command, logFile)
                              }
                          }
                      }

                      checkCores(os, runDir)
                      logStopStage(os, logFileRel)
                  }
                  catch (exc) {
                      logExceptionStage(os, logFileRel, logFileFailedRel, exc)

                      def msg = exc.toString()

                      echo "caught error, copying log to ${logFileFailed}: ${msg}"

                      fileOperations([
                          fileCreateOperation(fileContent: "TEST FAILED: ${msg}", fileName: "${archDir}-FAIL.txt")
                      ])

                      if (os == 'linux' || os == 'mac') {
                          sh "echo \"${msg}\" >> ${logFile}"
                      }
                      else {
                          powershell "echo \"${msg}\" | Out-File -filepath ${logFile} -append"
                      }

                      copyFile(os, logFile, logFileFailed)
                      throw exc
                  }
                  finally {
                      saveCores(os, runDir, name, archRun)

                      archiveArtifacts allowEmptyArchive: true,
                          artifacts: "${archDir}-FAIL.txt, ${archRun}/**, ${logFileRel}, ${logFileFailedRel}",
                          defaultExcludes: false
                  }
              }
          }
    }
}

def executeTests(os, edition, maintainer, mode, engine, stageName) {
    def archDir  = "${os}-${edition}-${maintainer}"
    def arch     = "${archDir}/03-test/${mode}-${engine}"
    def archFail = "${arch}-FAIL"
    def archRun  = "${arch}-RUN"

    def testIndex = 0
    def tests = getTests(os, edition, maintainer, mode, engine)

    def concurrency = 2

    if (os == 'linux') {
        concurrency = 8
    }

    node(testJenkins[os]) {

        // clean the current workspace completely
        deleteDirDocker(os)

        // create directories for the artifacts
        fileOperations([
            fileDeleteOperation(excludes: '', includes: "${archDir}-*"),
            folderCreateOperation(arch),
            folderCreateOperation(archFail),
            folderCreateOperation(archRun)
        ])

        // unstash binaries
        unstashBinaries(os, edition, maintainer)

        // find a suitable port
        def port = (getStartPort(os) as Integer)
        echo "Using start port: ${port}"

        try {
            // this is an `Array.reduce()` in groovy :S
            def testSteps = tests.inject([:]) { testMap, testStruct ->
                def name = testStruct[0]
                def test = testStruct[1]
                def testArgs = "--prefix ${os}-${edition}-${mode}-${engine} " +
                               "--configDir etc/jenkins " +
                               "--skipLogAnalysis true " +
                               "--skipTimeCritical true " +
                               "--skipNondeterministic true " +
                               "--storageEngine ${engine} " +
                               testStruct[2]

                if (mode == "cluster") {
                    testArgs += " --cluster true"
                }

                testIndex++

                testMap["${stageName}-${name}"] = singleTest(os, edition, maintainer, mode, engine,
                                                             test, testArgs, testIndex,
                                                             stageName, name, port, concurrency)

                return testMap
            }

            // fire all tests
            parallel testSteps
        }
        finally {
            releaseStartPort(os, port)
        }
    }
}

def testCheck(os, edition, maintainer, mode, engine) {
    if (! runTests) {
        echo "Not testing ${os} ${mode} because testing is not enabled"
        return false
    }

    if (! checkEnabledOS(os, 'testing')) {
       return false
    }

    if (! checkEnabledEdition(edition, 'testing')) {
       return false
    }

    if (! checkEnabledMaintainer(maintainer, os, 'building')) {
       return false
    }

    if (restrictions && !restrictions["test-${os}-${edition}-${maintainer}-${mode}-${engine}"]) {
        return false
    }

    return true
}

def testStep(os, edition, maintainer, mode, engine, stageName) {
    return {
        def name = "${os}-${edition}-${maintainer}/03-test/${mode}-${engine}"

        if (testCheck(os, edition, maintainer, mode, engine)) {
            try {
                node("linux") { logStartStage(null, name, null) }
                executeTests(os, edition, maintainer, mode, engine, stageName)
                node("linux") { logStopStage(null, name) }
            }
            catch (exc) {
                node("linux") { logExceptionStage(null, name, null, exc) }
                throw exc
            }
        }
    }
}

def testStepParallel(os, edition, maintainer, modeList) {
    def branches = [:]

    for (mode in modeList) {
        for (engine in ['mmfiles', 'rocksdb']) {
            def stageName = "test-${os}-${edition}-${maintainer}-${mode}-${engine}";
            branches[stageName] = testStep(os, edition, maintainer, mode, engine, stageName)
        }
    }

    def name = "${os}-${edition}-${maintainer}/03-test"

    if (branches) {
        try {
            node("linux") { logStartStage(null, name, null) }
            parallel branches
            node("linux") { logStopStage(null, name) }
        }
        catch (exc) {
            node("linux") { logExceptionStage(null, name, null, exc) }
            throw exc
        }
    }
}

// -----------------------------------------------------------------------------
// --SECTION--                                                SCRIPTS RESILIENCE
// -----------------------------------------------------------------------------

// def testResilience(os, engine, foxx) {
//     withEnv(['LOG_COMMUNICATION=debug', 'LOG_REQUESTS=trace', 'LOG_AGENCY=trace']) {
//         if (os == 'linux') {
//             sh "./Installation/Pipeline/linux/test_resilience_${foxx}_${engine}_${os}.sh"
//         }
//         else if (os == 'mac') {
//             sh "./Installation/Pipeline/mac/test_resilience_${foxx}_${engine}_${os}.sh"
//         }
//         else if (os == 'windows') {
//             powershell ".\\Installation\\Pipeline\\test_resilience_${foxx}_${engine}_${os}.ps1"
//         }
//     }
// }

// def testResilienceCheck(os, engine, foxx) {
//     if (! runResilience) {
//         return false
//     }

//     if (os == 'linux' && ! useLinux) {
//         return false
//     }

//     if (os == 'mac' && ! useMac) {
//         return false
//     }

//     if (os == 'windows' && ! useWindows) {
//         return false
//     }

//     if (! useCommunity) {
//         return false
//     }

//     if (restrictions && !restrictions["test-resilience-${foxx}-${engine}-${os}"]) {
//         return false
//     }

//     return true
// }

// def testResilienceStep(os, engine, foxx) {
//     return {
//         node(testJenkins[os]) {
//             def edition = "community"
//             def buildName = "${edition}-${os}"

//             def name = "${os}-${engine}-${foxx}"
//             def arch = "LOG_resilience_${foxx}_${engine}_${os}"

//             stage("resilience-${name}") {
//                 if (os == 'linux' || os == 'mac') {
//                     sh "rm -rf ${arch}"
//                     sh "mkdir -p ${arch}"
//                 }
//                 else if (os == 'windows') {
//                     bat "del /F /Q ${arch}"
//                     powershell "New-Item -ItemType Directory -Force -Path ${arch}"
//                 }

//                 try {
//                     try {
//                         timeout(120) {
//                             unstashBinaries(edition, os)
//                             testResilience(os, engine, foxx)
//                         }

//                         if (findFiles(glob: 'resilience/core*').length > 0) {
//                             error("found core file")
//                         }
//                     }
//                     catch (exc) {
//                         if (os == 'linux' || os == 'mac') {
//                             sh "for i in build resilience/core* tmp; do test -e \"\$i\" && mv \"\$i\" ${arch} || true; done"
//                         }
//                         throw exc
//                     }
//                     finally {
//                         if (os == 'linux' || os == 'mac') {
//                             sh "for i in log-output; do test -e \"\$i\" && mv \"\$i\" ${arch}; done"
//                         }
//                         else if (os == 'windows') {
//                             bat "move log-output ${arch}"
//                         }
//                     }
//                 }
//                 finally {
//                     archiveArtifacts allowEmptyArchive: true,
//                                         artifacts: "${arch}/**",
//                                         defaultExcludes: false
//                 }
//             }
//         }
//     }
// }

// def testResilienceParallel(osList) {
//     def branches = [:]

//     for (foxx in ['foxx', 'nofoxx']) {
//         for (os in osList) {
//             for (engine in ['mmfiles', 'rocksdb']) {
//                 if (testResilienceCheck(os, engine, foxx)) {
//                     def name = "test-resilience-${foxx}-${engine}-${os}"

//                     branches[name] = testResilienceStep(os, engine, foxx)
//                 }
//             }
//         }
//     }

//     if (branches.size() > 1) {
//         parallel branches
//     }
//     else if (branches.size() == 1) {
//         branches.values()[0]()
//     }
// }

// -----------------------------------------------------------------------------
// --SECTION--                                                     SCRIPTS BUILD
// -----------------------------------------------------------------------------

def buildEdition(os, edition, maintainer) {
    def archDir  = "${os}-${edition}-${maintainer}"
    def arch     = "${archDir}/01-build"
    def archFail = "${archDir}/01-build-FAIL"

    fileOperations([
        fileDeleteOperation(excludes: '', includes: "${archDir}-*"),
        folderDeleteOperation(arch),
        folderDeleteOperation(archFail),
        folderCreateOperation(arch)
    ])

    def logFile = "${arch}/build.log"

    try {
        logStartStage(os, logFile, logFile)

        if (os == 'linux' || os == 'mac') {
            if (! fileExists('build/Makefile') && ! cleanBuild) {
                unstashBuild(os, edition, maintainer)
            }

            shellAndPipe("echo \"Host: `hostname`\"", logFile)
            shellAndPipe("echo \"PWD:  `pwd`\"", logFile)
            shellAndPipe("echo \"Date: `date`\"", logFile)

            if (os == 'linux') {
                shellAndPipe("./Installation/Pipeline/build_OS_EDITION_MAINTAINER.sh 64 ${os} ${edition} ${maintainer}", logFile)
            }
            else if (os == 'mac') {
                shellAndPipe("./Installation/Pipeline/build_OS_EDITION_MAINTAINER.sh 16 ${os} ${edition} ${maintainer}", logFile)
            }
        }
        else if (os == 'windows') {
            powershell ". .\\Installation\\Pipeline\\windows\\build_${os}_${edition}_${maintainer}.ps1"
        }

        logStopStage(os, logFile)
    }
    catch (exc) {
        logExceptionStage(os, logFile, "${archFail}/build.log", exc)

        def msg = exc.toString()
        
        fileOperations([
            fileCreateOperation(fileContent: "BUILD FAILED: ${msg}", fileName: "${archDir}-FAIL.txt")
        ])

        if (os == 'linux' || os == 'mac') {
            sh "echo \"${msg}\" >> ${logFile}"
        }
        else {
            powershell "echo \"${msg}\" | Out-File -filepath ${logFile} -append"
        }

        renameFolder(arch, archFail)
        throw exc
    }
    finally {
        if (os == "linux") {
            stashBuild(os, edition, maintainer)
        }

        archiveArtifacts allowEmptyArchive: true,
            artifacts: "${archDir}-FAIL.txt, ${arch}/**, ${archFail}/**",
            defaultExcludes: false
    }
}

def buildStepCheck(os, edition, maintainer) {
    if (! checkEnabledOS(os, 'building')) {
       return false
    }

    if (! checkEnabledEdition(edition, 'building')) {
       return false
    }

    if (! checkEnabledMaintainer(maintainer, os, 'building')) {
       return false
    }

    if (restrictions && !restrictions["build-${os}-${edition}-${maintainer}"]) {
        return false
    }

    return true
}

def checkoutSource(os, edition) {
    timeout(30) {
        checkoutCommunity(os)

        if (edition == "enterprise") {
            checkoutEnterprise()
        }

        // checkoutResilience()
    }
}

def createDockerImage(edition, maintainer, stageName) {
    def os = "linux"

    return {
        if (buildStepCheck(os, edition, maintainer)) {
            node(buildJenkins[os]) {
                stage(stageName) {
                    checkoutSource(os, edition)

                    def archDir  = "${os}-${edition}-${maintainer}"
                    def arch     = "${archDir}/04-docker"
                    def archFail = "${archDir}/04-docker-FAIL"

                    fileOperations([
                        fileDeleteOperation(excludes: '', includes: "${archDir}-*"),
                        folderDeleteOperation(arch),
                        folderDeleteOperation(archFail),
                        folderCreateOperation(arch)
                    ])

                    def logFile = "${arch}/build.log"

                    def packageName = "${os}-${edition}-${maintainer}"

                    withEnv(["DOCKERTAG=${packageName}-${branchLabel}"]) {
                        try {
                            logStartStage(os, logFile, logFile)

                            shellAndPipe("rm -rf build/.arangodb-docker", logFile)
                            shellAndPipe("./scripts/build-docker.sh", logFile)
                            shellAndPipe("docker tag arangodb:${packageName}-${branchLabel} registry.arangodb.biz:5000/arangodb/${packageName}:${branchLabel}", logFile)
                            shellAndPipe("docker push registry.arangodb.biz:5000/arangodb/${packageName}:${branchLabel}", logFile)

                            logStopStage(os, logFile)
                        }
                        catch (exc) {
                            logExceptionStage(os, logFile, "${archFail}/build.log", exc)

                            renameFolder(arch, archFail)
                            fileOperations([fileCreateOperation(fileContent: 'DOCKER FAILED', fileName: "${archDir}-FAIL.txt")])
                            throw exc
                        }
                        finally {
                            archiveArtifacts allowEmptyArchive: true,
                                artifacts: "${archDir}-FAIL.txt, ${arch}/**, ${archFail}/**",
                                defaultExcludes: false
                        }
                    }
                }
            }
        }
    }
}

def runEdition(os, edition, maintainer, stageName) {
    return {
        if (buildStepCheck(os, edition, maintainer)) {
            def name = "${os}-${edition}-${maintainer}"

            try {
                node("linux") { logStartStage(null, name, null) }

                node(buildJenkins[os]) {
                    stage(stageName) {
                        checkoutSource(os, edition)

                        // I concede...we need a lock for windows...I
                        // could not get it to run concurrently...  v8
                        // would not build multiple times at the same time
                        // on the same machine: PDB API call failed, error
                        // code '24': ' etc etc in theory it should be
                        // possible to parallelize it by setting an
                        // environment variable (see the build script) but
                        // for v8 it won't work :( feel free to recheck if
                        // there is time somewhen...this thing here really
                        // should not be possible but ensure that there
                        // are 2 concurrent builds on the SAME node
                        // building v8 at the same time to properly test
                        // it. I just don't want any more "yeah that might
                        // randomly fail. just restart" sentences any
                        // more.

                        if (os == "windows") {
                            def hostname = powershell(returnStdout: true, script: "hostname").trim()

                            lock("build-windows-${hostname}") {
                                timeout(90) {
                                    buildEdition(os, edition, maintainer)
                                    stashBinaries(os, edition, maintainer)
                                }
                            }
                        }
                        else {
                            timeout(90) {
                                buildEdition(os, edition, maintainer)
                                stashBinaries(os, edition, maintainer)
                            }
                        }
                    }

                    // we only need one jslint test per edition
                    if (os == "linux") {
                        stage("jslint-${edition}") {
                            echo "Running jslint for ${edition}"
                            jslint(os, edition, maintainer)
                        }
                    }
                }

                testStepParallel(os, edition, maintainer, ['cluster', 'singleserver'])
                node("linux") { logStopStage(null, name) }
            }
            catch (exc) {
                node("linux") { logExceptionStage(null, name, null, exc) }
                throw exc
            }
        }
    }
}

// -----------------------------------------------------------------------------
// --SECTION--                                                              MAIN
// -----------------------------------------------------------------------------

def runOperatingSystems(osList) {
    def branches = [:]

    for (os in osList) {
        for (edition in ['community', 'enterprise']) {
            for (maintainer in ['maintainer', 'user']) {
                def name = "${os}-${edition}-${maintainer}"
                def stageName = "build-${name}"
                branches[stageName] = runEdition(os, edition, maintainer, stageName)

                if (os == 'linux' && useDocker) {
                    branches["docker-${name}"] = createDockerImage(edition, maintainer, "docker-${name}")
                }
            }
        }
    }

    parallel branches
}

timestamps {
    try {
        node("linux") {
            echo sh(returnStdout: true, script: 'env')
        }

        checkCommitMessages()
        setBuildsAndTests()

        node("linux") {
            fileOperations([fileCreateOperation(fileContent: overview, fileName: "overview.html")])
            archiveArtifacts(allowEmptyArchive: true, artifacts: "overview.html")
        }

        runOperatingSystems(['linux', 'mac', 'windows'])
    }
    finally {
        node("linux") {
            generateResult()
        }
    }
}<|MERGE_RESOLUTION|>--- conflicted
+++ resolved
@@ -487,22 +487,14 @@
                 userRemoteConfigs: [[credentialsId: credentials, url: enterpriseRepo]]])
     }
     catch (exc) {
-<<<<<<< HEAD
-        echo "Failed ${sourceBranchLabel}, trying enterprise branch 3.3"
-=======
         echo "Failed ${sourceBranchLabel}, trying enterprise branch ${mainBranch}"
->>>>>>> 7840d3f8
 
         checkout(
             changelog: false,
             poll: false,
             scm: [
                 $class: 'GitSCM',
-<<<<<<< HEAD
-                branches: [[name: "*/3.3"]],
-=======
                 branches: [[name: "*/${mainBranch}"]],
->>>>>>> 7840d3f8
                 doGenerateSubmoduleConfigurations: false,
                 extensions: [[$class: 'RelativeTargetDirectory', relativeTargetDir: 'enterprise']],
                 submoduleCfg: [],
